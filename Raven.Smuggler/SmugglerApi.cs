--- conflicted
+++ resolved
@@ -45,6 +45,7 @@
 			return str;
 		}
 
+		public RavenConnectionStringOptions ConnectionStringOptions { get; private set; }
 		private readonly HttpRavenRequestFactory httpRavenRequestFactory = new HttpRavenRequestFactory();
 
 		private BulkInsertOperation operation;
@@ -56,6 +57,11 @@
 			{
 				return store.AsyncDatabaseCommands;
 			}
+		}
+
+		public SmugglerApi(RavenConnectionStringOptions connectionStringOptions)
+		{
+			ConnectionStringOptions = connectionStringOptions;
 		}
 
 	    protected override void PurgeTombstones(ExportDataResult result)
@@ -96,7 +102,7 @@
 
 			SmugglerJintHelper.Initialize(options);
 
-			using (store = CreateStore(importOptions.To))
+            using (store = CreateStore())
 			{
 				Task disposeTask = null;
 
@@ -126,7 +132,7 @@
 
 		public override async Task<ExportDataResult> ExportData(SmugglerExportOptions exportOptions, SmugglerOptions options)
 		{
-			using (store = CreateStore(exportOptions.From))
+			using (store = CreateStore())
 			{
 				return await base.ExportData(exportOptions, options);
 			}
@@ -160,38 +166,29 @@
 
 		protected async override Task<string> GetVersion()
 		{
-			var version = await Commands.GetBuildNumberAsync();
-			return version.ProductVersion;
+			var request = CreateRequest("/build/version");
+			var version = request.ExecuteRequest<RavenJObject>();
+
+			return version["ProductVersion"].ToString();
 		}
 
 		protected HttpRavenRequest CreateRequest(string url, string method = "GET")
 		{
-			var connection = new RavenConnectionStringOptions
-			{
-				Url = store.Url, 
-				ApiKey = store.ApiKey, 
-				Credentials = store.Credentials,
-				DefaultDatabase = store.DefaultDatabase, 
-				EnlistInDistributedTransactions = store.EnlistInDistributedTransactions, 
-				FailoverServers = store.FailoverServers, 
-				ResourceManagerId = store.ResourceManagerId
-			};
-
 			var builder = new StringBuilder();
 			if (url.StartsWith("http", StringComparison.OrdinalIgnoreCase) == false)
 			{
-				builder.Append(connection.Url);
-				if (string.IsNullOrWhiteSpace(connection.DefaultDatabase) == false)
-				{
-					if (connection.Url.EndsWith("/") == false)
+				builder.Append(ConnectionStringOptions.Url);
+				if (string.IsNullOrWhiteSpace(ConnectionStringOptions.DefaultDatabase) == false)
+				{
+					if (ConnectionStringOptions.Url.EndsWith("/") == false)
 						builder.Append("/");
 					builder.Append("databases/");
-					builder.Append(connection.DefaultDatabase);
+					builder.Append(ConnectionStringOptions.DefaultDatabase);
 					builder.Append('/');
 				}
 			}
 			builder.Append(url);
-			var httpRavenRequest = httpRavenRequestFactory.Create(builder.ToString(), method, connection);
+			var httpRavenRequest = httpRavenRequestFactory.Create(builder.ToString(), method, ConnectionStringOptions);
 			httpRavenRequest.WebRequest.Timeout = (int)SmugglerOptions.Timeout.TotalMilliseconds;
 			if (LastRequestErrored)
 			{
@@ -202,17 +199,6 @@
 			return httpRavenRequest;
 		}
 
-<<<<<<< HEAD
-		protected DocumentStore CreateStore(RavenConnectionStringOptions to)
-		{
-			var s = new DocumentStore
-			{
-				Url = to.Url,
-				ApiKey = to.ApiKey,
-				Credentials = to.Credentials,
-				DefaultDatabase = to.DefaultDatabase
-			};
-=======
         protected DocumentStore CreateStore()
         {
             var s = new DocumentStore
@@ -221,7 +207,6 @@
                 ApiKey = ConnectionStringOptions.ApiKey,
                 Credentials = ConnectionStringOptions.Credentials
             };
->>>>>>> 7da2299b
 
             s.Initialize();
 
@@ -349,7 +334,7 @@
 		{
 			if (attachmentExportInfo != null)
 			{
-				var request = CreateRequest("/static/" + attachmentExportInfo.Key, method: "PUT");
+				var request = CreateRequest("/static/" + attachmentExportInfo.Key, "PUT");
 				if (attachmentExportInfo.Metadata != null)
 				{
 					foreach (var header in attachmentExportInfo.Metadata)
@@ -408,20 +393,20 @@
 
 		public bool LastRequestErrored { get; set; }
 
-		protected async override Task EnsureDatabaseExists(RavenConnectionStringOptions to)
+		protected async override Task EnsureDatabaseExists()
 		{
 			if (EnsuredDatabaseExists ||
-				string.IsNullOrWhiteSpace(to.DefaultDatabase))
+				string.IsNullOrWhiteSpace(ConnectionStringOptions.DefaultDatabase))
 				return;
 
 			EnsuredDatabaseExists = true;
 
-			var rootDatabaseUrl = MultiDatabase.GetRootDatabaseUrl(to.Url);
-			var docUrl = rootDatabaseUrl + "/docs/Raven/Databases/" + to.DefaultDatabase;
+			var rootDatabaseUrl = MultiDatabase.GetRootDatabaseUrl(ConnectionStringOptions.Url);
+			var docUrl = rootDatabaseUrl + "/docs/Raven/Databases/" + ConnectionStringOptions.DefaultDatabase;
 
 			try
 			{
-				httpRavenRequestFactory.Create(docUrl, "GET", to).ExecuteRequest();
+				httpRavenRequestFactory.Create(docUrl, "GET", ConnectionStringOptions).ExecuteRequest();
 				return;
 			}
 			catch (WebException e)
@@ -431,8 +416,8 @@
 					throw;
 			}
 
-			var request = CreateRequest(docUrl, method: "PUT");
-			var document = RavenJObject.FromObject(MultiDatabase.CreateDatabaseDocument(to.DefaultDatabase));
+			var request = CreateRequest(docUrl, "PUT");
+			var document = RavenJObject.FromObject(MultiDatabase.CreateDatabaseDocument(ConnectionStringOptions.DefaultDatabase));
 			document.Remove("Id");
 			request.Write(document);
 			request.ExecuteRequest();
