--- conflicted
+++ resolved
@@ -2,14 +2,11 @@
 <Project ToolsVersion="4.0" DefaultTargets="Build" xmlns="http://schemas.microsoft.com/developer/msbuild/2003">
   <PropertyGroup>
     <Configuration Condition=" '$(Configuration)' == '' ">Debug</Configuration>
-<<<<<<< HEAD
     <Platform Condition=" '$(Platform)' == '' ">x86</Platform>
     <Platform Condition=" '$(Platform)' == '' ">x86</Platform>
-=======
     <Platform Condition=" '$(Platform)' == '' ">AnyCPU</Platform>
     <ProductVersion>8.0.30703</ProductVersion>
     <SchemaVersion>2.0</SchemaVersion>
->>>>>>> 7b05be79
     <ProjectGuid>{3E6401AC-3E33-4B61-A460-49953654A207}</ProjectGuid>
     <OutputType>Exe</OutputType>
     <AppDesignerFolder>Properties</AppDesignerFolder>
@@ -47,7 +44,6 @@
   </PropertyGroup>
   <PropertyGroup Condition="'$(Configuration)|$(Platform)' == 'Profiling|AnyCPU'">
     <PlatformTarget>AnyCPU</PlatformTarget>
-<<<<<<< HEAD
     <ErrorReport>prompt</ErrorReport>
     <CodeAnalysisRuleSet>MinimumRecommendedRules.ruleset</CodeAnalysisRuleSet>
     <WarningLevel>4</WarningLevel>
@@ -70,16 +66,11 @@
   </PropertyGroup>
   <PropertyGroup Condition="'$(Configuration)|$(Platform)' == 'Profiling|AnyCPU'">
     <PlatformTarget>AnyCPU</PlatformTarget>
-=======
->>>>>>> 7b05be79
     <OutputPath>bin\Profiling\</OutputPath>
     <Optimize>true</Optimize>
     <DefineConstants>TRACE</DefineConstants>
     <Prefer32Bit>false</Prefer32Bit>
-<<<<<<< HEAD
     <WarningLevel>4</WarningLevel>
-=======
->>>>>>> 7b05be79
   </PropertyGroup>
   <ItemGroup>
     <Reference Include="Jint">
