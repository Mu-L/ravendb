--- conflicted
+++ resolved
@@ -88,13 +88,10 @@
     <Compile Include="..\Raven.Server\FromMono\Options.cs">
       <Link>FromMono\Options.cs</Link>
     </Compile>
-<<<<<<< HEAD
-=======
     <Compile Include="Helpers\ConsoleHelper.cs" />
     <Compile Include="SmugglerAbstractOperation.cs" />
     <Compile Include="SmugglerDatabaseOperationDispatcher.cs" />
     <Compile Include="SmugglerFilesOperationDispatcher.cs" />
->>>>>>> 488ae4d5
     <Compile Include="Program.cs" />
   </ItemGroup>
   <ItemGroup>
