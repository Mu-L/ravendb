--- conflicted
+++ resolved
@@ -8,6 +8,7 @@
 using Raven.Abstractions;
 using Raven.Abstractions.Data;
 using Raven.Abstractions.Smuggler;
+using Raven.Abstractions.Extensions;
 
 using System;
 using System.IO;
@@ -34,106 +35,11 @@
 	        selectionDispatching = new OptionSet();
 		    selectionDispatching.Add("d|d2|database|database2:", OptionCategory.None, string.Empty, value =>
 		    {
-<<<<<<< HEAD
-			    {
-				    "operate-on-types:", "Specify the types to operate on. Specify the types to operate on. You can specify more than one type by combining items with a comma." + Environment.NewLine +
-				                         "Default is all items." + Environment.NewLine +
-				                         "Usage example: Indexes,Documents,Attachments",
-				    value =>
-				    {
-					    try
-					    {
-						    if (string.IsNullOrWhiteSpace(value) == false)
-						    {
-							    databaseOptions.OperateOnTypes = (ItemType) Enum.Parse(typeof (ItemType), value, ignoreCase: true);
-						    }
-					    }
-					    catch (Exception e)
-					    {
-                            PrintUsageAndExit(e);
-					    }
-				    }
-			    },
-			    {
-				    "metadata-filter:{=}", "Filter documents by a metadata property." + Environment.NewLine +
-			            			                       "Usage example: Raven-Entity-Name=Posts, or Raven-Entity-Name=Posts,Persons for multiple document types", (key, val) => databaseOptions.Filters.Add(new FilterSetting
-				    {
-					    Path = "@metadata." + key,
-					    ShouldMatch = true,
-						Values = FilterSetting.ParseValues(val)
-				    })
-			    },
-			    {
-				    "negative-metadata-filter:{=}", "Filter documents NOT matching a metadata property." + Environment.NewLine +
-				                                    "Usage example: Raven-Entity-Name=Posts",
-				    (key, val) => databaseOptions.Filters.Add(
-						new FilterSetting
-						{
-							Path = "@metadata." + key,
-							ShouldMatch = false,
-							Values = FilterSetting.ParseValues(val)
-						})
-			    },
-			    {
-				    "filter:{=}", "Filter documents by a document property" + Environment.NewLine +
-				                  "Usage example: Property-Name=Value",
-				    (key, val) => databaseOptions.Filters.Add(
-						new FilterSetting
-						{
-							Path = key,
-							ShouldMatch = true,
-							Values = FilterSetting.ParseValues(val)
-						})
-			    },
-			    {
-				    "negative-filter:{=}", "Filter documents NOT matching a document property" + Environment.NewLine +
-				                           "Usage example: Property-Name=Value",
-				    (key, val) => databaseOptions.Filters.Add(
-						new FilterSetting
-						{
-							Path = key,
-							ShouldMatch = false,
-							Values = FilterSetting.ParseValues(val)
-						})
-			    },
-			    {"transform:", "Transform documents using a given script (import only)", script => databaseOptions.TransformScript = script },
-			    { "transform-file:", "Transform documents using a given script file (import only)", script => databaseOptions.TransformScript = File.ReadAllText(script) },
-			    { "max-steps-for-transform-script:", "Maximum number of steps that transform script can have (import only)", s => databaseOptions.MaxStepsForTransformScript = int.Parse(s) },
-
-			    {"batch-size:", "The batch size for requests", s => databaseOptions.BatchSize = int.Parse(s)},
-				{"chunk-size:", "The number of documents to import before new connection will be opened", s => databaseOptions.ChunkSize = int.Parse(s)},
-                {"continuation-file:", "Activates the usage of a continuation file in case of unreliable or huge imports", s => databaseOptions.ContinuationFile = s },
-                {"skip-conflicted", "The database will issue and error when conflicted documents are put. The default is to alert the user, this allows to skip them to continue.", _ => databaseOptions.SkipConflicted = true },
-			    {"d|database:", "The database to operate on. If no specified, the operations will be on the default database.", value => databaseOptions.Source.DefaultDatabase = value},
-			    {"d2|database2:", "The database to export to. If no specified, the operations will be on the default database. This parameter is used only in the between operation.", value => databaseOptions.Destination.DefaultDatabase = value},
-                {"wait-for-indexing", "Wait until all indexing activity has been completed (import only)", _ => databaseOptions.WaitForIndexing = true},
-                {"excludeexpired", "Excludes expired documents created by the expiration bundle", _ => databaseOptions.ShouldExcludeExpired = true},
-                {"limit:", "Reads at most VALUE documents/attachments.", s => databaseOptions.Limit = int.Parse(s)},
-
-                // Common
-                {"h|?|help", v => PrintUsageAndExit(0)},
-                {"timeout:", "The timeout to use for requests", s => databaseOptions.Timeout = TimeSpan.FromMilliseconds(int.Parse(s)) },
-                {"incremental", "States usage of incremental operations", _ => databaseOptions.Incremental = true },
-			    {"u|user|username:", "The username to use when the database requires the client to authenticate.", value => GetCredentials(databaseOptions.Source).UserName = value },
-			    {"u2|user2|username2:", "The username to use when the database requires the client to authenticate. This parameter is used only in the between operation.", value => GetCredentials(databaseOptions.Destination).UserName = value },
-			    {"p|pass|password:", "The password to use when the database requires the client to authenticate.", value => GetCredentials(databaseOptions.Source).Password = value },
-			    {"p2|pass2|password2:", "The password to use when the database requires the client to authenticate. This parameter is used only in the between operation.", value => GetCredentials(databaseOptions.Destination).Password = value },
-			    {"domain:", "The domain to use when the database requires the client to authenticate.", value => GetCredentials(databaseOptions.Source).Domain = value },
-			    {"domain2:", "The domain to use when the database requires the client to authenticate. This parameter is used only in the between operation.", value => GetCredentials(databaseOptions.Destination).Domain = value },
-			    {"key|api-key|apikey:", "The API-key to use, when using OAuth.", value => databaseOptions.Source.ApiKey = value },
-			    {"key2|api-key2|apikey2:", "The API-key to use, when using OAuth. This parameter is used only in the between operation.", value => databaseOptions.Destination.ApiKey = value },
-
-				{"strip-replication-information", "Remove all replication information from metadata (import only)", _ => databaseOptions.StripReplicationInformation = true},
-		    };
-
-            filesystemOptionSet = new OptionSet
-=======
 			    if (mode == SmugglerMode.Unknown || mode == SmugglerMode.Database)
 				    mode = SmugglerMode.Database;
 			    else PrintUsageAndExit(new ArgumentException("Database and Filesystem parameters are mixed. You cannot use both in the same request."));
 		    });
 			selectionDispatching.Add("f|f2|filesystem|filesystem2:", OptionCategory.None, string.Empty, value =>
->>>>>>> dece0c37
 		    {
 			    if (mode == SmugglerMode.Unknown || mode == SmugglerMode.Filesystem)
 				    mode = SmugglerMode.Filesystem;
@@ -208,7 +114,9 @@
 			databaseOptionSet.Add("domain2:", OptionCategory.SmugglerDatabase, "The domain to use when the database requires the client to authenticate. This parameter is used only in the between operation.", value => GetCredentials(databaseOptions.Destination).Domain = value);
 			databaseOptionSet.Add("key|api-key|apikey:", OptionCategory.SmugglerDatabase, "The API-key to use, when using OAuth.", value => databaseOptions.Source.ApiKey = value);
 			databaseOptionSet.Add("key2|api-key2|apikey2:", OptionCategory.SmugglerDatabase, "The API-key to use, when using OAuth. This parameter is used only in the between operation.", value => databaseOptions.Destination.ApiKey = value);
-			databaseOptionSet.Add("strip-replication-information", OptionCategory.SmugglerDatabase, "Remove all replication information from metadata (import only)", _ => databaseOptions.StripReplicationInformation = true);
+            databaseOptionSet.Add("strip-replication-information", OptionCategory.SmugglerDatabase, "Remove all replication information from metadata (import only)", _ => databaseOptions.StripReplicationInformation = true);
+            databaseOptionSet.Add("continuation-token:", OptionCategory.SmugglerDatabase, "Activates the usage of a continuation token in case of unreliable connections or huge imports", s => databaseOptions.ContinuationToken = s );
+            databaseOptionSet.Add("skip-conflicted", OptionCategory.SmugglerDatabase, "The database will issue and error when conflicted documents are put. The default is to alert the user, this allows to skip them to continue.", _ => databaseOptions.SkipConflicted = true);
 
 		    filesystemOptionSet = new OptionSet();
 			filesystemOptionSet.Add("timeout:", OptionCategory.SmugglerFileSystem, "The timeout to use for requests", s => filesOptions.Timeout = TimeSpan.FromMilliseconds(int.Parse(s)));
@@ -351,7 +259,7 @@
                     Console.WriteLine(e.Message);
 			
                 Environment.Exit(-1);
-            }
+            }            
         }
 
         private void ValidateDatabaseParameters(SmugglerDatabaseApi api, SmugglerAction action)
@@ -370,21 +278,16 @@
             }
         }
 
-        private void PrintUsageAndExit(Exception e)
-		{
-<<<<<<< HEAD
+		private void PrintUsageAndExit(Exception e)
+		{
+            string message = e.Message;
             if (e is AggregateException)
-                Console.WriteLine(e.SimplifyError());
-            else
-                Console.WriteLine(e.Message);
-			
-			PrintUsageAndExit(-1);
-=======
-			ConsoleWriteLineWithColor(ConsoleColor.Red, e.Message);
+                message = e.SimplifyError();
+
+            ConsoleWriteLineWithColor(ConsoleColor.Red, message);
 			PrintUsage();
-			ConsoleWriteLineWithColor(ConsoleColor.Red, e.Message);
+            ConsoleWriteLineWithColor(ConsoleColor.Red, message);
 			Environment.Exit(-1);
->>>>>>> dece0c37
 		}
 
 		private void PrintUsageAndExit(int exitCode)
