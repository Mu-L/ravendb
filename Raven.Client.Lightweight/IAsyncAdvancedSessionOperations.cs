--- conflicted
+++ resolved
@@ -22,11 +22,7 @@
 		/// <summary>
 		/// Load documents with the specified key prefix
 		/// </summary>
-<<<<<<< HEAD
-		Task<IEnumerable<T>> LoadStartingWithAsync<T>(string keyPrefix, string matches, int start = 0, int pageSize = 25, string exclude = null);
-=======
 		Task<IEnumerable<T>> LoadStartingWithAsync<T>(string keyPrefix, string matches = null, int start = 0, int pageSize = 25, string exclude = null);
->>>>>>> 890a2ac5
 
 		/// <summary>
 		/// Queries the index specified by <typeparamref name="TIndexCreator"/> using lucene syntax.
