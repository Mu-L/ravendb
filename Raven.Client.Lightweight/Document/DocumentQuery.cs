<<<<<<< HEAD
﻿#if !SILVERLIGHT
using System;
using System.Collections;
using System.Collections.Generic;
using System.Globalization;
using System.Linq;
using System.Linq.Expressions;
using System.Text;
using Raven.Abstractions.Data;
using Raven.Client.Connection;
using Raven.Client.Linq;
using Raven.Client.Listeners;
#if !NET35
using Raven.Client.Connection.Async;
#endif

namespace Raven.Client.Document
{
	/// <summary>
	/// A query against a Raven index
	/// </summary>
	public class DocumentQuery<T> : AbstractDocumentQuery<T, DocumentQuery<T>>, IDocumentQuery<T>
	{
		/// <summary>
		/// Initializes a new instance of the <see cref="DocumentQuery{T}"/> class.
		/// </summary>
		public DocumentQuery(InMemoryDocumentSessionOperations session
#if !SILVERLIGHT
			, IDatabaseCommands databaseCommands
#endif 
#if !NET35
			, IAsyncDatabaseCommands asyncDatabaseCommands
#endif
			, string indexName, string[] projectionFields, IDocumentQueryListener[] queryListeners)
			: base(session
#if !SILVERLIGHT
			, databaseCommands
#endif
#if !NET35
			, asyncDatabaseCommands
#endif
			, indexName, projectionFields, queryListeners)
		{
		}

		/// <summary>
		/// Initializes a new instance of the <see cref="DocumentQuery{T}"/> class.
		/// </summary>
		public DocumentQuery(DocumentQuery<T> other)
			: base(other)
		{
			
		}


		/// <summary>
		/// Selects the specified fields directly from the index
		/// </summary>
		/// <typeparam name="TProjection">The type of the projection.</typeparam>
		/// <param name="fields">The fields.</param>
		public virtual IDocumentQuery<TProjection> SelectFields<TProjection>(string[] fields)
		{
			var documentQuery = new DocumentQuery<TProjection>(theSession,
#if !SILVERLIGHT
			                                                   theDatabaseCommands,
#endif
#if !NET35
			                                                   theAsyncDatabaseCommands,
#endif
			                                                   indexName, fields,
			                                                   queryListeners)
			{
				pageSize = pageSize,
				theQueryText = new StringBuilder(theQueryText.ToString()),
				start = start,
				timeout = timeout,
				cutoff = cutoff,
				queryStats = queryStats,
				theWaitForNonStaleResults = theWaitForNonStaleResults,
				sortByHints = sortByHints,
				orderByFields = orderByFields,
				groupByFields = groupByFields,
				aggregationOp = aggregationOp,
				negate = negate,
				transformResultsFunc = transformResultsFunc,
				includes = new HashSet<string>(includes),
				isSpatialQuery = isSpatialQuery,
				lat = lat,
				lng = lng,
				radius = radius,
			};
			documentQuery.AfterQueryExecuted(afterQueryExecutedCallback);
			return documentQuery;
		}

		/// <summary>
		/// EXPERT ONLY: Instructs the query to wait for non stale results for the specified wait timeout.
		/// This shouldn't be used outside of unit tests unless you are well aware of the implications
		/// </summary>
		/// <param name="waitTimeout">The wait timeout.</param>
		IDocumentQuery<T> IDocumentQueryBase<T, IDocumentQuery<T>>.WaitForNonStaleResults(TimeSpan waitTimeout)
		{
			WaitForNonStaleResults(waitTimeout);
			return this;
		}

		/// <summary>
		/// Adds an ordering for a specific field to the query
		/// </summary>
		/// <param name="fieldName">Name of the field.</param>
		/// <param name="descending">if set to <c>true</c> [descending].</param>
		IDocumentQuery<T> IDocumentQueryBase<T, IDocumentQuery<T>>.AddOrder(string fieldName, bool descending)
		{
			AddOrder(fieldName, descending);
			return this;
		}

		/// <summary>
		///   Adds an ordering for a specific field to the query
		/// </summary>
		/// <param name = "propertySelector">Property selector for the field.</param>
		/// <param name = "descending">if set to <c>true</c> [descending].</param>
		public IDocumentQuery<T> AddOrder<TValue>(Expression<Func<T, TValue>> propertySelector, bool descending)
		{
			AddOrder(propertySelector.GetPropertyName(), descending);
			return this;
		}

		/// <summary>
		/// Order the search results randomly
		/// </summary>
		IDocumentQuery<T> IDocumentQueryBase<T, IDocumentQuery<T>>.RandomOrdering()
		{
			RandomOrdering();
			return this;
		}

		/// <summary>
		/// Order the search results randomly using the specified seed
		/// this is useful if you want to have repeatable random queries
		/// </summary>
		IDocumentQuery<T> IDocumentQueryBase<T, IDocumentQuery<T>>.RandomOrdering(string seed)
		{
			RandomOrdering(seed);
			return this;
		}

		/// <summary>
		/// Adds an ordering for a specific field to the query and specifies the type of field for sorting purposes
		/// </summary>
		/// <param name="fieldName">Name of the field.</param>
		/// <param name="descending">if set to <c>true</c> [descending].</param>
		/// <param name="fieldType">the type of the field to be sorted.</param>
		IDocumentQuery<T> IDocumentQueryBase<T, IDocumentQuery<T>>.AddOrder(string fieldName, bool descending, Type fieldType)
		{
			AddOrder(fieldName, descending, fieldType);
			return this;
		}

		/// <summary>
		/// Simplified method for opening a new clause within the query
		/// </summary>
		/// <returns></returns>
		IDocumentQuery<T> IDocumentQueryBase<T, IDocumentQuery<T>>.OpenSubclause()
		{
			OpenSubclause();
			return this;
		}

		/// <summary>
		/// Simplified method for closing a clause within the query
		/// </summary>
		/// <returns></returns>
		IDocumentQuery<T> IDocumentQueryBase<T, IDocumentQuery<T>>.CloseSubclause()
		{
			CloseSubclause();
			return this;
		}

		/// <summary>
		/// Perform a search for documents which fields that match the searchTerms.
		/// If there is more than a single term, each of them will be checked independently.
		/// </summary>
		IDocumentQuery<T> IDocumentQueryBase<T, IDocumentQuery<T>>.Search(string fieldName, string searchTerms)
		{
			Search(fieldName, searchTerms);
			return this;
		}

		/// <summary>
		/// Perform a search for documents which fields that match the searchTerms.
		/// If there is more than a single term, each of them will be checked independently.
		/// </summary>
		public IDocumentQuery<T> Search<TValue>(Expression<Func<T, TValue>> propertySelector, string searchTerms)
		{
			Search(propertySelector.GetPropertyName(), searchTerms);
			return this;
		}

		///<summary>
		/// Instruct the index to group by the specified fields using the specified aggregation operation
		///</summary>
		/// <remarks>
		/// This is only valid on dynamic indexes queries
		/// </remarks>
		IDocumentQuery<T> IDocumentQueryBase<T, IDocumentQuery<T>>.GroupBy(AggregationOperation aggregationOperation, params string[] fieldsToGroupBy)
		{
			GroupBy(aggregationOperation, fieldsToGroupBy);
			return this;
		}

		///<summary>
		///  Instruct the index to group by the specified fields using the specified aggregation operation
		///</summary>
		///<remarks>
		///  This is only valid on dynamic indexes queries
		///</remarks>
		public IDocumentQuery<T> GroupBy<TValue>(AggregationOperation aggregationOperation, params Expression<Func<T, TValue>>[] groupPropertySelectors)
		{
			GroupBy(aggregationOperation, groupPropertySelectors.Select(x => x.GetPropertyName()).ToArray());
			return this;
		}

		/// <summary>
		/// Partition the query so we can intersect different parts of the query
		/// across different index entries.
		/// </summary>
		IDocumentQuery<T> IDocumentQueryBase<T, IDocumentQuery<T>>.Intersect()
		{
			Intersect();
			return this;
		}

		/// <summary>
		/// Provide statistics about the query, such as total count of matching records
		/// </summary>
		IDocumentQuery<T> IDocumentQueryBase<T, IDocumentQuery<T>>.Statistics(out RavenQueryStatistics stats)
		{
			Statistics(out stats);
			return this;
		}

		IDocumentQuery<T> IDocumentQueryBase<T, IDocumentQuery<T>>.UsingDefaultField(string field)
		{
			UsingDefaultField(field);
			return this;
		}

		/// <summary>
		/// Includes the specified path in the query, loading the document specified in that path
		/// </summary>
		/// <param name="path">The path.</param>
		IDocumentQuery<T> IDocumentQueryBase<T, IDocumentQuery<T>>.Include(string path)
		{
			Include(path);
			return this;
		}

		/// <summary>
		/// Includes the specified path in the query, loading the document specified in that path
		/// </summary>
		/// <param name="path">The path.</param>
		IDocumentQuery<T> IDocumentQueryBase<T, IDocumentQuery<T>>.Include(Expression<Func<T, object>> path)
		{
			Include(path);
			return this;
		}

		/// <summary>
		/// Negate the next operation
		/// </summary>
		IDocumentQuery<T> IDocumentQueryBase<T, IDocumentQuery<T>>.Not
		{
			get
			{
				NegateNext();
				return this;
			}
		}

		/// <summary>
		/// Takes the specified count.
		/// </summary>
		/// <param name="count">The count.</param>
		/// <returns></returns>
		IDocumentQuery<T> IDocumentQueryBase<T, IDocumentQuery<T>>.Take(int count)
		{
			Take(count);
			return this;
		}

		/// <summary>
		/// Skips the specified count.
		/// </summary>
		/// <param name="count">The count.</param>
		/// <returns></returns>
		IDocumentQuery<T> IDocumentQueryBase<T, IDocumentQuery<T>>.Skip(int count)
		{
			Skip(count);
			return this;
		}

		/// <summary>
		/// Filter the results from the index using the specified where clause.
		/// </summary>
		/// <param name="whereClause">The where clause.</param>
		IDocumentQuery<T> IDocumentQueryBase<T, IDocumentQuery<T>>.Where(string whereClause)
		{
			Where(whereClause);
			return this;
		}

		/// <summary>
		/// 	Matches exact value
		/// </summary>
		/// <remarks>
		/// 	Defaults to NotAnalyzed
		/// </remarks>
		IDocumentQuery<T> IDocumentQueryBase<T, IDocumentQuery<T>>.WhereEquals(string fieldName, object value)
		{
			WhereEquals(fieldName, value);
			return this;
		}

		/// <summary>
		/// 	Matches exact value
		/// </summary>
		/// <remarks>
		///   Defaults to NotAnalyzed
		/// </remarks>
		public IDocumentQuery<T> WhereEquals<TValue>(Expression<Func<T, TValue>> propertySelector, TValue value)
		{
			WhereEquals(propertySelector.GetPropertyName(), value);
			return this;
		}

		/// <summary>
		/// 	Matches exact value
		/// </summary>
		/// <remarks>
		/// 	Defaults to allow wildcards only if analyzed
		/// </remarks>
		IDocumentQuery<T> IDocumentQueryBase<T, IDocumentQuery<T>>.WhereEquals(string fieldName, object value, bool isAnalyzed)
		{
			WhereEquals(fieldName, value, isAnalyzed);
			return this;
		}

		/// <summary>
		/// 	Matches exact value
		/// </summary>
		/// <remarks>
		///   Defaults to allow wildcards only if analyzed
		/// </remarks>
		public IDocumentQuery<T> WhereEquals<TValue>(Expression<Func<T, TValue>> propertySelector, TValue value, bool isAnalyzed)
		{
			WhereEquals(propertySelector.GetPropertyName(), value, isAnalyzed);
			return this;
		}

		/// <summary>
		/// 	Matches exact value
		/// </summary>
		IDocumentQuery<T> IDocumentQueryBase<T, IDocumentQuery<T>>.WhereEquals(WhereParams whereEqualsParams)
		{
			WhereEquals(whereEqualsParams);
			return this;
		}

		/// <summary>
		/// 	Matches substrings of the field
		/// </summary>
		[Obsolete("Avoid using WhereContains(), use Search() instead")]
		IDocumentQuery<T> IDocumentQueryBase<T, IDocumentQuery<T>>.WhereContains(string fieldName, object value)
		{
			WhereContains(fieldName, value);
			return this;
		}

		/// <summary>
		/// 	Matches substrings of the field
		/// </summary>
		[Obsolete("Avoid using WhereContains(), use Search() instead")]
		IDocumentQuery<T> IDocumentQueryBase<T, IDocumentQuery<T>>.WhereContains(string fieldName, params object[] values)
		{
			WhereContains(fieldName, values);
			return this;
		}

		/// <summary>
		/// 	Matches substrings of the field
		/// </summary>
		[Obsolete("Avoid using WhereContains(), use Search() instead")]
		IDocumentQuery<T> IDocumentQueryBase<T, IDocumentQuery<T>>.WhereContains(string fieldName, IEnumerable<object> values)
		{
			WhereContains(fieldName, values);
			return this;
		}


		/// <summary>
		/// Check that the field has one of the specified value
		/// </summary>
		IDocumentQuery<T> IDocumentQueryBase<T, IDocumentQuery<T>>.WhereIn(string fieldName, IEnumerable<object> values)
		{
			WhereIn(fieldName, values);
			return this;
		}

		/// <summary>
		/// Check that the field has one of the specified value
		/// </summary>
		public IDocumentQuery<T> WhereIn<TValue>(Expression<Func<T, TValue>> propertySelector, IEnumerable<TValue> values)
		{
			WhereIn(propertySelector.GetPropertyName(), values.Cast<object>());
			return this;
		}

		/// <summary>
		/// Matches fields which starts with the specified value.
		/// </summary>
		/// <param name="fieldName">Name of the field.</param>
		/// <param name="value">The value.</param>
		IDocumentQuery<T> IDocumentQueryBase<T, IDocumentQuery<T>>.WhereStartsWith(string fieldName, object value)
		{
			WhereStartsWith(fieldName, value);
			return this;
		}

		/// <summary>
		///   Matches fields which starts with the specified value.
		/// </summary>
		/// <param name = "propertySelector">Property selector for the field.</param>
		/// <param name = "value">The value.</param>
		public IDocumentQuery<T> WhereStartsWith<TValue>(Expression<Func<T, TValue>> propertySelector, TValue value)
		{
			WhereStartsWith(propertySelector.GetPropertyName(), value);
			return this;
		}

		/// <summary>
		/// Matches fields which ends with the specified value.
		/// </summary>
		/// <param name="fieldName">Name of the field.</param>
		/// <param name="value">The value.</param>
		IDocumentQuery<T> IDocumentQueryBase<T, IDocumentQuery<T>>.WhereEndsWith(string fieldName, object value)
		{
			WhereEndsWith(fieldName, value);
			return this;
		}

		/// <summary>
		///   Matches fields which ends with the specified value.
		/// </summary>
		/// <param name = "propertySelector">Property selector for the field.</param>
		/// <param name = "value">The value.</param>
		public IDocumentQuery<T> WhereEndsWith<TValue>(Expression<Func<T, TValue>> propertySelector, TValue value)
		{
			WhereEndsWith(propertySelector.GetPropertyName(), value);
			return this;
		}

		/// <summary>
		/// Matches fields where the value is between the specified start and end, exclusive
		/// </summary>
		/// <param name="fieldName">Name of the field.</param>
		/// <param name="start">The start.</param>
		/// <param name="end">The end.</param>
		IDocumentQuery<T> IDocumentQueryBase<T, IDocumentQuery<T>>.WhereBetween(string fieldName, object start, object end)
		{
			WhereBetween(fieldName, start, end);
			return this;
		}

		/// <summary>
		///   Matches fields where the value is between the specified start and end, exclusive
		/// </summary>
		/// <param name = "propertySelector">Property selector for the field.</param>
		/// <param name = "start">The start.</param>
		/// <param name = "end">The end.</param>
		public IDocumentQuery<T> WhereBetween<TValue>(Expression<Func<T, TValue>> propertySelector, TValue start, TValue end)
		{
			WhereBetween(propertySelector.GetPropertyName(), start, end);
			return this;
		}

		/// <summary>
		/// Matches fields where the value is between the specified start and end, inclusive
		/// </summary>
		/// <param name="fieldName">Name of the field.</param>
		/// <param name="start">The start.</param>
		/// <param name="end">The end.</param>
		IDocumentQuery<T> IDocumentQueryBase<T, IDocumentQuery<T>>.WhereBetweenOrEqual(string fieldName, object start, object end)
		{
			WhereBetweenOrEqual(fieldName, start, end);
			return this;
		}

		/// <summary>
		///   Matches fields where the value is between the specified start and end, inclusive
		/// </summary>
		/// <param name = "propertySelector">Property selector for the field.</param>
		/// <param name = "start">The start.</param>
		/// <param name = "end">The end.</param>
		public IDocumentQuery<T> WhereBetweenOrEqual<TValue>(Expression<Func<T, TValue>> propertySelector, TValue start, TValue end)
		{
			WhereBetweenOrEqual(propertySelector.GetPropertyName(), start, end);
			return this;
		}

		/// <summary>
		/// Matches fields where the value is greater than the specified value
		/// </summary>
		/// <param name="fieldName">Name of the field.</param>
		/// <param name="value">The value.</param>
		IDocumentQuery<T> IDocumentQueryBase<T, IDocumentQuery<T>>.WhereGreaterThan(string fieldName, object value)
		{
			WhereGreaterThan(fieldName, value);
			return this;
		}

		/// <summary>
		///   Matches fields where the value is greater than the specified value
		/// </summary>
		/// <param name = "propertySelector">Property selector for the field.</param>
		/// <param name = "value">The value.</param>
		public IDocumentQuery<T> WhereGreaterThan<TValue>(Expression<Func<T, TValue>> propertySelector, TValue value)
		{
			WhereGreaterThan(propertySelector.GetPropertyName(), value);
			return this;
		}

		/// <summary>
		/// Matches fields where the value is greater than or equal to the specified value
		/// </summary>
		/// <param name="fieldName">Name of the field.</param>
		/// <param name="value">The value.</param>
		IDocumentQuery<T> IDocumentQueryBase<T, IDocumentQuery<T>>.WhereGreaterThanOrEqual(string fieldName, object value)
		{
			WhereGreaterThanOrEqual(fieldName, value);
			return this;
		}

		/// <summary>
		///   Matches fields where the value is greater than or equal to the specified value
		/// </summary>
		/// <param name = "propertySelector">Property selector for the field.</param>
		/// <param name = "value">The value.</param>
		public IDocumentQuery<T> WhereGreaterThanOrEqual<TValue>(Expression<Func<T, TValue>> propertySelector, TValue value)
		{
			WhereGreaterThanOrEqual(propertySelector.GetPropertyName(), value);
			return this;
		}

		/// <summary>
		/// Matches fields where the value is less than the specified value
		/// </summary>
		/// <param name="fieldName">Name of the field.</param>
		/// <param name="value">The value.</param>
		IDocumentQuery<T> IDocumentQueryBase<T, IDocumentQuery<T>>.WhereLessThan(string fieldName, object value)
		{
			WhereLessThan(fieldName, value);
			return this;
		}

		/// <summary>
		///   Matches fields where the value is less than the specified value
		/// </summary>
		/// <param name = "propertySelector">Property selector for the field.</param>
		/// <param name = "value">The value.</param>
		public IDocumentQuery<T> WhereLessThan<TValue>(Expression<Func<T, TValue>> propertySelector, TValue value)
		{
			WhereLessThan(propertySelector.GetPropertyName(), value);
			return this;
		}

		/// <summary>
		/// Matches fields where the value is less than or equal to the specified value
		/// </summary>
		/// <param name="fieldName">Name of the field.</param>
		/// <param name="value">The value.</param>
		IDocumentQuery<T> IDocumentQueryBase<T, IDocumentQuery<T>>.WhereLessThanOrEqual(string fieldName, object value)
		{
			WhereLessThanOrEqual(fieldName, value);
			return this;
		}

		/// <summary>
		///   Matches fields where the value is less than or equal to the specified value
		/// </summary>
		/// <param name = "propertySelector">Property selector for the field.</param>
		/// <param name = "value">The value.</param>
		public IDocumentQuery<T> WhereLessThanOrEqual<TValue>(Expression<Func<T, TValue>> propertySelector, TValue value)
		{
			WhereLessThanOrEqual(propertySelector.GetPropertyName(), value);
			return this;
		}

		/// <summary>
		/// Add an AND to the query
		/// </summary>
		IDocumentQuery<T> IDocumentQueryBase<T, IDocumentQuery<T>>.AndAlso()
		{
			AndAlso();
			return this;
		}

		/// <summary>
		/// Add an OR to the query
		/// </summary>
		IDocumentQuery<T> IDocumentQueryBase<T, IDocumentQuery<T>>.OrElse()
		{
			OrElse();
			return this;
		}

		/// <summary>
		/// Specifies a boost weight to the last where clause.
		/// The higher the boost factor, the more relevant the term will be.
		/// </summary>
		/// <param name="boost">boosting factor where 1.0 is default, less than 1.0 is lower weight, greater than 1.0 is higher weight</param>
		/// <returns></returns>
		/// <remarks>
		/// http://lucene.apache.org/java/2_4_0/queryparsersyntax.html#Boosting%20a%20Term
		/// </remarks>
		IDocumentQuery<T> IDocumentQueryBase<T, IDocumentQuery<T>>.Boost(decimal boost)
		{
			Boost(boost);
			return this;
		}

		/// <summary>
		/// Specifies a fuzziness factor to the single word term in the last where clause
		/// </summary>
		/// <param name="fuzzy">0.0 to 1.0 where 1.0 means closer match</param>
		/// <returns></returns>
		/// <remarks>
		/// http://lucene.apache.org/java/2_4_0/queryparsersyntax.html#Fuzzy%20Searches
		/// </remarks>
		IDocumentQuery<T> IDocumentQueryBase<T, IDocumentQuery<T>>.Fuzzy(decimal fuzzy)
		{
			Fuzzy(fuzzy);
			return this;
		}

		/// <summary>
		/// Specifies a proximity distance for the phrase in the last where clause
		/// </summary>
		/// <param name="proximity">number of words within</param>
		/// <returns></returns>
		/// <remarks>
		/// http://lucene.apache.org/java/2_4_0/queryparsersyntax.html#Proximity%20Searches
		/// </remarks>
		IDocumentQuery<T> IDocumentQueryBase<T, IDocumentQuery<T>>.Proximity(int proximity)
		{
			Proximity(proximity);
			return this;
		}

		/// <summary>
		/// Filter matches to be inside the specified radius
		/// </summary>
		/// <param name="radius">The radius.</param>
		/// <param name="latitude">The latitude.</param>
		/// <param name="longitude">The longitude.</param>
		public IDocumentQuery<T> WithinRadiusOf(double radius, double latitude, double longitude)
		{
			return (IDocumentQuery<T>) GenerateQueryWithinRadiusOf(radius, latitude, longitude);
		}

		/// <summary>
		///   Filter matches to be inside the specified radius
		/// </summary>
		/// <param name = "radius">The radius.</param>
		/// <param name = "latitude">The latitude.</param>
		/// <param name = "longitude">The longitude.</param>
		protected override object GenerateQueryWithinRadiusOf(double radius, double latitude, double longitude)
		{
			isSpatialQuery = true;
			this.radius = radius;
			lat = latitude;
			lng = longitude;
			return this;
		}

		/// <summary>
		/// Sorts the query results by distance.
		/// </summary>
		IDocumentQuery<T> IDocumentQueryBase<T, IDocumentQuery<T>>.SortByDistance()
		{
			OrderBy(Constants.DistanceFieldName);
			return this;
		}

		/// <summary>
		/// Order the results by the specified fields
		/// The fields are the names of the fields to sort, defaulting to sorting by ascending.
		/// You can prefix a field name with '-' to indicate sorting by descending or '+' to sort by ascending
		/// </summary>
		/// <param name="fields">The fields.</param>
		IDocumentQuery<T> IDocumentQueryBase<T, IDocumentQuery<T>>.OrderBy(params string[] fields)
		{
			OrderBy(fields);
			return this;
		}

		/// <summary>
		///   Order the results by the specified fields
		///   The fields are the names of the fields to sort, defaulting to sorting by ascending.
		///   You can prefix a field name with '-' to indicate sorting by descending or '+' to sort by ascending
		/// </summary>
		/// <param name = "propertySelectors">Property selectors for the fields.</param>
		public IDocumentQuery<T> OrderBy<TValue>(params Expression<Func<T, TValue>>[] propertySelectors)
		{
			OrderBy(propertySelectors.Select(x => x.GetPropertyName()).ToArray());
			return this;
		}

		/// <summary>
		/// Instructs the query to wait for non stale results as of now.
		/// </summary>
		/// <returns></returns>
		IDocumentQuery<T> IDocumentQueryBase<T, IDocumentQuery<T>>.WaitForNonStaleResultsAsOfNow()
		{
			WaitForNonStaleResultsAsOfNow();
			return this;
		}

		/// <summary>
		/// Instructs the query to wait for non stale results as of the last write made by any session belonging to the 
		/// current document store.
		/// This ensures that you'll always get the most relevant results for your scenarios using simple indexes (map only or dynamic queries).
		/// However, when used to query map/reduce indexes, it does NOT guarantee that the document that this etag belong to is actually considered for the results. 
		/// </summary>
		IDocumentQuery<T> IDocumentQueryBase<T, IDocumentQuery<T>>.WaitForNonStaleResultsAsOfLastWrite()
		{
			WaitForNonStaleResultsAsOfLastWrite();
			return this;
		}

		/// <summary>
		/// Instructs the query to wait for non stale results as of the last write made by any session belonging to the 
		/// current document store.
		/// This ensures that you'll always get the most relevant results for your scenarios using simple indexes (map only or dynamic queries).
		/// However, when used to query map/reduce indexes, it does NOT guarantee that the document that this etag belong to is actually considered for the results. 
		/// </summary>
		IDocumentQuery<T> IDocumentQueryBase<T, IDocumentQuery<T>>.WaitForNonStaleResultsAsOfLastWrite(TimeSpan waitTimeout)
		{
			WaitForNonStaleResultsAsOfLastWrite(waitTimeout);
			return this;
		}

		/// <summary>
		/// Instructs the query to wait for non stale results as of now for the specified timeout.
		/// </summary>
		/// <param name="waitTimeout">The wait timeout.</param>
		/// <returns></returns>
		IDocumentQuery<T> IDocumentQueryBase<T, IDocumentQuery<T>>.WaitForNonStaleResultsAsOfNow(TimeSpan waitTimeout)
		{
			WaitForNonStaleResultsAsOfNow(waitTimeout);
			return this;
		}

		/// <summary>
		/// Instructs the query to wait for non stale results as of the cutoff date.
		/// </summary>
		/// <param name="cutOff">The cut off.</param>
		/// <returns></returns>
		IDocumentQuery<T> IDocumentQueryBase<T, IDocumentQuery<T>>.WaitForNonStaleResultsAsOf(DateTime cutOff)
		{
			WaitForNonStaleResultsAsOf(cutOff);
			return this;
		}

		/// <summary>
		/// Instructs the query to wait for non stale results as of the cutoff date for the specified timeout
		/// </summary>
		/// <param name="cutOff">The cut off.</param>
		/// <param name="waitTimeout">The wait timeout.</param>
		IDocumentQuery<T> IDocumentQueryBase<T, IDocumentQuery<T>>.WaitForNonStaleResultsAsOf(DateTime cutOff, TimeSpan waitTimeout)
		{
			WaitForNonStaleResultsAsOf(cutOff, waitTimeout);
			return this;
		}

		/// <summary>
		/// EXPERT ONLY: Instructs the query to wait for non stale results.
		/// This shouldn't be used outside of unit tests unless you are well aware of the implications
		/// </summary>
		IDocumentQuery<T> IDocumentQueryBase<T, IDocumentQuery<T>>.WaitForNonStaleResults()
		{
			WaitForNonStaleResults();
			return this;
		}

		/// <summary>
		/// Returns an enumerator that iterates through a collection.
		/// </summary>
		/// <returns>
		/// An <see cref="T:System.Collections.IEnumerator"/> object that can be used to iterate through the collection.
		/// </returns>
		/// <filterpriority>2</filterpriority>
		IEnumerator IEnumerable.GetEnumerator()
		{
			return GetEnumerator();
		}

		/// <summary>
		///   Returns a <see cref = "System.String" /> that represents this instance.
		/// </summary>
		/// <returns>
		///   A <see cref = "System.String" /> that represents this instance.
		/// </returns>
		public override string ToString()
		{
			var trim = QueryText.ToString().Trim();
			if(isSpatialQuery)
				return string.Format(CultureInfo.InvariantCulture, "{0} Lat: {1} Lng: {2} Radius: {3}", trim, lat, lng, radius);
			return trim;
		}
	}
}
#endif
=======
﻿#if !SILVERLIGHT
using System;
using System.Collections;
using System.Collections.Generic;
using System.Globalization;
using System.Linq;
using System.Linq.Expressions;
using System.Text;
using Raven.Abstractions.Data;
using Raven.Client.Connection;
using Raven.Client.Linq;
using Raven.Client.Listeners;
#if !NET35
using Raven.Client.Connection.Async;
#endif

namespace Raven.Client.Document
{
	/// <summary>
	/// A query against a Raven index
	/// </summary>
	public class DocumentQuery<T> : AbstractDocumentQuery<T, DocumentQuery<T>>, IDocumentQuery<T>
	{
		/// <summary>
		/// Initializes a new instance of the <see cref="DocumentQuery{T}"/> class.
		/// </summary>
		public DocumentQuery(InMemoryDocumentSessionOperations session
#if !SILVERLIGHT
			, IDatabaseCommands databaseCommands
#endif 
#if !NET35
			, IAsyncDatabaseCommands asyncDatabaseCommands
#endif
			, string indexName, string[] projectionFields, IDocumentQueryListener[] queryListeners)
			: base(session
#if !SILVERLIGHT
			, databaseCommands
#endif
#if !NET35
			, asyncDatabaseCommands
#endif
			, indexName, projectionFields, queryListeners)
		{
		}

		/// <summary>
		/// Initializes a new instance of the <see cref="DocumentQuery{T}"/> class.
		/// </summary>
		public DocumentQuery(DocumentQuery<T> other)
			: base(other)
		{
			
		}


		/// <summary>
		/// Selects the specified fields directly from the index
		/// </summary>
		/// <typeparam name="TProjection">The type of the projection.</typeparam>
		/// <param name="fields">The fields.</param>
		public virtual IDocumentQuery<TProjection> SelectFields<TProjection>(string[] fields)
		{
			var documentQuery = new DocumentQuery<TProjection>(theSession,
#if !SILVERLIGHT
			                                                   theDatabaseCommands,
#endif
#if !NET35
			                                                   theAsyncDatabaseCommands,
#endif
			                                                   indexName, fields,
			                                                   queryListeners)
			{
				pageSize = pageSize,
				theQueryText = new StringBuilder(theQueryText.ToString()),
				start = start,
				timeout = timeout,
				cutoff = cutoff,
				cutoffEtag = cutoffEtag,
				queryStats = queryStats,
				theWaitForNonStaleResults = theWaitForNonStaleResults,
				sortByHints = sortByHints,
				orderByFields = orderByFields,
				groupByFields = groupByFields,
				aggregationOp = aggregationOp,
				negate = negate,
				transformResultsFunc = transformResultsFunc,
				includes = new HashSet<string>(includes),
				isSpatialQuery = isSpatialQuery,
				lat = lat,
				lng = lng,
				radius = radius,
			};
			documentQuery.AfterQueryExecuted(afterQueryExecutedCallback);
			return documentQuery;
		}

		/// <summary>
		/// EXPERT ONLY: Instructs the query to wait for non stale results for the specified wait timeout.
		/// This shouldn't be used outside of unit tests unless you are well aware of the implications
		/// </summary>
		/// <param name="waitTimeout">The wait timeout.</param>
		IDocumentQuery<T> IDocumentQueryBase<T, IDocumentQuery<T>>.WaitForNonStaleResults(TimeSpan waitTimeout)
		{
			WaitForNonStaleResults(waitTimeout);
			return this;
		}

		/// <summary>
		/// Adds an ordering for a specific field to the query
		/// </summary>
		/// <param name="fieldName">Name of the field.</param>
		/// <param name="descending">if set to <c>true</c> [descending].</param>
		IDocumentQuery<T> IDocumentQueryBase<T, IDocumentQuery<T>>.AddOrder(string fieldName, bool descending)
		{
			AddOrder(fieldName, descending);
			return this;
		}

		/// <summary>
		///   Adds an ordering for a specific field to the query
		/// </summary>
		/// <param name = "propertySelector">Property selector for the field.</param>
		/// <param name = "descending">if set to <c>true</c> [descending].</param>
		public IDocumentQuery<T> AddOrder<TValue>(Expression<Func<T, TValue>> propertySelector, bool descending)
		{
			AddOrder(propertySelector.GetPropertyName(), descending);
			return this;
		}

		/// <summary>
		/// Order the search results randomly
		/// </summary>
		IDocumentQuery<T> IDocumentQueryBase<T, IDocumentQuery<T>>.RandomOrdering()
		{
			RandomOrdering();
			return this;
		}

		/// <summary>
		/// Order the search results randomly using the specified seed
		/// this is useful if you want to have repeatable random queries
		/// </summary>
		IDocumentQuery<T> IDocumentQueryBase<T, IDocumentQuery<T>>.RandomOrdering(string seed)
		{
			RandomOrdering(seed);
			return this;
		}

		/// <summary>
		/// Adds an ordering for a specific field to the query and specifies the type of field for sorting purposes
		/// </summary>
		/// <param name="fieldName">Name of the field.</param>
		/// <param name="descending">if set to <c>true</c> [descending].</param>
		/// <param name="fieldType">the type of the field to be sorted.</param>
		IDocumentQuery<T> IDocumentQueryBase<T, IDocumentQuery<T>>.AddOrder(string fieldName, bool descending, Type fieldType)
		{
			AddOrder(fieldName, descending, fieldType);
			return this;
		}

		/// <summary>
		/// Simplified method for opening a new clause within the query
		/// </summary>
		/// <returns></returns>
		IDocumentQuery<T> IDocumentQueryBase<T, IDocumentQuery<T>>.OpenSubclause()
		{
			OpenSubclause();
			return this;
		}

		/// <summary>
		/// Simplified method for closing a clause within the query
		/// </summary>
		/// <returns></returns>
		IDocumentQuery<T> IDocumentQueryBase<T, IDocumentQuery<T>>.CloseSubclause()
		{
			CloseSubclause();
			return this;
		}

		/// <summary>
		/// Perform a search for documents which fields that match the searchTerms.
		/// If there is more than a single term, each of them will be checked independently.
		/// </summary>
		IDocumentQuery<T> IDocumentQueryBase<T, IDocumentQuery<T>>.Search(string fieldName, string searchTerms)
		{
			Search(fieldName, searchTerms);
			return this;
		}

		/// <summary>
		/// Perform a search for documents which fields that match the searchTerms.
		/// If there is more than a single term, each of them will be checked independently.
		/// </summary>
		public IDocumentQuery<T> Search<TValue>(Expression<Func<T, TValue>> propertySelector, string searchTerms)
		{
			Search(propertySelector.GetPropertyName(), searchTerms);
			return this;
		}

		///<summary>
		/// Instruct the index to group by the specified fields using the specified aggregation operation
		///</summary>
		/// <remarks>
		/// This is only valid on dynamic indexes queries
		/// </remarks>
		IDocumentQuery<T> IDocumentQueryBase<T, IDocumentQuery<T>>.GroupBy(AggregationOperation aggregationOperation, params string[] fieldsToGroupBy)
		{
			GroupBy(aggregationOperation, fieldsToGroupBy);
			return this;
		}

		///<summary>
		///  Instruct the index to group by the specified fields using the specified aggregation operation
		///</summary>
		///<remarks>
		///  This is only valid on dynamic indexes queries
		///</remarks>
		public IDocumentQuery<T> GroupBy<TValue>(AggregationOperation aggregationOperation, params Expression<Func<T, TValue>>[] groupPropertySelectors)
		{
			GroupBy(aggregationOperation, groupPropertySelectors.Select(x => x.GetPropertyName()).ToArray());
			return this;
		}

		/// <summary>
		/// Partition the query so we can intersect different parts of the query
		/// across different index entries.
		/// </summary>
		IDocumentQuery<T> IDocumentQueryBase<T, IDocumentQuery<T>>.Intersect()
		{
			Intersect();
			return this;
		}

		/// <summary>
		/// Provide statistics about the query, such as total count of matching records
		/// </summary>
		IDocumentQuery<T> IDocumentQueryBase<T, IDocumentQuery<T>>.Statistics(out RavenQueryStatistics stats)
		{
			Statistics(out stats);
			return this;
		}

		IDocumentQuery<T> IDocumentQueryBase<T, IDocumentQuery<T>>.UsingDefaultField(string field)
		{
			UsingDefaultField(field);
			return this;
		}

		/// <summary>
		/// Includes the specified path in the query, loading the document specified in that path
		/// </summary>
		/// <param name="path">The path.</param>
		IDocumentQuery<T> IDocumentQueryBase<T, IDocumentQuery<T>>.Include(string path)
		{
			Include(path);
			return this;
		}

		/// <summary>
		/// Includes the specified path in the query, loading the document specified in that path
		/// </summary>
		/// <param name="path">The path.</param>
		IDocumentQuery<T> IDocumentQueryBase<T, IDocumentQuery<T>>.Include(Expression<Func<T, object>> path)
		{
			Include(path);
			return this;
		}

		/// <summary>
		/// Negate the next operation
		/// </summary>
		IDocumentQuery<T> IDocumentQueryBase<T, IDocumentQuery<T>>.Not
		{
			get
			{
				NegateNext();
				return this;
			}
		}

		/// <summary>
		/// Takes the specified count.
		/// </summary>
		/// <param name="count">The count.</param>
		/// <returns></returns>
		IDocumentQuery<T> IDocumentQueryBase<T, IDocumentQuery<T>>.Take(int count)
		{
			Take(count);
			return this;
		}

		/// <summary>
		/// Skips the specified count.
		/// </summary>
		/// <param name="count">The count.</param>
		/// <returns></returns>
		IDocumentQuery<T> IDocumentQueryBase<T, IDocumentQuery<T>>.Skip(int count)
		{
			Skip(count);
			return this;
		}

		/// <summary>
		/// Filter the results from the index using the specified where clause.
		/// </summary>
		/// <param name="whereClause">The where clause.</param>
		IDocumentQuery<T> IDocumentQueryBase<T, IDocumentQuery<T>>.Where(string whereClause)
		{
			Where(whereClause);
			return this;
		}

		/// <summary>
		/// 	Matches exact value
		/// </summary>
		/// <remarks>
		/// 	Defaults to NotAnalyzed
		/// </remarks>
		IDocumentQuery<T> IDocumentQueryBase<T, IDocumentQuery<T>>.WhereEquals(string fieldName, object value)
		{
			WhereEquals(fieldName, value);
			return this;
		}

		/// <summary>
		/// 	Matches exact value
		/// </summary>
		/// <remarks>
		///   Defaults to NotAnalyzed
		/// </remarks>
		public IDocumentQuery<T> WhereEquals<TValue>(Expression<Func<T, TValue>> propertySelector, TValue value)
		{
			WhereEquals(propertySelector.GetPropertyName(), value);
			return this;
		}

		/// <summary>
		/// 	Matches exact value
		/// </summary>
		/// <remarks>
		/// 	Defaults to allow wildcards only if analyzed
		/// </remarks>
		IDocumentQuery<T> IDocumentQueryBase<T, IDocumentQuery<T>>.WhereEquals(string fieldName, object value, bool isAnalyzed)
		{
			WhereEquals(fieldName, value, isAnalyzed);
			return this;
		}

		/// <summary>
		/// 	Matches exact value
		/// </summary>
		/// <remarks>
		///   Defaults to allow wildcards only if analyzed
		/// </remarks>
		public IDocumentQuery<T> WhereEquals<TValue>(Expression<Func<T, TValue>> propertySelector, TValue value, bool isAnalyzed)
		{
			WhereEquals(propertySelector.GetPropertyName(), value, isAnalyzed);
			return this;
		}

		/// <summary>
		/// 	Matches exact value
		/// </summary>
		IDocumentQuery<T> IDocumentQueryBase<T, IDocumentQuery<T>>.WhereEquals(WhereParams whereEqualsParams)
		{
			WhereEquals(whereEqualsParams);
			return this;
		}

		/// <summary>
		/// 	Matches substrings of the field
		/// </summary>
		[Obsolete("Avoid using WhereContains(), use Search() instead")]
		IDocumentQuery<T> IDocumentQueryBase<T, IDocumentQuery<T>>.WhereContains(string fieldName, object value)
		{
			WhereContains(fieldName, value);
			return this;
		}

		/// <summary>
		/// 	Matches substrings of the field
		/// </summary>
		[Obsolete("Avoid using WhereContains(), use Search() instead")]
		IDocumentQuery<T> IDocumentQueryBase<T, IDocumentQuery<T>>.WhereContains(string fieldName, params object[] values)
		{
			WhereContains(fieldName, values);
			return this;
		}

		/// <summary>
		/// 	Matches substrings of the field
		/// </summary>
		[Obsolete("Avoid using WhereContains(), use Search() instead")]
		IDocumentQuery<T> IDocumentQueryBase<T, IDocumentQuery<T>>.WhereContains(string fieldName, IEnumerable<object> values)
		{
			WhereContains(fieldName, values);
			return this;
		}


		/// <summary>
		/// Check that the field has one of the specified value
		/// </summary>
		IDocumentQuery<T> IDocumentQueryBase<T, IDocumentQuery<T>>.WhereIn(string fieldName, IEnumerable<object> values)
		{
			WhereIn(fieldName, values);
			return this;
		}

		/// <summary>
		/// Check that the field has one of the specified value
		/// </summary>
		public IDocumentQuery<T> WhereIn<TValue>(Expression<Func<T, TValue>> propertySelector, IEnumerable<TValue> values)
		{
			WhereIn(propertySelector.GetPropertyName(), values.Cast<object>());
			return this;
		}

		/// <summary>
		/// Matches fields which starts with the specified value.
		/// </summary>
		/// <param name="fieldName">Name of the field.</param>
		/// <param name="value">The value.</param>
		IDocumentQuery<T> IDocumentQueryBase<T, IDocumentQuery<T>>.WhereStartsWith(string fieldName, object value)
		{
			WhereStartsWith(fieldName, value);
			return this;
		}

		/// <summary>
		///   Matches fields which starts with the specified value.
		/// </summary>
		/// <param name = "propertySelector">Property selector for the field.</param>
		/// <param name = "value">The value.</param>
		public IDocumentQuery<T> WhereStartsWith<TValue>(Expression<Func<T, TValue>> propertySelector, TValue value)
		{
			WhereStartsWith(propertySelector.GetPropertyName(), value);
			return this;
		}

		/// <summary>
		/// Matches fields which ends with the specified value.
		/// </summary>
		/// <param name="fieldName">Name of the field.</param>
		/// <param name="value">The value.</param>
		IDocumentQuery<T> IDocumentQueryBase<T, IDocumentQuery<T>>.WhereEndsWith(string fieldName, object value)
		{
			WhereEndsWith(fieldName, value);
			return this;
		}

		/// <summary>
		///   Matches fields which ends with the specified value.
		/// </summary>
		/// <param name = "propertySelector">Property selector for the field.</param>
		/// <param name = "value">The value.</param>
		public IDocumentQuery<T> WhereEndsWith<TValue>(Expression<Func<T, TValue>> propertySelector, TValue value)
		{
			WhereEndsWith(propertySelector.GetPropertyName(), value);
			return this;
		}

		/// <summary>
		/// Matches fields where the value is between the specified start and end, exclusive
		/// </summary>
		/// <param name="fieldName">Name of the field.</param>
		/// <param name="start">The start.</param>
		/// <param name="end">The end.</param>
		IDocumentQuery<T> IDocumentQueryBase<T, IDocumentQuery<T>>.WhereBetween(string fieldName, object start, object end)
		{
			WhereBetween(fieldName, start, end);
			return this;
		}

		/// <summary>
		///   Matches fields where the value is between the specified start and end, exclusive
		/// </summary>
		/// <param name = "propertySelector">Property selector for the field.</param>
		/// <param name = "start">The start.</param>
		/// <param name = "end">The end.</param>
		public IDocumentQuery<T> WhereBetween<TValue>(Expression<Func<T, TValue>> propertySelector, TValue start, TValue end)
		{
			WhereBetween(propertySelector.GetPropertyName(), start, end);
			return this;
		}

		/// <summary>
		/// Matches fields where the value is between the specified start and end, inclusive
		/// </summary>
		/// <param name="fieldName">Name of the field.</param>
		/// <param name="start">The start.</param>
		/// <param name="end">The end.</param>
		IDocumentQuery<T> IDocumentQueryBase<T, IDocumentQuery<T>>.WhereBetweenOrEqual(string fieldName, object start, object end)
		{
			WhereBetweenOrEqual(fieldName, start, end);
			return this;
		}

		/// <summary>
		///   Matches fields where the value is between the specified start and end, inclusive
		/// </summary>
		/// <param name = "propertySelector">Property selector for the field.</param>
		/// <param name = "start">The start.</param>
		/// <param name = "end">The end.</param>
		public IDocumentQuery<T> WhereBetweenOrEqual<TValue>(Expression<Func<T, TValue>> propertySelector, TValue start, TValue end)
		{
			WhereBetweenOrEqual(propertySelector.GetPropertyName(), start, end);
			return this;
		}

		/// <summary>
		/// Matches fields where the value is greater than the specified value
		/// </summary>
		/// <param name="fieldName">Name of the field.</param>
		/// <param name="value">The value.</param>
		IDocumentQuery<T> IDocumentQueryBase<T, IDocumentQuery<T>>.WhereGreaterThan(string fieldName, object value)
		{
			WhereGreaterThan(fieldName, value);
			return this;
		}

		/// <summary>
		///   Matches fields where the value is greater than the specified value
		/// </summary>
		/// <param name = "propertySelector">Property selector for the field.</param>
		/// <param name = "value">The value.</param>
		public IDocumentQuery<T> WhereGreaterThan<TValue>(Expression<Func<T, TValue>> propertySelector, TValue value)
		{
			WhereGreaterThan(propertySelector.GetPropertyName(), value);
			return this;
		}

		/// <summary>
		/// Matches fields where the value is greater than or equal to the specified value
		/// </summary>
		/// <param name="fieldName">Name of the field.</param>
		/// <param name="value">The value.</param>
		IDocumentQuery<T> IDocumentQueryBase<T, IDocumentQuery<T>>.WhereGreaterThanOrEqual(string fieldName, object value)
		{
			WhereGreaterThanOrEqual(fieldName, value);
			return this;
		}

		/// <summary>
		///   Matches fields where the value is greater than or equal to the specified value
		/// </summary>
		/// <param name = "propertySelector">Property selector for the field.</param>
		/// <param name = "value">The value.</param>
		public IDocumentQuery<T> WhereGreaterThanOrEqual<TValue>(Expression<Func<T, TValue>> propertySelector, TValue value)
		{
			WhereGreaterThanOrEqual(propertySelector.GetPropertyName(), value);
			return this;
		}

		/// <summary>
		/// Matches fields where the value is less than the specified value
		/// </summary>
		/// <param name="fieldName">Name of the field.</param>
		/// <param name="value">The value.</param>
		IDocumentQuery<T> IDocumentQueryBase<T, IDocumentQuery<T>>.WhereLessThan(string fieldName, object value)
		{
			WhereLessThan(fieldName, value);
			return this;
		}

		/// <summary>
		///   Matches fields where the value is less than the specified value
		/// </summary>
		/// <param name = "propertySelector">Property selector for the field.</param>
		/// <param name = "value">The value.</param>
		public IDocumentQuery<T> WhereLessThan<TValue>(Expression<Func<T, TValue>> propertySelector, TValue value)
		{
			WhereLessThan(propertySelector.GetPropertyName(), value);
			return this;
		}

		/// <summary>
		/// Matches fields where the value is less than or equal to the specified value
		/// </summary>
		/// <param name="fieldName">Name of the field.</param>
		/// <param name="value">The value.</param>
		IDocumentQuery<T> IDocumentQueryBase<T, IDocumentQuery<T>>.WhereLessThanOrEqual(string fieldName, object value)
		{
			WhereLessThanOrEqual(fieldName, value);
			return this;
		}

		/// <summary>
		///   Matches fields where the value is less than or equal to the specified value
		/// </summary>
		/// <param name = "propertySelector">Property selector for the field.</param>
		/// <param name = "value">The value.</param>
		public IDocumentQuery<T> WhereLessThanOrEqual<TValue>(Expression<Func<T, TValue>> propertySelector, TValue value)
		{
			WhereLessThanOrEqual(propertySelector.GetPropertyName(), value);
			return this;
		}

		/// <summary>
		/// Add an AND to the query
		/// </summary>
		IDocumentQuery<T> IDocumentQueryBase<T, IDocumentQuery<T>>.AndAlso()
		{
			AndAlso();
			return this;
		}

		/// <summary>
		/// Add an OR to the query
		/// </summary>
		IDocumentQuery<T> IDocumentQueryBase<T, IDocumentQuery<T>>.OrElse()
		{
			OrElse();
			return this;
		}

		/// <summary>
		/// Specifies a boost weight to the last where clause.
		/// The higher the boost factor, the more relevant the term will be.
		/// </summary>
		/// <param name="boost">boosting factor where 1.0 is default, less than 1.0 is lower weight, greater than 1.0 is higher weight</param>
		/// <returns></returns>
		/// <remarks>
		/// http://lucene.apache.org/java/2_4_0/queryparsersyntax.html#Boosting%20a%20Term
		/// </remarks>
		IDocumentQuery<T> IDocumentQueryBase<T, IDocumentQuery<T>>.Boost(decimal boost)
		{
			Boost(boost);
			return this;
		}

		/// <summary>
		/// Specifies a fuzziness factor to the single word term in the last where clause
		/// </summary>
		/// <param name="fuzzy">0.0 to 1.0 where 1.0 means closer match</param>
		/// <returns></returns>
		/// <remarks>
		/// http://lucene.apache.org/java/2_4_0/queryparsersyntax.html#Fuzzy%20Searches
		/// </remarks>
		IDocumentQuery<T> IDocumentQueryBase<T, IDocumentQuery<T>>.Fuzzy(decimal fuzzy)
		{
			Fuzzy(fuzzy);
			return this;
		}

		/// <summary>
		/// Specifies a proximity distance for the phrase in the last where clause
		/// </summary>
		/// <param name="proximity">number of words within</param>
		/// <returns></returns>
		/// <remarks>
		/// http://lucene.apache.org/java/2_4_0/queryparsersyntax.html#Proximity%20Searches
		/// </remarks>
		IDocumentQuery<T> IDocumentQueryBase<T, IDocumentQuery<T>>.Proximity(int proximity)
		{
			Proximity(proximity);
			return this;
		}

		/// <summary>
		/// Filter matches to be inside the specified radius
		/// </summary>
		/// <param name="radius">The radius.</param>
		/// <param name="latitude">The latitude.</param>
		/// <param name="longitude">The longitude.</param>
		public IDocumentQuery<T> WithinRadiusOf(double radius, double latitude, double longitude)
		{
			return (IDocumentQuery<T>) GenerateQueryWithinRadiusOf(radius, latitude, longitude);
		}

		/// <summary>
		///   Filter matches to be inside the specified radius
		/// </summary>
		/// <param name = "radius">The radius.</param>
		/// <param name = "latitude">The latitude.</param>
		/// <param name = "longitude">The longitude.</param>
		protected override object GenerateQueryWithinRadiusOf(double radius, double latitude, double longitude)
		{
			isSpatialQuery = true;
			this.radius = radius;
			lat = latitude;
			lng = longitude;
			return this;
		}

		/// <summary>
		/// Sorts the query results by distance.
		/// </summary>
		IDocumentQuery<T> IDocumentQueryBase<T, IDocumentQuery<T>>.SortByDistance()
		{
			OrderBy(Constants.DistanceFieldName);
			return this;
		}

		/// <summary>
		/// Order the results by the specified fields
		/// The fields are the names of the fields to sort, defaulting to sorting by ascending.
		/// You can prefix a field name with '-' to indicate sorting by descending or '+' to sort by ascending
		/// </summary>
		/// <param name="fields">The fields.</param>
		IDocumentQuery<T> IDocumentQueryBase<T, IDocumentQuery<T>>.OrderBy(params string[] fields)
		{
			OrderBy(fields);
			return this;
		}

		/// <summary>
		///   Order the results by the specified fields
		///   The fields are the names of the fields to sort, defaulting to sorting by ascending.
		///   You can prefix a field name with '-' to indicate sorting by descending or '+' to sort by ascending
		/// </summary>
		/// <param name = "propertySelectors">Property selectors for the fields.</param>
		public IDocumentQuery<T> OrderBy<TValue>(params Expression<Func<T, TValue>>[] propertySelectors)
		{
			OrderBy(propertySelectors.Select(x => x.GetPropertyName()).ToArray());
			return this;
		}

		/// <summary>
		/// Instructs the query to wait for non stale results as of now.
		/// </summary>
		/// <returns></returns>
		IDocumentQuery<T> IDocumentQueryBase<T, IDocumentQuery<T>>.WaitForNonStaleResultsAsOfNow()
		{
			WaitForNonStaleResultsAsOfNow();
			return this;
		}

		/// <summary>
		/// Instructs the query to wait for non stale results as of the last write made by any session belonging to the 
		/// current document store.
		/// This ensures that you'll always get the most relevant results for your scenarios using simple indexes (map only or dynamic queries).
		/// However, when used to query map/reduce indexes, it does NOT guarantee that the document that this etag belong to is actually considered for the results. 
		/// </summary>
		IDocumentQuery<T> IDocumentQueryBase<T, IDocumentQuery<T>>.WaitForNonStaleResultsAsOfLastWrite()
		{
			WaitForNonStaleResultsAsOfLastWrite();
			return this;
		}

		/// <summary>
		/// Instructs the query to wait for non stale results as of the last write made by any session belonging to the 
		/// current document store.
		/// This ensures that you'll always get the most relevant results for your scenarios using simple indexes (map only or dynamic queries).
		/// However, when used to query map/reduce indexes, it does NOT guarantee that the document that this etag belong to is actually considered for the results. 
		/// </summary>
		IDocumentQuery<T> IDocumentQueryBase<T, IDocumentQuery<T>>.WaitForNonStaleResultsAsOfLastWrite(TimeSpan waitTimeout)
		{
			WaitForNonStaleResultsAsOfLastWrite(waitTimeout);
			return this;
		}

		/// <summary>
		/// Instructs the query to wait for non stale results as of now for the specified timeout.
		/// </summary>
		/// <param name="waitTimeout">The wait timeout.</param>
		/// <returns></returns>
		IDocumentQuery<T> IDocumentQueryBase<T, IDocumentQuery<T>>.WaitForNonStaleResultsAsOfNow(TimeSpan waitTimeout)
		{
			WaitForNonStaleResultsAsOfNow(waitTimeout);
			return this;
		}

		/// <summary>
		/// Instructs the query to wait for non stale results as of the cutoff date.
		/// </summary>
		/// <param name="cutOff">The cut off.</param>
		/// <returns></returns>
		IDocumentQuery<T> IDocumentQueryBase<T, IDocumentQuery<T>>.WaitForNonStaleResultsAsOf(DateTime cutOff)
		{
			WaitForNonStaleResultsAsOf(cutOff);
			return this;
		}

		/// <summary>
		/// Instructs the query to wait for non stale results as of the cutoff date for the specified timeout
		/// </summary>
		/// <param name="cutOff">The cut off.</param>
		/// <param name="waitTimeout">The wait timeout.</param>
		IDocumentQuery<T> IDocumentQueryBase<T, IDocumentQuery<T>>.WaitForNonStaleResultsAsOf(DateTime cutOff, TimeSpan waitTimeout)
		{
			WaitForNonStaleResultsAsOf(cutOff, waitTimeout);
			return this;
		}

		/// <summary>
		/// EXPERT ONLY: Instructs the query to wait for non stale results.
		/// This shouldn't be used outside of unit tests unless you are well aware of the implications
		/// </summary>
		IDocumentQuery<T> IDocumentQueryBase<T, IDocumentQuery<T>>.WaitForNonStaleResults()
		{
			WaitForNonStaleResults();
			return this;
		}

		/// <summary>
		/// Returns an enumerator that iterates through a collection.
		/// </summary>
		/// <returns>
		/// An <see cref="T:System.Collections.IEnumerator"/> object that can be used to iterate through the collection.
		/// </returns>
		/// <filterpriority>2</filterpriority>
		IEnumerator IEnumerable.GetEnumerator()
		{
			return GetEnumerator();
		}

		/// <summary>
		///   Returns a <see cref = "System.String" /> that represents this instance.
		/// </summary>
		/// <returns>
		///   A <see cref = "System.String" /> that represents this instance.
		/// </returns>
		public override string ToString()
		{
			var trim = QueryText.ToString().Trim();
			if(isSpatialQuery)
				return string.Format(CultureInfo.InvariantCulture, "{0} Lat: {1} Lng: {2} Radius: {3}", trim, lat, lng, radius);
			return trim;
		}
	}
}
#endif
>>>>>>> 110c84e2
<|MERGE_RESOLUTION|>--- conflicted
+++ resolved
@@ -1,828 +1,3 @@
-<<<<<<< HEAD
-﻿#if !SILVERLIGHT
-using System;
-using System.Collections;
-using System.Collections.Generic;
-using System.Globalization;
-using System.Linq;
-using System.Linq.Expressions;
-using System.Text;
-using Raven.Abstractions.Data;
-using Raven.Client.Connection;
-using Raven.Client.Linq;
-using Raven.Client.Listeners;
-#if !NET35
-using Raven.Client.Connection.Async;
-#endif
-
-namespace Raven.Client.Document
-{
-	/// <summary>
-	/// A query against a Raven index
-	/// </summary>
-	public class DocumentQuery<T> : AbstractDocumentQuery<T, DocumentQuery<T>>, IDocumentQuery<T>
-	{
-		/// <summary>
-		/// Initializes a new instance of the <see cref="DocumentQuery{T}"/> class.
-		/// </summary>
-		public DocumentQuery(InMemoryDocumentSessionOperations session
-#if !SILVERLIGHT
-			, IDatabaseCommands databaseCommands
-#endif 
-#if !NET35
-			, IAsyncDatabaseCommands asyncDatabaseCommands
-#endif
-			, string indexName, string[] projectionFields, IDocumentQueryListener[] queryListeners)
-			: base(session
-#if !SILVERLIGHT
-			, databaseCommands
-#endif
-#if !NET35
-			, asyncDatabaseCommands
-#endif
-			, indexName, projectionFields, queryListeners)
-		{
-		}
-
-		/// <summary>
-		/// Initializes a new instance of the <see cref="DocumentQuery{T}"/> class.
-		/// </summary>
-		public DocumentQuery(DocumentQuery<T> other)
-			: base(other)
-		{
-			
-		}
-
-
-		/// <summary>
-		/// Selects the specified fields directly from the index
-		/// </summary>
-		/// <typeparam name="TProjection">The type of the projection.</typeparam>
-		/// <param name="fields">The fields.</param>
-		public virtual IDocumentQuery<TProjection> SelectFields<TProjection>(string[] fields)
-		{
-			var documentQuery = new DocumentQuery<TProjection>(theSession,
-#if !SILVERLIGHT
-			                                                   theDatabaseCommands,
-#endif
-#if !NET35
-			                                                   theAsyncDatabaseCommands,
-#endif
-			                                                   indexName, fields,
-			                                                   queryListeners)
-			{
-				pageSize = pageSize,
-				theQueryText = new StringBuilder(theQueryText.ToString()),
-				start = start,
-				timeout = timeout,
-				cutoff = cutoff,
-				queryStats = queryStats,
-				theWaitForNonStaleResults = theWaitForNonStaleResults,
-				sortByHints = sortByHints,
-				orderByFields = orderByFields,
-				groupByFields = groupByFields,
-				aggregationOp = aggregationOp,
-				negate = negate,
-				transformResultsFunc = transformResultsFunc,
-				includes = new HashSet<string>(includes),
-				isSpatialQuery = isSpatialQuery,
-				lat = lat,
-				lng = lng,
-				radius = radius,
-			};
-			documentQuery.AfterQueryExecuted(afterQueryExecutedCallback);
-			return documentQuery;
-		}
-
-		/// <summary>
-		/// EXPERT ONLY: Instructs the query to wait for non stale results for the specified wait timeout.
-		/// This shouldn't be used outside of unit tests unless you are well aware of the implications
-		/// </summary>
-		/// <param name="waitTimeout">The wait timeout.</param>
-		IDocumentQuery<T> IDocumentQueryBase<T, IDocumentQuery<T>>.WaitForNonStaleResults(TimeSpan waitTimeout)
-		{
-			WaitForNonStaleResults(waitTimeout);
-			return this;
-		}
-
-		/// <summary>
-		/// Adds an ordering for a specific field to the query
-		/// </summary>
-		/// <param name="fieldName">Name of the field.</param>
-		/// <param name="descending">if set to <c>true</c> [descending].</param>
-		IDocumentQuery<T> IDocumentQueryBase<T, IDocumentQuery<T>>.AddOrder(string fieldName, bool descending)
-		{
-			AddOrder(fieldName, descending);
-			return this;
-		}
-
-		/// <summary>
-		///   Adds an ordering for a specific field to the query
-		/// </summary>
-		/// <param name = "propertySelector">Property selector for the field.</param>
-		/// <param name = "descending">if set to <c>true</c> [descending].</param>
-		public IDocumentQuery<T> AddOrder<TValue>(Expression<Func<T, TValue>> propertySelector, bool descending)
-		{
-			AddOrder(propertySelector.GetPropertyName(), descending);
-			return this;
-		}
-
-		/// <summary>
-		/// Order the search results randomly
-		/// </summary>
-		IDocumentQuery<T> IDocumentQueryBase<T, IDocumentQuery<T>>.RandomOrdering()
-		{
-			RandomOrdering();
-			return this;
-		}
-
-		/// <summary>
-		/// Order the search results randomly using the specified seed
-		/// this is useful if you want to have repeatable random queries
-		/// </summary>
-		IDocumentQuery<T> IDocumentQueryBase<T, IDocumentQuery<T>>.RandomOrdering(string seed)
-		{
-			RandomOrdering(seed);
-			return this;
-		}
-
-		/// <summary>
-		/// Adds an ordering for a specific field to the query and specifies the type of field for sorting purposes
-		/// </summary>
-		/// <param name="fieldName">Name of the field.</param>
-		/// <param name="descending">if set to <c>true</c> [descending].</param>
-		/// <param name="fieldType">the type of the field to be sorted.</param>
-		IDocumentQuery<T> IDocumentQueryBase<T, IDocumentQuery<T>>.AddOrder(string fieldName, bool descending, Type fieldType)
-		{
-			AddOrder(fieldName, descending, fieldType);
-			return this;
-		}
-
-		/// <summary>
-		/// Simplified method for opening a new clause within the query
-		/// </summary>
-		/// <returns></returns>
-		IDocumentQuery<T> IDocumentQueryBase<T, IDocumentQuery<T>>.OpenSubclause()
-		{
-			OpenSubclause();
-			return this;
-		}
-
-		/// <summary>
-		/// Simplified method for closing a clause within the query
-		/// </summary>
-		/// <returns></returns>
-		IDocumentQuery<T> IDocumentQueryBase<T, IDocumentQuery<T>>.CloseSubclause()
-		{
-			CloseSubclause();
-			return this;
-		}
-
-		/// <summary>
-		/// Perform a search for documents which fields that match the searchTerms.
-		/// If there is more than a single term, each of them will be checked independently.
-		/// </summary>
-		IDocumentQuery<T> IDocumentQueryBase<T, IDocumentQuery<T>>.Search(string fieldName, string searchTerms)
-		{
-			Search(fieldName, searchTerms);
-			return this;
-		}
-
-		/// <summary>
-		/// Perform a search for documents which fields that match the searchTerms.
-		/// If there is more than a single term, each of them will be checked independently.
-		/// </summary>
-		public IDocumentQuery<T> Search<TValue>(Expression<Func<T, TValue>> propertySelector, string searchTerms)
-		{
-			Search(propertySelector.GetPropertyName(), searchTerms);
-			return this;
-		}
-
-		///<summary>
-		/// Instruct the index to group by the specified fields using the specified aggregation operation
-		///</summary>
-		/// <remarks>
-		/// This is only valid on dynamic indexes queries
-		/// </remarks>
-		IDocumentQuery<T> IDocumentQueryBase<T, IDocumentQuery<T>>.GroupBy(AggregationOperation aggregationOperation, params string[] fieldsToGroupBy)
-		{
-			GroupBy(aggregationOperation, fieldsToGroupBy);
-			return this;
-		}
-
-		///<summary>
-		///  Instruct the index to group by the specified fields using the specified aggregation operation
-		///</summary>
-		///<remarks>
-		///  This is only valid on dynamic indexes queries
-		///</remarks>
-		public IDocumentQuery<T> GroupBy<TValue>(AggregationOperation aggregationOperation, params Expression<Func<T, TValue>>[] groupPropertySelectors)
-		{
-			GroupBy(aggregationOperation, groupPropertySelectors.Select(x => x.GetPropertyName()).ToArray());
-			return this;
-		}
-
-		/// <summary>
-		/// Partition the query so we can intersect different parts of the query
-		/// across different index entries.
-		/// </summary>
-		IDocumentQuery<T> IDocumentQueryBase<T, IDocumentQuery<T>>.Intersect()
-		{
-			Intersect();
-			return this;
-		}
-
-		/// <summary>
-		/// Provide statistics about the query, such as total count of matching records
-		/// </summary>
-		IDocumentQuery<T> IDocumentQueryBase<T, IDocumentQuery<T>>.Statistics(out RavenQueryStatistics stats)
-		{
-			Statistics(out stats);
-			return this;
-		}
-
-		IDocumentQuery<T> IDocumentQueryBase<T, IDocumentQuery<T>>.UsingDefaultField(string field)
-		{
-			UsingDefaultField(field);
-			return this;
-		}
-
-		/// <summary>
-		/// Includes the specified path in the query, loading the document specified in that path
-		/// </summary>
-		/// <param name="path">The path.</param>
-		IDocumentQuery<T> IDocumentQueryBase<T, IDocumentQuery<T>>.Include(string path)
-		{
-			Include(path);
-			return this;
-		}
-
-		/// <summary>
-		/// Includes the specified path in the query, loading the document specified in that path
-		/// </summary>
-		/// <param name="path">The path.</param>
-		IDocumentQuery<T> IDocumentQueryBase<T, IDocumentQuery<T>>.Include(Expression<Func<T, object>> path)
-		{
-			Include(path);
-			return this;
-		}
-
-		/// <summary>
-		/// Negate the next operation
-		/// </summary>
-		IDocumentQuery<T> IDocumentQueryBase<T, IDocumentQuery<T>>.Not
-		{
-			get
-			{
-				NegateNext();
-				return this;
-			}
-		}
-
-		/// <summary>
-		/// Takes the specified count.
-		/// </summary>
-		/// <param name="count">The count.</param>
-		/// <returns></returns>
-		IDocumentQuery<T> IDocumentQueryBase<T, IDocumentQuery<T>>.Take(int count)
-		{
-			Take(count);
-			return this;
-		}
-
-		/// <summary>
-		/// Skips the specified count.
-		/// </summary>
-		/// <param name="count">The count.</param>
-		/// <returns></returns>
-		IDocumentQuery<T> IDocumentQueryBase<T, IDocumentQuery<T>>.Skip(int count)
-		{
-			Skip(count);
-			return this;
-		}
-
-		/// <summary>
-		/// Filter the results from the index using the specified where clause.
-		/// </summary>
-		/// <param name="whereClause">The where clause.</param>
-		IDocumentQuery<T> IDocumentQueryBase<T, IDocumentQuery<T>>.Where(string whereClause)
-		{
-			Where(whereClause);
-			return this;
-		}
-
-		/// <summary>
-		/// 	Matches exact value
-		/// </summary>
-		/// <remarks>
-		/// 	Defaults to NotAnalyzed
-		/// </remarks>
-		IDocumentQuery<T> IDocumentQueryBase<T, IDocumentQuery<T>>.WhereEquals(string fieldName, object value)
-		{
-			WhereEquals(fieldName, value);
-			return this;
-		}
-
-		/// <summary>
-		/// 	Matches exact value
-		/// </summary>
-		/// <remarks>
-		///   Defaults to NotAnalyzed
-		/// </remarks>
-		public IDocumentQuery<T> WhereEquals<TValue>(Expression<Func<T, TValue>> propertySelector, TValue value)
-		{
-			WhereEquals(propertySelector.GetPropertyName(), value);
-			return this;
-		}
-
-		/// <summary>
-		/// 	Matches exact value
-		/// </summary>
-		/// <remarks>
-		/// 	Defaults to allow wildcards only if analyzed
-		/// </remarks>
-		IDocumentQuery<T> IDocumentQueryBase<T, IDocumentQuery<T>>.WhereEquals(string fieldName, object value, bool isAnalyzed)
-		{
-			WhereEquals(fieldName, value, isAnalyzed);
-			return this;
-		}
-
-		/// <summary>
-		/// 	Matches exact value
-		/// </summary>
-		/// <remarks>
-		///   Defaults to allow wildcards only if analyzed
-		/// </remarks>
-		public IDocumentQuery<T> WhereEquals<TValue>(Expression<Func<T, TValue>> propertySelector, TValue value, bool isAnalyzed)
-		{
-			WhereEquals(propertySelector.GetPropertyName(), value, isAnalyzed);
-			return this;
-		}
-
-		/// <summary>
-		/// 	Matches exact value
-		/// </summary>
-		IDocumentQuery<T> IDocumentQueryBase<T, IDocumentQuery<T>>.WhereEquals(WhereParams whereEqualsParams)
-		{
-			WhereEquals(whereEqualsParams);
-			return this;
-		}
-
-		/// <summary>
-		/// 	Matches substrings of the field
-		/// </summary>
-		[Obsolete("Avoid using WhereContains(), use Search() instead")]
-		IDocumentQuery<T> IDocumentQueryBase<T, IDocumentQuery<T>>.WhereContains(string fieldName, object value)
-		{
-			WhereContains(fieldName, value);
-			return this;
-		}
-
-		/// <summary>
-		/// 	Matches substrings of the field
-		/// </summary>
-		[Obsolete("Avoid using WhereContains(), use Search() instead")]
-		IDocumentQuery<T> IDocumentQueryBase<T, IDocumentQuery<T>>.WhereContains(string fieldName, params object[] values)
-		{
-			WhereContains(fieldName, values);
-			return this;
-		}
-
-		/// <summary>
-		/// 	Matches substrings of the field
-		/// </summary>
-		[Obsolete("Avoid using WhereContains(), use Search() instead")]
-		IDocumentQuery<T> IDocumentQueryBase<T, IDocumentQuery<T>>.WhereContains(string fieldName, IEnumerable<object> values)
-		{
-			WhereContains(fieldName, values);
-			return this;
-		}
-
-
-		/// <summary>
-		/// Check that the field has one of the specified value
-		/// </summary>
-		IDocumentQuery<T> IDocumentQueryBase<T, IDocumentQuery<T>>.WhereIn(string fieldName, IEnumerable<object> values)
-		{
-			WhereIn(fieldName, values);
-			return this;
-		}
-
-		/// <summary>
-		/// Check that the field has one of the specified value
-		/// </summary>
-		public IDocumentQuery<T> WhereIn<TValue>(Expression<Func<T, TValue>> propertySelector, IEnumerable<TValue> values)
-		{
-			WhereIn(propertySelector.GetPropertyName(), values.Cast<object>());
-			return this;
-		}
-
-		/// <summary>
-		/// Matches fields which starts with the specified value.
-		/// </summary>
-		/// <param name="fieldName">Name of the field.</param>
-		/// <param name="value">The value.</param>
-		IDocumentQuery<T> IDocumentQueryBase<T, IDocumentQuery<T>>.WhereStartsWith(string fieldName, object value)
-		{
-			WhereStartsWith(fieldName, value);
-			return this;
-		}
-
-		/// <summary>
-		///   Matches fields which starts with the specified value.
-		/// </summary>
-		/// <param name = "propertySelector">Property selector for the field.</param>
-		/// <param name = "value">The value.</param>
-		public IDocumentQuery<T> WhereStartsWith<TValue>(Expression<Func<T, TValue>> propertySelector, TValue value)
-		{
-			WhereStartsWith(propertySelector.GetPropertyName(), value);
-			return this;
-		}
-
-		/// <summary>
-		/// Matches fields which ends with the specified value.
-		/// </summary>
-		/// <param name="fieldName">Name of the field.</param>
-		/// <param name="value">The value.</param>
-		IDocumentQuery<T> IDocumentQueryBase<T, IDocumentQuery<T>>.WhereEndsWith(string fieldName, object value)
-		{
-			WhereEndsWith(fieldName, value);
-			return this;
-		}
-
-		/// <summary>
-		///   Matches fields which ends with the specified value.
-		/// </summary>
-		/// <param name = "propertySelector">Property selector for the field.</param>
-		/// <param name = "value">The value.</param>
-		public IDocumentQuery<T> WhereEndsWith<TValue>(Expression<Func<T, TValue>> propertySelector, TValue value)
-		{
-			WhereEndsWith(propertySelector.GetPropertyName(), value);
-			return this;
-		}
-
-		/// <summary>
-		/// Matches fields where the value is between the specified start and end, exclusive
-		/// </summary>
-		/// <param name="fieldName">Name of the field.</param>
-		/// <param name="start">The start.</param>
-		/// <param name="end">The end.</param>
-		IDocumentQuery<T> IDocumentQueryBase<T, IDocumentQuery<T>>.WhereBetween(string fieldName, object start, object end)
-		{
-			WhereBetween(fieldName, start, end);
-			return this;
-		}
-
-		/// <summary>
-		///   Matches fields where the value is between the specified start and end, exclusive
-		/// </summary>
-		/// <param name = "propertySelector">Property selector for the field.</param>
-		/// <param name = "start">The start.</param>
-		/// <param name = "end">The end.</param>
-		public IDocumentQuery<T> WhereBetween<TValue>(Expression<Func<T, TValue>> propertySelector, TValue start, TValue end)
-		{
-			WhereBetween(propertySelector.GetPropertyName(), start, end);
-			return this;
-		}
-
-		/// <summary>
-		/// Matches fields where the value is between the specified start and end, inclusive
-		/// </summary>
-		/// <param name="fieldName">Name of the field.</param>
-		/// <param name="start">The start.</param>
-		/// <param name="end">The end.</param>
-		IDocumentQuery<T> IDocumentQueryBase<T, IDocumentQuery<T>>.WhereBetweenOrEqual(string fieldName, object start, object end)
-		{
-			WhereBetweenOrEqual(fieldName, start, end);
-			return this;
-		}
-
-		/// <summary>
-		///   Matches fields where the value is between the specified start and end, inclusive
-		/// </summary>
-		/// <param name = "propertySelector">Property selector for the field.</param>
-		/// <param name = "start">The start.</param>
-		/// <param name = "end">The end.</param>
-		public IDocumentQuery<T> WhereBetweenOrEqual<TValue>(Expression<Func<T, TValue>> propertySelector, TValue start, TValue end)
-		{
-			WhereBetweenOrEqual(propertySelector.GetPropertyName(), start, end);
-			return this;
-		}
-
-		/// <summary>
-		/// Matches fields where the value is greater than the specified value
-		/// </summary>
-		/// <param name="fieldName">Name of the field.</param>
-		/// <param name="value">The value.</param>
-		IDocumentQuery<T> IDocumentQueryBase<T, IDocumentQuery<T>>.WhereGreaterThan(string fieldName, object value)
-		{
-			WhereGreaterThan(fieldName, value);
-			return this;
-		}
-
-		/// <summary>
-		///   Matches fields where the value is greater than the specified value
-		/// </summary>
-		/// <param name = "propertySelector">Property selector for the field.</param>
-		/// <param name = "value">The value.</param>
-		public IDocumentQuery<T> WhereGreaterThan<TValue>(Expression<Func<T, TValue>> propertySelector, TValue value)
-		{
-			WhereGreaterThan(propertySelector.GetPropertyName(), value);
-			return this;
-		}
-
-		/// <summary>
-		/// Matches fields where the value is greater than or equal to the specified value
-		/// </summary>
-		/// <param name="fieldName">Name of the field.</param>
-		/// <param name="value">The value.</param>
-		IDocumentQuery<T> IDocumentQueryBase<T, IDocumentQuery<T>>.WhereGreaterThanOrEqual(string fieldName, object value)
-		{
-			WhereGreaterThanOrEqual(fieldName, value);
-			return this;
-		}
-
-		/// <summary>
-		///   Matches fields where the value is greater than or equal to the specified value
-		/// </summary>
-		/// <param name = "propertySelector">Property selector for the field.</param>
-		/// <param name = "value">The value.</param>
-		public IDocumentQuery<T> WhereGreaterThanOrEqual<TValue>(Expression<Func<T, TValue>> propertySelector, TValue value)
-		{
-			WhereGreaterThanOrEqual(propertySelector.GetPropertyName(), value);
-			return this;
-		}
-
-		/// <summary>
-		/// Matches fields where the value is less than the specified value
-		/// </summary>
-		/// <param name="fieldName">Name of the field.</param>
-		/// <param name="value">The value.</param>
-		IDocumentQuery<T> IDocumentQueryBase<T, IDocumentQuery<T>>.WhereLessThan(string fieldName, object value)
-		{
-			WhereLessThan(fieldName, value);
-			return this;
-		}
-
-		/// <summary>
-		///   Matches fields where the value is less than the specified value
-		/// </summary>
-		/// <param name = "propertySelector">Property selector for the field.</param>
-		/// <param name = "value">The value.</param>
-		public IDocumentQuery<T> WhereLessThan<TValue>(Expression<Func<T, TValue>> propertySelector, TValue value)
-		{
-			WhereLessThan(propertySelector.GetPropertyName(), value);
-			return this;
-		}
-
-		/// <summary>
-		/// Matches fields where the value is less than or equal to the specified value
-		/// </summary>
-		/// <param name="fieldName">Name of the field.</param>
-		/// <param name="value">The value.</param>
-		IDocumentQuery<T> IDocumentQueryBase<T, IDocumentQuery<T>>.WhereLessThanOrEqual(string fieldName, object value)
-		{
-			WhereLessThanOrEqual(fieldName, value);
-			return this;
-		}
-
-		/// <summary>
-		///   Matches fields where the value is less than or equal to the specified value
-		/// </summary>
-		/// <param name = "propertySelector">Property selector for the field.</param>
-		/// <param name = "value">The value.</param>
-		public IDocumentQuery<T> WhereLessThanOrEqual<TValue>(Expression<Func<T, TValue>> propertySelector, TValue value)
-		{
-			WhereLessThanOrEqual(propertySelector.GetPropertyName(), value);
-			return this;
-		}
-
-		/// <summary>
-		/// Add an AND to the query
-		/// </summary>
-		IDocumentQuery<T> IDocumentQueryBase<T, IDocumentQuery<T>>.AndAlso()
-		{
-			AndAlso();
-			return this;
-		}
-
-		/// <summary>
-		/// Add an OR to the query
-		/// </summary>
-		IDocumentQuery<T> IDocumentQueryBase<T, IDocumentQuery<T>>.OrElse()
-		{
-			OrElse();
-			return this;
-		}
-
-		/// <summary>
-		/// Specifies a boost weight to the last where clause.
-		/// The higher the boost factor, the more relevant the term will be.
-		/// </summary>
-		/// <param name="boost">boosting factor where 1.0 is default, less than 1.0 is lower weight, greater than 1.0 is higher weight</param>
-		/// <returns></returns>
-		/// <remarks>
-		/// http://lucene.apache.org/java/2_4_0/queryparsersyntax.html#Boosting%20a%20Term
-		/// </remarks>
-		IDocumentQuery<T> IDocumentQueryBase<T, IDocumentQuery<T>>.Boost(decimal boost)
-		{
-			Boost(boost);
-			return this;
-		}
-
-		/// <summary>
-		/// Specifies a fuzziness factor to the single word term in the last where clause
-		/// </summary>
-		/// <param name="fuzzy">0.0 to 1.0 where 1.0 means closer match</param>
-		/// <returns></returns>
-		/// <remarks>
-		/// http://lucene.apache.org/java/2_4_0/queryparsersyntax.html#Fuzzy%20Searches
-		/// </remarks>
-		IDocumentQuery<T> IDocumentQueryBase<T, IDocumentQuery<T>>.Fuzzy(decimal fuzzy)
-		{
-			Fuzzy(fuzzy);
-			return this;
-		}
-
-		/// <summary>
-		/// Specifies a proximity distance for the phrase in the last where clause
-		/// </summary>
-		/// <param name="proximity">number of words within</param>
-		/// <returns></returns>
-		/// <remarks>
-		/// http://lucene.apache.org/java/2_4_0/queryparsersyntax.html#Proximity%20Searches
-		/// </remarks>
-		IDocumentQuery<T> IDocumentQueryBase<T, IDocumentQuery<T>>.Proximity(int proximity)
-		{
-			Proximity(proximity);
-			return this;
-		}
-
-		/// <summary>
-		/// Filter matches to be inside the specified radius
-		/// </summary>
-		/// <param name="radius">The radius.</param>
-		/// <param name="latitude">The latitude.</param>
-		/// <param name="longitude">The longitude.</param>
-		public IDocumentQuery<T> WithinRadiusOf(double radius, double latitude, double longitude)
-		{
-			return (IDocumentQuery<T>) GenerateQueryWithinRadiusOf(radius, latitude, longitude);
-		}
-
-		/// <summary>
-		///   Filter matches to be inside the specified radius
-		/// </summary>
-		/// <param name = "radius">The radius.</param>
-		/// <param name = "latitude">The latitude.</param>
-		/// <param name = "longitude">The longitude.</param>
-		protected override object GenerateQueryWithinRadiusOf(double radius, double latitude, double longitude)
-		{
-			isSpatialQuery = true;
-			this.radius = radius;
-			lat = latitude;
-			lng = longitude;
-			return this;
-		}
-
-		/// <summary>
-		/// Sorts the query results by distance.
-		/// </summary>
-		IDocumentQuery<T> IDocumentQueryBase<T, IDocumentQuery<T>>.SortByDistance()
-		{
-			OrderBy(Constants.DistanceFieldName);
-			return this;
-		}
-
-		/// <summary>
-		/// Order the results by the specified fields
-		/// The fields are the names of the fields to sort, defaulting to sorting by ascending.
-		/// You can prefix a field name with '-' to indicate sorting by descending or '+' to sort by ascending
-		/// </summary>
-		/// <param name="fields">The fields.</param>
-		IDocumentQuery<T> IDocumentQueryBase<T, IDocumentQuery<T>>.OrderBy(params string[] fields)
-		{
-			OrderBy(fields);
-			return this;
-		}
-
-		/// <summary>
-		///   Order the results by the specified fields
-		///   The fields are the names of the fields to sort, defaulting to sorting by ascending.
-		///   You can prefix a field name with '-' to indicate sorting by descending or '+' to sort by ascending
-		/// </summary>
-		/// <param name = "propertySelectors">Property selectors for the fields.</param>
-		public IDocumentQuery<T> OrderBy<TValue>(params Expression<Func<T, TValue>>[] propertySelectors)
-		{
-			OrderBy(propertySelectors.Select(x => x.GetPropertyName()).ToArray());
-			return this;
-		}
-
-		/// <summary>
-		/// Instructs the query to wait for non stale results as of now.
-		/// </summary>
-		/// <returns></returns>
-		IDocumentQuery<T> IDocumentQueryBase<T, IDocumentQuery<T>>.WaitForNonStaleResultsAsOfNow()
-		{
-			WaitForNonStaleResultsAsOfNow();
-			return this;
-		}
-
-		/// <summary>
-		/// Instructs the query to wait for non stale results as of the last write made by any session belonging to the 
-		/// current document store.
-		/// This ensures that you'll always get the most relevant results for your scenarios using simple indexes (map only or dynamic queries).
-		/// However, when used to query map/reduce indexes, it does NOT guarantee that the document that this etag belong to is actually considered for the results. 
-		/// </summary>
-		IDocumentQuery<T> IDocumentQueryBase<T, IDocumentQuery<T>>.WaitForNonStaleResultsAsOfLastWrite()
-		{
-			WaitForNonStaleResultsAsOfLastWrite();
-			return this;
-		}
-
-		/// <summary>
-		/// Instructs the query to wait for non stale results as of the last write made by any session belonging to the 
-		/// current document store.
-		/// This ensures that you'll always get the most relevant results for your scenarios using simple indexes (map only or dynamic queries).
-		/// However, when used to query map/reduce indexes, it does NOT guarantee that the document that this etag belong to is actually considered for the results. 
-		/// </summary>
-		IDocumentQuery<T> IDocumentQueryBase<T, IDocumentQuery<T>>.WaitForNonStaleResultsAsOfLastWrite(TimeSpan waitTimeout)
-		{
-			WaitForNonStaleResultsAsOfLastWrite(waitTimeout);
-			return this;
-		}
-
-		/// <summary>
-		/// Instructs the query to wait for non stale results as of now for the specified timeout.
-		/// </summary>
-		/// <param name="waitTimeout">The wait timeout.</param>
-		/// <returns></returns>
-		IDocumentQuery<T> IDocumentQueryBase<T, IDocumentQuery<T>>.WaitForNonStaleResultsAsOfNow(TimeSpan waitTimeout)
-		{
-			WaitForNonStaleResultsAsOfNow(waitTimeout);
-			return this;
-		}
-
-		/// <summary>
-		/// Instructs the query to wait for non stale results as of the cutoff date.
-		/// </summary>
-		/// <param name="cutOff">The cut off.</param>
-		/// <returns></returns>
-		IDocumentQuery<T> IDocumentQueryBase<T, IDocumentQuery<T>>.WaitForNonStaleResultsAsOf(DateTime cutOff)
-		{
-			WaitForNonStaleResultsAsOf(cutOff);
-			return this;
-		}
-
-		/// <summary>
-		/// Instructs the query to wait for non stale results as of the cutoff date for the specified timeout
-		/// </summary>
-		/// <param name="cutOff">The cut off.</param>
-		/// <param name="waitTimeout">The wait timeout.</param>
-		IDocumentQuery<T> IDocumentQueryBase<T, IDocumentQuery<T>>.WaitForNonStaleResultsAsOf(DateTime cutOff, TimeSpan waitTimeout)
-		{
-			WaitForNonStaleResultsAsOf(cutOff, waitTimeout);
-			return this;
-		}
-
-		/// <summary>
-		/// EXPERT ONLY: Instructs the query to wait for non stale results.
-		/// This shouldn't be used outside of unit tests unless you are well aware of the implications
-		/// </summary>
-		IDocumentQuery<T> IDocumentQueryBase<T, IDocumentQuery<T>>.WaitForNonStaleResults()
-		{
-			WaitForNonStaleResults();
-			return this;
-		}
-
-		/// <summary>
-		/// Returns an enumerator that iterates through a collection.
-		/// </summary>
-		/// <returns>
-		/// An <see cref="T:System.Collections.IEnumerator"/> object that can be used to iterate through the collection.
-		/// </returns>
-		/// <filterpriority>2</filterpriority>
-		IEnumerator IEnumerable.GetEnumerator()
-		{
-			return GetEnumerator();
-		}
-
-		/// <summary>
-		///   Returns a <see cref = "System.String" /> that represents this instance.
-		/// </summary>
-		/// <returns>
-		///   A <see cref = "System.String" /> that represents this instance.
-		/// </returns>
-		public override string ToString()
-		{
-			var trim = QueryText.ToString().Trim();
-			if(isSpatialQuery)
-				return string.Format(CultureInfo.InvariantCulture, "{0} Lat: {1} Lng: {2} Radius: {3}", trim, lat, lng, radius);
-			return trim;
-		}
-	}
-}
-#endif
-=======
 ﻿#if !SILVERLIGHT
 using System;
 using System.Collections;
@@ -1646,5 +821,4 @@
 		}
 	}
 }
-#endif
->>>>>>> 110c84e2
+#endif