--- conflicted
+++ resolved
@@ -358,7 +358,6 @@
         public IAsyncDocumentQuery<T> WhereLessThanOrEqual<TValue>(Expression<Func<T, TValue>> propertySelector, TValue value)
         {
             WhereLessThanOrEqual(GetMemberQueryPath(propertySelector.Body), value);
-<<<<<<< HEAD
 			return this;
 		}
 
@@ -470,78 +469,6 @@
 		/// <param name="radius">The radius.</param>
 		/// <param name="latitude">The latitude.</param>
 		/// <param name="longitude">The longitude.</param>
-=======
-            return this;
-        }
-
-        /// <summary>
-        /// Add an AND to the query
-        /// </summary>
-        IAsyncDocumentQuery<T> IDocumentQueryBase<T, IAsyncDocumentQuery<T>>.AndAlso()
-        {
-            AndAlso();
-            return this;
-        }
-
-        /// <summary>
-        /// Add an OR to the query
-        /// </summary>
-        IAsyncDocumentQuery<T> IDocumentQueryBase<T, IAsyncDocumentQuery<T>>.OrElse()
-        {
-            OrElse();
-            return this;
-        }
-
-        /// <summary>
-        /// Specifies a boost weight to the last where clause.
-        /// The higher the boost factor, the more relevant the term will be.
-        /// </summary>
-        /// <param name="boost">boosting factor where 1.0 is default, less than 1.0 is lower weight, greater than 1.0 is higher weight</param>
-        /// <returns></returns>
-        /// <remarks>
-        /// http://lucene.apache.org/java/2_4_0/queryparsersyntax.html#Boosting%20a%20Term
-        /// </remarks>
-        IAsyncDocumentQuery<T> IDocumentQueryBase<T, IAsyncDocumentQuery<T>>.Boost(decimal boost)
-        {
-            Boost(boost);
-            return this;
-        }
-
-        /// <summary>
-        /// Specifies a fuzziness factor to the single word term in the last where clause
-        /// </summary>
-        /// <param name="fuzzy">0.0 to 1.0 where 1.0 means closer match</param>
-        /// <returns></returns>
-        /// <remarks>
-        /// http://lucene.apache.org/java/2_4_0/queryparsersyntax.html#Fuzzy%20Searches
-        /// </remarks>
-        IAsyncDocumentQuery<T> IDocumentQueryBase<T, IAsyncDocumentQuery<T>>.Fuzzy(decimal fuzzy)
-        {
-            Fuzzy(fuzzy);
-            return this;
-        }
-
-        /// <summary>
-        /// Specifies a proximity distance for the phrase in the last where clause
-        /// </summary>
-        /// <param name="proximity">number of words within</param>
-        /// <returns></returns>
-        /// <remarks>
-        /// http://lucene.apache.org/java/2_4_0/queryparsersyntax.html#Proximity%20Searches
-        /// </remarks>
-        IAsyncDocumentQuery<T> IDocumentQueryBase<T, IAsyncDocumentQuery<T>>.Proximity(int proximity)
-        {
-            Proximity(proximity);
-            return this;
-        }
-
-        /// <summary>
-        /// Filter matches to be inside the specified radius
-        /// </summary>
-        /// <param name="radius">The radius.</param>
-        /// <param name="latitude">The latitude.</param>
-        /// <param name="longitude">The longitude.</param>
->>>>>>> b19bf61a
         /// <param name="radiusUnits">The units of the <paramref name="radius"/>.</param>
         IAsyncDocumentQuery<T> IDocumentQueryBase<T, IAsyncDocumentQuery<T>>.WithinRadiusOf(double radius, double latitude, double longitude, SpatialUnits radiusUnits)
         {
@@ -587,7 +514,6 @@
             return this;
         }
 
-<<<<<<< HEAD
 		/// <summary>
 		/// Order the results by the specified fields
 		/// The fields are the names of the fields to sort, defaulting to sorting by ascending.
@@ -1120,43 +1046,6 @@
 		    base.SetResultTransformer(resultsTransformer);
 	        return this;
 		}
-=======
-        /// <summary>
-        /// Order the results by the specified fields
-        /// The fields are the names of the fields to sort, defaulting to sorting by ascending.
-        /// You can prefix a field name with '-' to indicate sorting by descending or '+' to sort by ascending
-        /// </summary>
-        /// <param name="fields">The fields.</param>
-        IAsyncDocumentQuery<T> IDocumentQueryBase<T, IAsyncDocumentQuery<T>>.OrderBy(params string[] fields)
-        {
-            OrderBy(fields);
-            return this;
-        }
-
-        /// <summary>
-        ///   Order the results by the specified fields
-        ///   The fields are the names of the fields to sort, defaulting to sorting by ascending.
-        ///   You can prefix a field name with '-' to indicate sorting by descending or '+' to sort by ascending
-        /// </summary>
-        /// <param name = "propertySelectors">Property selectors for the fields.</param>
-        public IAsyncDocumentQuery<T> OrderBy<TValue>(params Expression<Func<T, TValue>>[] propertySelectors)
-        {
-            OrderBy(propertySelectors.Select(GetMemberQueryPathForOrderBy).ToArray());
-            return this;
-        }
-
-        /// <summary>
-        /// Order the results by the specified fields
-        /// The fields are the names of the fields to sort, defaulting to sorting by descending.
-        /// You can prefix a field name with '-' to indicate sorting by descending or '+' to sort by ascending
-        /// </summary>
-        /// <param name="fields">The fields.</param>
-        IAsyncDocumentQuery<T> IDocumentQueryBase<T, IAsyncDocumentQuery<T>>.OrderByDescending(params string[] fields)
-        {
-            OrderByDescending(fields);
-            return this;
-        }
->>>>>>> b19bf61a
 
         /// <summary>
         ///   Order the results by the specified fields
