--- conflicted
+++ resolved
@@ -70,29 +70,25 @@
 			{
 				SynchronizationContext.SetSynchronizationContext(null);
 
-				OperationId = Guid.NewGuid();
-				operationClient = client;
-				operationChanges = changes;
-				queue = new BlockingCollection<RavenJObject>(options.BatchSize * 8);
-
-<<<<<<< HEAD
-				operationTask = StartBulkInsertAsync(options);
-
-				SubscribeToBulkInsertNotifications(changes);
-			}
-			finally
-			{
-				SynchronizationContext.SetSynchronizationContext(synchronizationContext);
-			}
-			
-=======
+			OperationId = Guid.NewGuid();
+			operationClient = client;
+			operationChanges = changes;
+			queue = new BlockingCollection<RavenJObject>(options.BatchSize * 8);
+
 			operationTask = StartBulkInsertAsync(options);
 #if !MONO
 			SubscribeToBulkInsertNotifications(changes);
 #endif
->>>>>>> 3f954366
-		}
+		}
+
 #if !MONO
+			finally
+			{
+				SynchronizationContext.SetSynchronizationContext(synchronizationContext);
+			}
+			
+		}
+
 		private void SubscribeToBulkInsertNotifications(IDatabaseChanges changes)
 		{
 			changes
@@ -123,7 +119,7 @@
 			try
 			{
 				if (expect100Continue != null)
-					expect100Continue.Dispose();
+				expect100Continue.Dispose();
 			}
 			catch
 			{
