--- conflicted
+++ resolved
@@ -353,12 +353,8 @@
 
             try
             {
-<<<<<<< HEAD
-            queue.Add(null);
-=======
                 // adding the "finished" marker to avoid an infinite loop
                 queue.Add(null);
->>>>>>> fb7b832d
             }
             catch (InvalidOperationException e)
             {
