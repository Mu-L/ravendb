--- conflicted
+++ resolved
@@ -1,10 +1,7 @@
 using System.Collections.Generic;
 
-<<<<<<< HEAD
-=======
 using Raven.Abstractions.Data;
 
->>>>>>> 321b832d
 namespace Raven.Client.Shard
 {
 	/// <summary>
@@ -16,11 +13,7 @@
 		/// <summary>
 		///  Generate a shard id for the specified entity
 		///  </summary>
-<<<<<<< HEAD
-		string GenerateShardIdFor(object entity);
-=======
 		string GenerateShardIdFor(object entity, SessionMetadata sessionMetadata);
->>>>>>> 321b832d
 
 		/// <summary>
 		///  The shard id for the server that contains the metadata (such as the HiLo documents)
