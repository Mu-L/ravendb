--- conflicted
+++ resolved
@@ -2,18 +2,10 @@
 
 namespace Raven.Client.Spatial
 {
-<<<<<<< HEAD
 	public class SpatialCriteria
 	{
 		public SpatialRelation Relation { get; set; }
 		public object Shape { get; set; }
 		public double DistanceErrorPct { get; set; }
 	}
-=======
-    public class SpatialCriteria
-    {
-        public SpatialRelation Relation { get; set; }
-        public object Shape { get; set; }
-    }
->>>>>>> b19bf61a
 }