﻿using System.Globalization;
using Raven.Abstractions.Data;
using Raven.Abstractions.Extensions;
using Raven.Abstractions.Logging;
using Raven.Client.Connection;
using Raven.Client.Document;
using Raven.Database.Util;
using Raven.Json.Linq;
using Sparrow.Collections;
using System;
using System.Collections.Generic;
using System.Net;
using System.Threading.Tasks;

namespace Raven.Client.Changes
{
    public class RemoteDatabaseChanges : RemoteChangesClientBase<IDatabaseChanges, DatabaseConnectionState>, IDatabaseChanges
    {
        private static readonly ILog logger = LogManager.GetCurrentClassLogger();

        private readonly ConcurrentSet<string> watchedDocs = new ConcurrentSet<string>();
        private readonly ConcurrentSet<string> watchedPrefixes = new ConcurrentSet<string>();
        private readonly ConcurrentSet<string> watchedTypes = new ConcurrentSet<string>();
        private readonly ConcurrentSet<string> watchedCollections = new ConcurrentSet<string>();
        private readonly ConcurrentSet<string> watchedIndexes = new ConcurrentSet<string>();
        private readonly ConcurrentSet<string> watchedBulkInserts = new ConcurrentSet<string>();
<<<<<<< HEAD

=======
		private readonly ConcurrentSet<long> watchedDataSubscriptions = new ConcurrentSet<long>();
>>>>>>> a545d93b
        private bool watchAllDocs;
        private bool watchAllIndexes;
        private bool watchAllTransformers;
		private bool watchAllDataSubscriptions;
        
        private readonly Func<string, Etag, string[], OperationMetadata, Task<bool>> tryResolveConflictByUsingRegisteredConflictListenersAsync;

        protected readonly DocumentConvention Conventions;

        public RemoteDatabaseChanges(string url, string apiKey,
                                       ICredentials credentials,
                                       HttpJsonRequestFactory jsonRequestFactory, DocumentConvention conventions,
                                       IReplicationInformerBase replicationInformer,
                                       Action onDispose,                                
                                       Func<string, Etag, string[], OperationMetadata, Task<bool>> tryResolveConflictByUsingRegisteredConflictListenersAsync)
            : base ( url, apiKey, credentials, jsonRequestFactory, conventions, replicationInformer, onDispose)
        {
            this.Conventions = conventions;
            this.tryResolveConflictByUsingRegisteredConflictListenersAsync = tryResolveConflictByUsingRegisteredConflictListenersAsync;
        }

        protected override async Task SubscribeOnServer()
        {
            if (watchAllDocs)
                await Send("watch-docs", null).ConfigureAwait(false);

            if (watchAllIndexes)
                await Send("watch-indexes", null).ConfigureAwait(false);

            if (watchAllTransformers)
                await Send("watch-transformers", null).ConfigureAwait(false);

			if (watchAllDataSubscriptions)
				await Send("watch-data-subscriptions", null).ConfigureAwait(false);

            foreach (var watchedDoc in watchedDocs)
            {
                await Send("watch-doc", watchedDoc).ConfigureAwait(false);
            }

            foreach (var watchedPrefix in watchedPrefixes)
            {
                await Send("watch-prefix", watchedPrefix).ConfigureAwait(false);
            }

            foreach (var watchedCollection in watchedCollections)
            {
                await Send("watch-collection", watchedCollection);
            }

            foreach (var watchedType in watchedTypes)
            {
                await Send("watch-type", watchedType);
            }

            foreach (var watchedIndex in watchedIndexes)
            {
                await Send("watch-indexes", watchedIndex).ConfigureAwait(false);
            }

            foreach (var watchedBulkInsert in watchedBulkInserts)
            {
                await Send("watch-bulk-operation", watchedBulkInsert).ConfigureAwait(false);
            }
        }

        protected override void NotifySubscribers(string type, RavenJObject value, IEnumerable<KeyValuePair<string, DatabaseConnectionState>> connections)
        {
            switch (type)
            {
                case "DocumentChangeNotification":
                    var documentChangeNotification = value.JsonDeserialization<DocumentChangeNotification>();
                    foreach (var counter in connections)
                    {
                        counter.Value.Send(documentChangeNotification);
                    }
                    break;

                case "BulkInsertChangeNotification":
                    var bulkInsertChangeNotification = value.JsonDeserialization<BulkInsertChangeNotification>();
                    foreach (var counter in connections)
                    {
                        counter.Value.Send(bulkInsertChangeNotification);
                    }
                    break;

                case "IndexChangeNotification":
                    var indexChangeNotification = value.JsonDeserialization<IndexChangeNotification>();
                    foreach (var counter in connections)
                    {
                        counter.Value.Send(indexChangeNotification);
                    }
                    break;
                case "TransformerChangeNotification":
                    var transformerChangeNotification = value.JsonDeserialization<TransformerChangeNotification>();
                    foreach (var counter in connections)
                    {
                        counter.Value.Send(transformerChangeNotification);
                    }
                    break;
                case "ReplicationConflictNotification":
                    var replicationConflictNotification = value.JsonDeserialization<ReplicationConflictNotification>();
                    foreach (var counter in connections)
                    {
                        counter.Value.Send(replicationConflictNotification);
                    }

                    if (replicationConflictNotification.ItemType == ReplicationConflictTypes.DocumentReplicationConflict)
                    {
                        tryResolveConflictByUsingRegisteredConflictListenersAsync(replicationConflictNotification.Id,
                                                                             replicationConflictNotification.Etag,
                                                                             replicationConflictNotification.Conflicts, null)
                            .ContinueWith(t =>
                            {
                                t.AssertNotFailed();

                                if (t.Result)
                                {
                                    logger.Debug("Document replication conflict for {0} was resolved by one of the registered conflict listeners",
                                                 replicationConflictNotification.Id);
                                }
                            });
                    }

                    break;
				case "DataSubscriptionChangeNotification":
					var dataSubscriptionChangeNotification = value.JsonDeserialization<DataSubscriptionChangeNotification>();
					foreach (var counter in connections)
					{
						counter.Value.Send(dataSubscriptionChangeNotification);
					}
					break;
                default:
                    break;
            }
        }

        public IObservableWithTask<IndexChangeNotification> ForIndex(string indexName)
        {
	        var counter = GetOrAddConnectionState("indexes/" + indexName, "watch-index", "unwatch-index", () => watchedIndexes.TryAdd(indexName), 
													() => watchedIndexes.TryRemove(indexName), indexName);

            counter.Inc();
            var taskedObservable = new TaskedObservable<IndexChangeNotification, DatabaseConnectionState>(
                counter,
                notification => string.Equals(notification.Name, indexName, StringComparison.OrdinalIgnoreCase));

            counter.OnIndexChangeNotification += taskedObservable.Send;
            counter.OnError += taskedObservable.Error;


            return taskedObservable;
        }

        public IObservableWithTask<DocumentChangeNotification> ForDocument(string docId)
        {
	        var counter = GetOrAddConnectionState("docs/" + docId, "watch-doc", "unwatch-doc", () => watchedDocs.TryAdd(docId), () => watchedDocs.TryRemove(docId), docId);

            var taskedObservable = new TaskedObservable<DocumentChangeNotification, DatabaseConnectionState>(
                counter,
                notification => string.Equals(notification.Id, docId, StringComparison.OrdinalIgnoreCase));

            counter.OnDocumentChangeNotification += taskedObservable.Send;
            counter.OnError += taskedObservable.Error;

            return taskedObservable;
        }

        public IObservableWithTask<DocumentChangeNotification> ForAllDocuments()
        {
	        var counter = GetOrAddConnectionState("all-docs", "watch-docs", "unwatch-docs", () => watchAllDocs = true, () => watchAllDocs = false, null);

            var taskedObservable = new TaskedObservable<DocumentChangeNotification, DatabaseConnectionState>(
                counter,
                notification => true);

            counter.OnDocumentChangeNotification += taskedObservable.Send;
            counter.OnError += taskedObservable.Error;

            return taskedObservable;
        }

        public IObservableWithTask<IndexChangeNotification> ForAllIndexes()
        {
	        var counter = GetOrAddConnectionState("all-indexes", "watch-indexes", "unwatch-indexes", () => watchAllIndexes = true, () => watchAllIndexes = false, null);

            var taskedObservable = new TaskedObservable<IndexChangeNotification, DatabaseConnectionState>(
                counter,
                notification => true);

            counter.OnIndexChangeNotification += taskedObservable.Send;
            counter.OnError += taskedObservable.Error;

            return taskedObservable;
        }

        public IObservableWithTask<TransformerChangeNotification> ForAllTransformers()
        {
	        var counter = GetOrAddConnectionState("all-transformers", "watch-transformers", "unwatch-transformers", () => watchAllTransformers = true, 
													() => watchAllTransformers = false, null);

            var taskedObservable = new TaskedObservable<TransformerChangeNotification, DatabaseConnectionState>(
                counter,
                notification => true);

            counter.OnTransformerChangeNotification += taskedObservable.Send;
            counter.OnError += taskedObservable.Error;

            return taskedObservable;
        }

        public IObservableWithTask<DocumentChangeNotification> ForDocumentsStartingWith(string docIdPrefix)
        {
	        var counter = GetOrAddConnectionState("prefixes/" + docIdPrefix, "watch-prefix", "unwatch-prefix", () => watchedPrefixes.TryAdd(docIdPrefix), 
													() => watchedPrefixes.TryRemove(docIdPrefix), docIdPrefix);

            var taskedObservable = new TaskedObservable<DocumentChangeNotification, DatabaseConnectionState>(
                counter,
                notification => notification.Id != null && notification.Id.StartsWith(docIdPrefix, StringComparison.OrdinalIgnoreCase));

            counter.OnDocumentChangeNotification += taskedObservable.Send;
            counter.OnError += taskedObservable.Error;

            return taskedObservable;
        }

        public IObservableWithTask<DocumentChangeNotification> ForDocumentsInCollection(string collectionName)
        {
            if (collectionName == null) throw new ArgumentNullException("collectionName");

	        var counter = GetOrAddConnectionState("collections/" + collectionName, "watch-collection", "unwatch-collection", () => watchedCollections.TryAdd(collectionName), 
													() => watchedCollections.TryRemove(collectionName), collectionName);

            var taskedObservable = new TaskedObservable<DocumentChangeNotification, DatabaseConnectionState>(
                counter,
                notification => string.Equals(collectionName, notification.CollectionName, StringComparison.OrdinalIgnoreCase));

            counter.OnDocumentChangeNotification += taskedObservable.Send;
            counter.OnError += taskedObservable.Error;

            return taskedObservable;
        }

        public IObservableWithTask<DocumentChangeNotification> ForDocumentsInCollection<TEntity>()
        {
            var collectionName = Conventions.GetTypeTagName(typeof(TEntity));
            return ForDocumentsInCollection(collectionName);
        }

        public IObservableWithTask<DocumentChangeNotification> ForDocumentsOfType(string typeName)
        {
            if (typeName == null) throw new ArgumentNullException("typeName");
            var encodedTypeName = Uri.EscapeDataString(typeName);

	        var counter = GetOrAddConnectionState("types/" + typeName, "watch-type", "unwatch-type", () => watchedTypes.TryAdd(typeName), 
													() => watchedTypes.TryRemove(typeName), encodedTypeName);

            var taskedObservable = new TaskedObservable<DocumentChangeNotification, DatabaseConnectionState>(
                counter,
                notification => string.Equals(typeName, notification.TypeName, StringComparison.OrdinalIgnoreCase));

            counter.OnDocumentChangeNotification += taskedObservable.Send;
            counter.OnError += taskedObservable.Error;

            return taskedObservable;
        }

        public IObservableWithTask<DocumentChangeNotification> ForDocumentsOfType(Type type)
        {
            if (type == null) 
				throw new ArgumentNullException("type");

	        var typeName = Conventions.FindClrTypeName(type);
            return ForDocumentsOfType(typeName);
        }

        public IObservableWithTask<DocumentChangeNotification> ForDocumentsOfType<TEntity>()
        {
			var typeName = Conventions.FindClrTypeName(typeof(TEntity));
            return ForDocumentsOfType(typeName);
        }

        public IObservableWithTask<ReplicationConflictNotification> ForAllReplicationConflicts()
        {
	        var counter = GetOrAddConnectionState("all-replication-conflicts", "watch-replication-conflicts", "unwatch-replication-conflicts", () => watchAllIndexes = true, () => watchAllIndexes = false, null);

            var taskedObservable = new TaskedObservable<ReplicationConflictNotification, DatabaseConnectionState>(
                counter,
                notification => true);

            counter.OnReplicationConflictNotification += taskedObservable.Send;
            counter.OnError += taskedObservable.Error;

            return taskedObservable;
        }

        public IObservableWithTask<BulkInsertChangeNotification> ForBulkInsert(Guid? operationId = null)
        {
            var id = operationId != null ? operationId.ToString() : string.Empty;

            var counter = Counters.GetOrAdd("bulk-operations/" + id, s =>
            {
                watchedBulkInserts.TryAdd(id);
                var documentSubscriptionTask = AfterConnection(() =>
                {
                    if (watchedBulkInserts.Contains(id)) // might have been removed in the meantime
                        return Send("watch-bulk-operation", id);
                    return Task;
                });

                return new DatabaseConnectionState(
                    () =>
                    {
                        watchedBulkInserts.TryRemove(id);
                        Send("unwatch-bulk-operation", id);
                        Counters.Remove("bulk-operations/" + operationId);
                    },
					existingConnectionState =>
					{
						DatabaseConnectionState _;
						if (Counters.TryGetValue("bulk-operations/" + id, out _))
							return _.Task;

						Counters.GetOrAdd("bulk-operations/" + id, x => existingConnectionState);

						return AfterConnection(() =>
						{
							if (watchedBulkInserts.Contains(id)) // might have been removed in the meantime
								return Send("watch-bulk-operation", id);
							return Task;
						});
					},
                    documentSubscriptionTask);
            });

	        var taskedObservable = new TaskedObservable<BulkInsertChangeNotification, DatabaseConnectionState>(counter,
		        notification => operationId == null || notification.OperationId == operationId);

            counter.OnBulkInsertChangeNotification += taskedObservable.Send;
            counter.OnError += taskedObservable.Error;

            return taskedObservable;
        }

	    public IObservableWithTask<DataSubscriptionChangeNotification> ForAllDataSubscriptions()
	    {
			var counter = GetOrAddConnectionState("all-data-subscriptions", "watch-data-subscriptions", "unwatch-data-subscriptions", () => watchAllDataSubscriptions = true, () => watchAllDataSubscriptions = false, null);

			var taskedObservable = new TaskedObservable<DataSubscriptionChangeNotification, DatabaseConnectionState>(
				counter,
				notification => true);

			counter.OnDataSubscriptionNotification += taskedObservable.Send;
			counter.OnError += taskedObservable.Error;

			return taskedObservable;
	    }

		public IObservableWithTask<DataSubscriptionChangeNotification> ForDataSubscription(long subscriptionId)
		{
			var counter = GetOrAddConnectionState("subscriptions/" + subscriptionId, "watch-data-subscription", "unwatch-data-subscription", () => watchedDataSubscriptions.TryAdd(subscriptionId), 
													() => watchedDataSubscriptions.TryRemove(subscriptionId), subscriptionId.ToString(CultureInfo.InvariantCulture));

			var taskedObservable = new TaskedObservable<DataSubscriptionChangeNotification, DatabaseConnectionState>(
				counter,
				notification => notification.Id == subscriptionId);

			counter.OnDataSubscriptionNotification += taskedObservable.Send;
			counter.OnError += taskedObservable.Error;

			return taskedObservable;
		}

	    private DatabaseConnectionState GetOrAddConnectionState(string name, string watchCommand, string unwatchCommand, Action afterConnection, Action beforeDisconnect, string value)
		{
			var counter = Counters.GetOrAdd(name, s =>
			{
				var documentSubscriptionTask = AfterConnection(() =>
				{
					afterConnection();
					return Send(watchCommand, value);
				});

				return new DatabaseConnectionState(
					() =>
					{
						beforeDisconnect();
						Send(unwatchCommand, value);
						Counters.Remove(name);
					},
					existingConnectionState =>
					{
						DatabaseConnectionState _;
						if (Counters.TryGetValue(name, out _))
							return _.Task;

						Counters.GetOrAdd(name, x => existingConnectionState);

						return AfterConnection(() =>
						{
							afterConnection();
							return Send(watchCommand, value);
						});
					},
					documentSubscriptionTask);
			});

			return counter;
		}

        private Task AfterConnection(Func<Task> action)
        {
            return Task.ContinueWith(task =>
            {
                task.AssertNotFailed();
                return action();
            })
            .Unwrap();
        }

    }
}<|MERGE_RESOLUTION|>--- conflicted
+++ resolved
@@ -24,11 +24,7 @@
         private readonly ConcurrentSet<string> watchedCollections = new ConcurrentSet<string>();
         private readonly ConcurrentSet<string> watchedIndexes = new ConcurrentSet<string>();
         private readonly ConcurrentSet<string> watchedBulkInserts = new ConcurrentSet<string>();
-<<<<<<< HEAD
-
-=======
 		private readonly ConcurrentSet<long> watchedDataSubscriptions = new ConcurrentSet<long>();
->>>>>>> a545d93b
         private bool watchAllDocs;
         private bool watchAllIndexes;
         private bool watchAllTransformers;
