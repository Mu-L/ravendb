//-----------------------------------------------------------------------
// <copyright file="AbstractIndexCreationTask.cs" company="Hibernating Rhinos LTD">
//     Copyright (c) Hibernating Rhinos LTD. All rights reserved.
// </copyright>
//-----------------------------------------------------------------------
using System;
using System.Collections;
using System.Collections.Generic;
using System.Linq;
using System.Linq.Expressions;
using System.Threading.Tasks;
using Raven.Abstractions.Data;
using Raven.Abstractions.Indexing;
using Raven.Abstractions.Logging;
using Raven.Abstractions.Replication;
using Raven.Abstractions.Util;
using Raven.Client.Connection;
using Raven.Client.Connection.Async;
using Raven.Client.Document;
using Raven.Json.Linq;

namespace Raven.Client.Indexes
{
	/// <summary>
	/// Base class for creating indexes
	/// </summary>
	/// <remarks>
	/// The naming convention is that underscores in the inherited class names are replaced by slashed
	/// For example: Posts_ByName will be saved to Posts/ByName
	/// </remarks>
	[System.ComponentModel.Composition.InheritedExport]
	public abstract class AbstractIndexCreationTask : AbstractCommonApiForIndexesAndTransformers
	{
		/// <summary>
		/// Creates the index definition.
		/// </summary>
		/// <returns></returns>
		public abstract IndexDefinition CreateIndexDefinition();

		protected internal virtual IEnumerable<object> ApplyReduceFunctionIfExists(IndexQuery indexQuery, IEnumerable<object> enumerable)
		{
			return enumerable.Take(indexQuery.PageSize);
		}

		public virtual bool IsMapReduce { get { return false; } }

		/// <summary>
		/// Gets the name of the index.
		/// </summary>
		/// <value>The name of the index.</value>
		public virtual string IndexName { get { return GetType().Name.Replace("_", "/"); } }

		/// <summary>
		/// Gets or sets the document store.
		/// </summary>
		/// <value>The document store.</value>
		public DocumentConvention Conventions { get; set; }

		/// <summary>
		/// Provide a way to dynamically index values with runtime known values
		/// </summary>
		protected object CreateField(string name, object value, bool stored, bool analyzed)
		{
			throw new NotSupportedException("This can only be run on the server side");
		}

		/// <summary>
		/// Provide a way to dynamically index values with runtime known values
		/// </summary>
		protected object CreateField(string name, object value)
		{
			throw new NotSupportedException("This can only be run on the server side");
		}

		/// <summary>
		/// Generates a spatial field in the index, generating a Point from the provided lat/lng coordinates
		/// </summary>
		/// <param name="lat">Latitude</param>
		/// <param name="lng">Longitude</param>
		/// <returns></returns>
		public static object SpatialGenerate(double? lat, double? lng)
		{
			throw new NotSupportedException("This method is provided solely to allow query translation on the server");
		}

		/// <summary>
		/// Generates a spatial field in the index, generating a Point from the provided lat/lng coordinates
		/// </summary>
		/// <param name="fieldName">The field name, will be used for querying</param>
		/// <param name="lat">Latitude</param>
		/// <param name="lng">Longitude</param>
		/// <returns></returns>
		public static object SpatialGenerate(string fieldName, double? lat, double? lng)
		{
			throw new NotSupportedException("This method is provided solely to allow query translation on the server");
		}

		protected class SpatialIndex
		{
			/// <summary>
			/// Generates a spatial field in the index, generating a Point from the provided lat/lng coordinates
			/// </summary>
			/// <param name="fieldName">The field name, will be used for querying</param>
			/// <param name="lat">Latitude</param>
			/// <param name="lng">Longitude</param>
			public static object Generate(string fieldName, double? lat, double? lng)
			{
				throw new NotSupportedException("This method is provided solely to allow query translation on the server");
			}

			/// <summary>
			/// Generates a spatial field in the index, generating a Point from the provided lat/lng coordinates
			/// </summary>
			/// <param name="lat">Latitude</param>
			/// <param name="lng">Longitude</param>
			public static object Generate(double? lat, double? lng)
			{
				throw new NotSupportedException("This method is provided solely to allow query translation on the server");
			}
		}

		/// <summary>
		/// Generates a spatial field in the index, generating a Point from the provided lat/lng coordinates
		/// </summary>
		/// <param name="fieldName">The field name, will be used for querying</param>
		/// <param name="shapeWKT">The shape representation in the WKT format</param>
		/// <returns></returns>
		public static object SpatialGenerate(string fieldName, string shapeWKT)
		{
			throw new NotSupportedException("This method is provided solely to allow query translation on the server");
		}

		/// <summary>
		/// Generates a spatial field in the index, generating a Point from the provided lat/lng coordinates
		/// </summary>
		/// <param name="fieldName">The field name, will be used for querying</param>
		/// <param name="shapeWKT">The shape representation in the WKT format</param>
		/// <param name="strategy">The spatial strategy to use</param>
		/// <returns></returns>
		public static object SpatialGenerate(string fieldName, string shapeWKT, SpatialSearchStrategy strategy)
		{
			throw new NotSupportedException("This method is provided solely to allow query translation on the server");
		}

		/// <summary>
		/// Generates a spatial field in the index, generating a Point from the provided lat/lng coordinates
		/// </summary>
		/// <param name="fieldName">The field name, will be used for querying</param>
		/// <param name="shapeWKT">The shape representation in the WKT format</param>
		/// <param name="strategy">The spatial strategy to use</param>
		/// <param name="maxTreeLevel">Maximum number of levels to be used in the PrefixTree, controls the precision of shape representation.</param>
		/// <returns></returns>
		public static object SpatialGenerate(string fieldName, string shapeWKT, SpatialSearchStrategy strategy, int maxTreeLevel)
		{
			throw new NotSupportedException("This method is provided solely to allow query translation on the server");
		}



#if !SILVERLIGHT

		/// <summary>
		/// Executes the index creation against the specified document store.
		/// </summary>
		public void Execute(IDocumentStore store)
		{
			store.ExecuteIndex(this);
		}

		/// <summary>
		/// Executes the index creation against the specified document database using the specified conventions
		/// </summary>
		public virtual void Execute(IDatabaseCommands databaseCommands, DocumentConvention documentConvention)
		{
			Conventions = documentConvention;
			var indexDefinition = CreateIndexDefinition();
			// This code take advantage on the fact that RavenDB will turn an index PUT
			// to a noop of the index already exists and the stored definition matches
			// the new definition.
			databaseCommands.PutIndex(IndexName, indexDefinition, true);

			UpdateIndexInReplication(databaseCommands, documentConvention, (commands, url) =>
				commands.DirectPutIndex(IndexName, url, true, indexDefinition));
		}

#endif

		/// <summary>
		/// Executes the index creation against the specified document store.
		/// </summary>
		public virtual Task ExecuteAsync(IAsyncDatabaseCommands asyncDatabaseCommands, DocumentConvention documentConvention)
		{
			Conventions = documentConvention;
			var indexDefinition = CreateIndexDefinition();
			// This code take advantage on the fact that RavenDB will turn an index PUT
			// to a noop of the index already exists and the stored definition matches
			// the new definition.
			return asyncDatabaseCommands.PutIndexAsync(IndexName, indexDefinition, true)
				.ContinueWith(task => UpdateIndexInReplicationAsync(asyncDatabaseCommands, documentConvention, (client, url) =>
					client.DirectPutIndexAsync(IndexName, indexDefinition, true, url)))
				.Unwrap();
		}
	}

	/// <summary>
	/// Base class for creating indexes
	/// </summary>
	public class AbstractIndexCreationTask<TDocument> :
		AbstractIndexCreationTask<TDocument, TDocument>
	{

	}

	/// <summary>
	/// Base class for creating indexes
	/// </summary>
	public class AbstractIndexCreationTask<TDocument, TReduceResult> : AbstractGenericIndexCreationTask<TReduceResult>
	{
		protected internal override IEnumerable<object> ApplyReduceFunctionIfExists(IndexQuery indexQuery, IEnumerable<object> enumerable)
		{
			if (Reduce == null)
				return enumerable.Take(indexQuery.PageSize);

			return Conventions.ApplyReduceFunction(GetType(), typeof(TReduceResult), enumerable, () =>
			{
				var compile = Reduce.Compile();
				return (objects => compile(objects.Cast<TReduceResult>()));
			}).Take(indexQuery.PageSize);
		}

		/// <summary>
		/// Creates the index definition.
		/// </summary>
		/// <returns></returns>
		public override IndexDefinition CreateIndexDefinition()
		{
			if (Conventions == null)
				Conventions = new DocumentConvention();

			return new IndexDefinitionBuilder<TDocument, TReduceResult>
			{
				Indexes = Indexes,
				IndexesStrings = IndexesStrings,
				SortOptions = IndexSortOptions,
				Analyzers = Analyzers,
				AnalyzersStrings = AnalyzersStrings,
				Map = Map,
				Reduce = Reduce,
				TransformResults = TransformResults,
				Stores = Stores,
				StoresStrings = StoresStrings,
				Suggestions = IndexSuggestions,
				TermVectors = TermVectors
			}.ToIndexDefinition(Conventions);
		}

		public override bool IsMapReduce
		{
			get { return Reduce != null; }
		}

		/// <summary>
		/// The map definition
		/// </summary>
		protected Expression<Func<IEnumerable<TDocument>, IEnumerable>> Map { get; set; }
	}

	public abstract class AbstractCommonApiForIndexesAndTransformers
	{
		private ILog Logger = LogManager.GetCurrentClassLogger();

		/// <summary>
		/// Allows to use lambdas recursively
		/// </summary>
		protected IEnumerable<TResult> Recurse<TSource, TResult>(TSource source, Func<TSource, TResult> func)
		{
			throw new NotSupportedException("This can only be run on the server side");
		}


		/// <summary>
		/// Allows to use lambdas recursively
		/// </summary>
		protected IEnumerable<TResult> Recurse<TSource, TResult>(TSource source, Func<TSource, IEnumerable<TResult>> func)
		{
			throw new NotSupportedException("This can only be run on the server side");
		}

		/// <summary>
		/// Allows to use lambdas recursively
		/// </summary>
		protected IEnumerable<TResult> Recurse<TSource, TResult>(TSource source, Func<TSource, ICollection<TResult>> func)
		{
			throw new NotSupportedException("This can only be run on the server side");
		}

		/// <summary>
		/// Allows to use lambdas recursively
		/// </summary>
		protected IEnumerable<TResult> Recurse<TSource, TResult>(TSource source, Func<TSource, ISet<TResult>> func)
		{
			throw new NotSupportedException("This can only be run on the server side");
		}

		/// <summary>
		/// Allows to use lambdas recursively
		/// </summary>
		protected IEnumerable<TResult> Recurse<TSource, TResult>(TSource source, Func<TSource, HashSet<TResult>> func)
		{
			throw new NotSupportedException("This can only be run on the server side");
		}

#if !SILVERLIGHT
		/// <summary>
		/// Allows to use lambdas recursively
		/// </summary>
		protected IEnumerable<TResult> Recurse<TSource, TResult>(TSource source, Func<TSource, SortedSet<TResult>> func)
		{
			throw new NotSupportedException("This can only be run on the server side");
		}
#endif

		/// <summary>
		/// Loads the specifed document during the indexing process
		/// </summary>
		public T LoadDocument<T>(string key)
		{
			throw new NotSupportedException("This can only be run on the server side");
		}

		/// <summary>
		/// Loads the specifed document during the indexing process
		/// </summary>
		public T[] LoadDocument<T>(IEnumerable<string> keys)
		{
			throw new NotSupportedException("This can only be run on the server side");
		}

		/// <summary>
		/// Allows to use lambdas recursively
		/// </summary>
		protected IEnumerable<TResult> Recurse<TSource, TResult>(TSource source, Func<TSource, IList<TResult>> func)
		{
			throw new NotSupportedException("This can only be run on the server side");
		}

		/// <summary>
		/// Allows to use lambdas recursively
		/// </summary>
		protected IEnumerable<TResult> Recurse<TSource, TResult>(TSource source, Func<TSource, TResult[]> func)
		{
			throw new NotSupportedException("This can only be run on the server side");
		}

		/// <summary>
		/// Allows to use lambdas recursively
		/// </summary>
		protected IEnumerable<TResult> Recurse<TSource, TResult>(TSource source, Func<TSource, List<TResult>> func)
		{
			throw new NotSupportedException("This can only be run on the server side");
		}

		/// <summary>
		/// Allow to get to the metadata of the document
		/// </summary>
		protected RavenJObject MetadataFor(object doc)
		{
			throw new NotSupportedException("This is here as a marker only");
		}

		/// <summary>
		/// Allow to get to the metadata of the document
		/// </summary>
		protected RavenJObject AsDocument(object doc)
		{
			throw new NotSupportedException("This is here as a marker only");
		}

		internal Task UpdateIndexInReplicationAsync(IAsyncDatabaseCommands asyncDatabaseCommands,
												   DocumentConvention documentConvention, Func<AsyncServerClient, string, Task> action)
		{
			var asyncServerClient = asyncDatabaseCommands as AsyncServerClient;
			if (asyncServerClient == null)
				return new CompletedTask();
			return asyncServerClient.GetAsync("Raven/Replication/Destinations").ContinueWith(doc =>
			{
				if (doc == null)
					return new CompletedTask();
				var replicationDocument =
					documentConvention.CreateSerializer().Deserialize<ReplicationDocument>(new RavenJTokenReader(doc.Result.DataAsJson));
				if (replicationDocument == null)
					return new CompletedTask();
				var tasks = new List<Task>();
				foreach (var replicationDestination in replicationDocument.Destinations)
				{
					if (replicationDestination.Disabled || replicationDestination.IgnoredClient)
						continue;
					tasks.Add(action(asyncServerClient, replicationDestination.ClientVisibleUrl ?? replicationDestination.Url));
				}
				return Task.Factory.ContinueWhenAll(tasks.ToArray(), indexingTask =>
				{
					foreach (var indexTask in indexingTask)
					{
						if (indexTask.IsFaulted)
						{
							Logger.WarnException("Could not put index in replication server", indexTask.Exception);
						}
					}
				});
			}).Unwrap();
		}

#if !SILVERLIGHT
		internal void UpdateIndexInReplication(IDatabaseCommands databaseCommands, DocumentConvention documentConvention,
			Action<ServerClient, string> action)
		{
			var serverClient = databaseCommands as ServerClient;
			if (serverClient == null)
				return;
			var doc = serverClient.Get("Raven/Replication/Destinations");
			if (doc == null)
				return;
			var replicationDocument =
				documentConvention.CreateSerializer().Deserialize<ReplicationDocument>(new RavenJTokenReader(doc.DataAsJson));
			if (replicationDocument == null)
				return;

			foreach (var replicationDestination in replicationDocument.Destinations)
			{
<<<<<<< HEAD
				try
				{
					if(replicationDestination.Disabled || replicationDestination.IgnoredClient)
						continue;
					action(serverClient, replicationDestination.ClientVisibleUrl ?? replicationDestination.Url);
				}
				catch (Exception e)
				{
					Logger.WarnException("Could not put index in replication server", e);
				}
			}
=======
				Indexes = Indexes,
				IndexesStrings = IndexesStrings,
				SortOptions = IndexSortOptions,
				Analyzers = Analyzers,
				AnalyzersStrings = AnalyzersStrings,
				Map = Map,
				Reduce = Reduce,
				TransformResults = TransformResults,
				Stores = Stores,
				StoresStrings = StoresStrings,
				Suggestions = IndexSuggestions,
				TermVectors = TermVectors,
				TermVectorsStrings = TermVectorsStrings
			}.ToIndexDefinition(Conventions);
		}

		public override bool IsMapReduce
		{
			get { return Reduce != null; }
>>>>>>> 279fefb6
		}
#endif
	}
}<|MERGE_RESOLUTION|>--- conflicted
+++ resolved
@@ -237,6 +237,7 @@
 			if (Conventions == null)
 				Conventions = new DocumentConvention();
 
+			
 			return new IndexDefinitionBuilder<TDocument, TReduceResult>
 			{
 				Indexes = Indexes,
@@ -250,7 +251,8 @@
 				Stores = Stores,
 				StoresStrings = StoresStrings,
 				Suggestions = IndexSuggestions,
-				TermVectors = TermVectors
+				TermVectors = TermVectors,
+				TermVectorsStrings = TermVectorsStrings
 			}.ToIndexDefinition(Conventions);
 		}
 
@@ -427,7 +429,6 @@
 
 			foreach (var replicationDestination in replicationDocument.Destinations)
 			{
-<<<<<<< HEAD
 				try
 				{
 					if(replicationDestination.Disabled || replicationDestination.IgnoredClient)
@@ -439,27 +440,6 @@
 					Logger.WarnException("Could not put index in replication server", e);
 				}
 			}
-=======
-				Indexes = Indexes,
-				IndexesStrings = IndexesStrings,
-				SortOptions = IndexSortOptions,
-				Analyzers = Analyzers,
-				AnalyzersStrings = AnalyzersStrings,
-				Map = Map,
-				Reduce = Reduce,
-				TransformResults = TransformResults,
-				Stores = Stores,
-				StoresStrings = StoresStrings,
-				Suggestions = IndexSuggestions,
-				TermVectors = TermVectors,
-				TermVectorsStrings = TermVectorsStrings
-			}.ToIndexDefinition(Conventions);
-		}
-
-		public override bool IsMapReduce
-		{
-			get { return Reduce != null; }
->>>>>>> 279fefb6
 		}
 #endif
 	}
