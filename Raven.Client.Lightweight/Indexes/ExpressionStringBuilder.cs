// //-----------------------------------------------------------------------
// // <copyright company="Hibernating Rhinos LTD">
// //     Copyright (c) Hibernating Rhinos LTD. All rights reserved.
// // </copyright>
// //-----------------------------------------------------------------------
using System;
using System.Collections.Generic;
using System.Dynamic;
using System.Globalization;
using System.Linq;
using System.Linq.Expressions;
using System.Reflection;
using System.Runtime.CompilerServices;
using System.Text;
using Raven.Abstractions.Data;
using Raven.Client.Document;
using Raven.Imports.Newtonsoft.Json;
using Raven.Imports.Newtonsoft.Json.Utilities;
using Raven.Json.Linq;

namespace Raven.Client.Indexes
{
    /// <summary>
    ///   Based off of System.Linq.Expressions.ExpressionStringBuilder
    /// </summary>
    public class ExpressionStringBuilder : ExpressionVisitor
    {
        // Fields
        private static readonly char[] LiteralSymbolsToEscape = new[] { '\'', '\"', '\\', '\a', '\b', '\f', '\n', '\r', '\t', '\v' };
        private static readonly string[] LiteralEscapedSymbols = new[] { @"\'", @"\""", @"\\", @"\a", @"\b", @"\f", @"\n", @"\r", @"\t", @"\v" };

        private readonly StringBuilder _out = new StringBuilder();
        private readonly DocumentConvention convention;
        private readonly Type queryRoot;
        private readonly string queryRootName;
        private readonly bool translateIdentityProperty;
        private ExpressionOperatorPrecedence _currentPrecedence;
        private Dictionary<object, int> _ids;
        private Dictionary<string, object> _duplicatedParams = new Dictionary<string, object>(StringComparer.OrdinalIgnoreCase);
        private bool castLambdas;


        // Methods
        private ExpressionStringBuilder(DocumentConvention convention, bool translateIdentityProperty, Type queryRoot,
                                        string queryRootName)
        {
            this.convention = convention;
            this.translateIdentityProperty = translateIdentityProperty;
            this.queryRoot = queryRoot;
            this.queryRootName = queryRootName;
        }

        private int GetLabelId(LabelTarget label)
        {
            if (_ids == null)
            {
                _ids = new Dictionary<object, int> { { label, 0 } };
            }
            else if (!_ids.ContainsKey(label))
            {
                _ids.Add(label, _ids.Count);
            }
            return _ids.Count;
        }

        private void AddParam(ParameterExpression p)
        {
            if (_ids == null)
            {
                _ids = new Dictionary<object, int>();
                _ids.Add(_ids, 0);
            }
            else if (!_ids.ContainsKey(p))
            {
                _ids.Add(p, _ids.Count);
            }
        }

        internal string CatchBlockToString(CatchBlock node)
        {
            var builder = new ExpressionStringBuilder(convention, translateIdentityProperty, queryRoot, queryRootName);
            builder.VisitCatchBlock(node);
            return builder.ToString();
        }

        private void DumpLabel(LabelTarget target)
        {
            if (!string.IsNullOrEmpty(target.Name))
            {
                Out(target.Name);
            }
            else
            {
                Out("UnnamedLabel_" + GetLabelId(target));
            }
        }

        internal string ElementInitBindingToString(ElementInit node)
        {
            var builder = new ExpressionStringBuilder(convention, translateIdentityProperty, queryRoot, queryRootName);
            builder.VisitElementInit(node);
            return builder.ToString();
        }

        /// <summary>
        ///   Convert the expression to a string
        /// </summary>
        public static string ExpressionToString(DocumentConvention convention, bool translateIdentityProperty, Type queryRoot,
                                                string queryRootName, Expression node)
        {
            var builder = new ExpressionStringBuilder(convention, translateIdentityProperty, queryRoot, queryRootName);
            builder.Visit(node, ExpressionOperatorPrecedence.ParenthesisNotNeeded);
            return builder.ToString();
        }

        private static string FormatBinder(CallSiteBinder binder)
        {
            var binder2 = binder as ConvertBinder;
            if (binder2 != null)
            {
                return ("Convert " + binder2.Type);
            }
            var binder3 = binder as GetMemberBinder;
            if (binder3 != null)
            {
                return ("GetMember " + binder3.Name);
            }
            var binder4 = binder as SetMemberBinder;
            if (binder4 != null)
            {
                return ("SetMember " + binder4.Name);
            }
            var binder5 = binder as DeleteMemberBinder;
            if (binder5 != null)
            {
                return ("DeleteMember " + binder5.Name);
            }
            if (binder is GetIndexBinder)
            {
                return "GetIndex";
            }
            if (binder is SetIndexBinder)
            {
                return "SetIndex";
            }
            if (binder is DeleteIndexBinder)
            {
                return "DeleteIndex";
            }
            var binder6 = binder as InvokeMemberBinder;
            if (binder6 != null)
            {
                return ("Call " + binder6.Name);
            }
            if (binder is InvokeBinder)
            {
                return "Invoke";
            }
            if (binder is CreateInstanceBinder)
            {
                return "Create";
            }
            var binder7 = binder as UnaryOperationBinder;
            if (binder7 != null)
            {
                return binder7.Operation.ToString();
            }
            var binder8 = binder as BinaryOperationBinder;
            if (binder8 != null)
            {
                return binder8.Operation.ToString();
            }
            return "CallSiteBinder";
        }


        private int GetParamId(ParameterExpression p)
        {
            int count;
            if (_ids == null)
            {
                _ids = new Dictionary<object, int>();
                AddParam(p);
                return 0;
            }
            if (!_ids.TryGetValue(p, out count))
            {
                count = _ids.Count;
                AddParam(p);
            }
            return count;
        }

        internal string MemberBindingToString(MemberBinding node)
        {
            var builder = new ExpressionStringBuilder(convention, translateIdentityProperty, queryRoot, queryRootName);
            builder.VisitMemberBinding(node);
            return builder.ToString();
        }

        private void Out(char c)
        {
            _out.Append(c);
        }

        private void Out(string s)
        {
            _out.Append(s);
        }

        private void OutMember(Expression instance, MemberInfo member, Type exprType)
        {
            var name = GetPropertyName(member.Name, exprType);
            if (TranslateToDocumentId(instance, member, exprType))
            {
                name = Constants.DocumentIdFieldName;
            }
            if (instance != null)
            {
                if (ShouldParantesisMemberExpression(instance))
                    Out("(");
                Visit(instance);
                if (ShouldParantesisMemberExpression(instance))
                    Out(")");
                Out("." + name);
            }
            else
            {
                var parentType = member.DeclaringType;
                while (parentType.IsNested)
                {
                    parentType = parentType.DeclaringType;
                    if (parentType == null)
                        break;
                    Out(parentType.Name + ".");
                }

                Out(member.DeclaringType.Name + "." + name);
            }
        }

        private static bool ShouldParantesisMemberExpression(Expression instance)
        {
            switch (instance.NodeType)
            {
                case ExpressionType.Parameter:
                case ExpressionType.MemberAccess:
                    return false;
                default:
                    return true;
            }
        }

        private bool TranslateToDocumentId(Expression instance, MemberInfo member, Type exprType)
        {
            if (translateIdentityProperty == false)
                return false;

            if (convention.GetIdentityProperty(member.DeclaringType) != member)
                return false;

            // only translate from the root type or derivatives
            if (queryRoot != null && (exprType.IsAssignableFrom(queryRoot) == false))
                return false;

            if (queryRootName == null)
                return true; // just in case, shouldn't really happen

            // only translate from the root alias
            string memberName = null;
            while (true)
            {
                switch (instance.NodeType)
                {
                    case ExpressionType.MemberAccess:
                        var memberExpression = ((MemberExpression)instance);
                        if (memberName == null)
                        {
                            memberName = memberExpression.Member.Name;
                        }
                        instance = memberExpression.Expression;
                        break;
                    case ExpressionType.Parameter:
                        var parameterExpression = ((ParameterExpression)instance);
                        if (memberName == null)
                        {
                            memberName = parameterExpression.Name;
                        }
                        return memberName == queryRootName;
                    default:
                        return false;
                }
            }

        }

<<<<<<< HEAD
        private string GetPropertyName(string name, Type exprType)
        {
            var memberInfo = (MemberInfo)exprType.GetProperty(name, BindingFlags.Public | BindingFlags.NonPublic | BindingFlags.Instance | BindingFlags.DeclaredOnly) ??
                exprType.GetField(name, BindingFlags.Public | BindingFlags.NonPublic | BindingFlags.Instance | BindingFlags.DeclaredOnly);
=======
		private string GetPropertyName(string name, Type exprType)
		{
			var memberInfo = (MemberInfo)exprType.GetProperty(name, BindingFlags.Public | BindingFlags.NonPublic | BindingFlags.Instance | BindingFlags.DeclaredOnly) ??
				exprType.GetField(name, BindingFlags.Public | BindingFlags.NonPublic | BindingFlags.Instance | BindingFlags.DeclaredOnly);

			if (memberInfo == null)
			{
				memberInfo = ReflectionUtil.GetPropertiesAndFieldsFor(exprType, BindingFlags.Public | BindingFlags.NonPublic | BindingFlags.Instance)
					.FirstOrDefault(x => x.Name == name);
			}

			if (memberInfo != null)
			{
				foreach (var customAttribute in memberInfo.GetCustomAttributes(true))
				{
					string propName;
					var customAttributeType = customAttribute.GetType();
					if (typeof (JsonPropertyAttribute).Namespace != customAttributeType.Namespace)
						continue;
					switch (customAttributeType.Name)
					{
						case "JsonPropertyAttribute":
							propName = ((dynamic)customAttribute).PropertyName;
							break;
						case "DataMemberAttribute":
							propName = ((dynamic)customAttribute).Name;
							break;
						default:
							continue;
					}
					if (keywordsInCSharp.Contains(propName))
						return '@' + propName;
					return propName ?? name;
				}
			}
			return name;
		}


		private static Type GetMemberType(MemberInfo member)
		{
			var prop = member as PropertyInfo;
			if (prop != null)
				return prop.PropertyType;
			return ((FieldInfo)member).FieldType;
		}

		internal string SwitchCaseToString(SwitchCase node)
		{
			var builder = new ExpressionStringBuilder(convention, translateIdentityProperty, queryRoot, queryRootName);
			builder.VisitSwitchCase(node);
			return builder.ToString();
		}

		/// <summary>
		///   Returns a <see cref = "System.String" /> that represents this instance.
		/// </summary>
		/// <returns>
		///   A <see cref = "System.String" /> that represents this instance.
		/// </returns>
		public override string ToString()
		{
			return _out.ToString();
		}

		private void SometimesParenthesis(ExpressionOperatorPrecedence outer, ExpressionOperatorPrecedence inner,
										  Action visitor)
		{
			var needParenthesis = outer.NeedsParenthesisFor(inner);

			if (needParenthesis)
				Out("(");

			visitor();

			if (needParenthesis)
				Out(")");
		}

		private void Visit(Expression node, ExpressionOperatorPrecedence outerPrecedence)
		{
			var previous = _currentPrecedence;
			_currentPrecedence = outerPrecedence;
			Visit(node);
			_currentPrecedence = previous;
		}

		/// <summary>
		///   Visits the children of the <see cref = "T:System.Linq.Expressions.BinaryExpression" />.
		/// </summary>
		/// <param name = "node">The expression to visit.</param>
		/// <returns>
		///   The modified expression, if it or any subexpression was modified; otherwise, returns the original expression.
		/// </returns>
		protected override Expression VisitBinary(BinaryExpression node)
		{
			return VisitBinary(node, _currentPrecedence);
		}

		private Expression VisitBinary(BinaryExpression node, ExpressionOperatorPrecedence outerPrecedence)
		{
			ExpressionOperatorPrecedence innerPrecedence;

			string str;
			var leftOp = node.Left;
			var rightOp = node.Right;

			FixupEnumBinaryExpression(ref leftOp, ref rightOp);
			switch (node.NodeType)
			{
				case ExpressionType.Add:
					str = "+";
					innerPrecedence = ExpressionOperatorPrecedence.Additive;
					break;

				case ExpressionType.AddChecked:
					str = "+";
					innerPrecedence = ExpressionOperatorPrecedence.Additive;
					break;

				case ExpressionType.And:
					if ((node.Type != typeof(bool)) && (node.Type != typeof(bool?)))
					{
						str = "&";
						innerPrecedence = ExpressionOperatorPrecedence.LogicalAND;
					}
					else
					{
						str = "And";
						innerPrecedence = ExpressionOperatorPrecedence.ConditionalAND;
					}
					break;

				case ExpressionType.AndAlso:
					str = "&&";
					innerPrecedence = ExpressionOperatorPrecedence.ConditionalAND;
					break;

				case ExpressionType.Coalesce:
					str = "??";
					innerPrecedence = ExpressionOperatorPrecedence.NullCoalescing;
					break;

				case ExpressionType.Divide:
					str = "/";
					innerPrecedence = ExpressionOperatorPrecedence.Multiplicative;
					break;

				case ExpressionType.Equal:
					str = "==";
					innerPrecedence = ExpressionOperatorPrecedence.Equality;
					break;

				case ExpressionType.ExclusiveOr:
					str = "^";
					innerPrecedence = ExpressionOperatorPrecedence.LogicalXOR;
					break;

				case ExpressionType.GreaterThan:
					str = ">";
					innerPrecedence = ExpressionOperatorPrecedence.RelationalAndTypeTesting;
					break;

				case ExpressionType.GreaterThanOrEqual:
					str = ">=";
					innerPrecedence = ExpressionOperatorPrecedence.RelationalAndTypeTesting;
					break;

				case ExpressionType.LeftShift:
					str = "<<";
					innerPrecedence = ExpressionOperatorPrecedence.Shift;
					break;

				case ExpressionType.LessThan:
					str = "<";
					innerPrecedence = ExpressionOperatorPrecedence.RelationalAndTypeTesting;
					break;

				case ExpressionType.LessThanOrEqual:
					str = "<=";
					innerPrecedence = ExpressionOperatorPrecedence.RelationalAndTypeTesting;
					break;

				case ExpressionType.Modulo:
					str = "%";
					innerPrecedence = ExpressionOperatorPrecedence.Multiplicative;
					break;

				case ExpressionType.Multiply:
					str = "*";
					innerPrecedence = ExpressionOperatorPrecedence.Multiplicative;
					break;

				case ExpressionType.MultiplyChecked:
					str = "*";
					innerPrecedence = ExpressionOperatorPrecedence.Multiplicative;
					break;

				case ExpressionType.NotEqual:
					str = "!=";
					innerPrecedence = ExpressionOperatorPrecedence.RelationalAndTypeTesting;
					break;

				case ExpressionType.Or:
					if ((node.Type != typeof(bool)) && (node.Type != typeof(bool?)))
					{
						str = "|";
						innerPrecedence = ExpressionOperatorPrecedence.LogicalOR;
					}
					else
					{
						str = "Or";
						innerPrecedence = ExpressionOperatorPrecedence.LogicalOR;
					}
					break;

				case ExpressionType.OrElse:
					str = "||";
					innerPrecedence = ExpressionOperatorPrecedence.ConditionalOR;
					break;

				case ExpressionType.Power:
					str = "^";
					innerPrecedence = ExpressionOperatorPrecedence.LogicalXOR;
					break;

				case ExpressionType.RightShift:
					str = ">>";
					innerPrecedence = ExpressionOperatorPrecedence.Shift;
					break;

				case ExpressionType.Subtract:
					str = "-";
					innerPrecedence = ExpressionOperatorPrecedence.Additive;
					break;

				case ExpressionType.SubtractChecked:
					str = "-";
					innerPrecedence = ExpressionOperatorPrecedence.Additive;
					break;

				case ExpressionType.Assign:
					str = "=";
					innerPrecedence = ExpressionOperatorPrecedence.Assignment;
					break;

				case ExpressionType.AddAssign:
					str = "+=";
					innerPrecedence = ExpressionOperatorPrecedence.Assignment;
					break;

				case ExpressionType.AndAssign:
					if ((node.Type != typeof(bool)) && (node.Type != typeof(bool?)))
					{
						str = "&=";
						innerPrecedence = ExpressionOperatorPrecedence.Assignment;
					}
					else
					{
						str = "&&=";
						innerPrecedence = ExpressionOperatorPrecedence.Assignment;
					}
					break;

				case ExpressionType.DivideAssign:
					str = "/=";
					innerPrecedence = ExpressionOperatorPrecedence.Assignment;
					break;

				case ExpressionType.ExclusiveOrAssign:
					str = "^=";
					innerPrecedence = ExpressionOperatorPrecedence.Assignment;
					break;

				case ExpressionType.LeftShiftAssign:
					str = "<<=";
					innerPrecedence = ExpressionOperatorPrecedence.Assignment;
					break;

				case ExpressionType.ModuloAssign:
					str = "%=";
					innerPrecedence = ExpressionOperatorPrecedence.Assignment;
					break;

				case ExpressionType.MultiplyAssign:
					str = "*=";
					innerPrecedence = ExpressionOperatorPrecedence.Assignment;
					break;

				case ExpressionType.OrAssign:
					if ((node.Type != typeof(bool)) && (node.Type != typeof(bool?)))
					{
						str = "|=";
						innerPrecedence = ExpressionOperatorPrecedence.Assignment;
					}
					else
					{
						str = "||=";
						innerPrecedence = ExpressionOperatorPrecedence.Assignment;
					}
					break;

				case ExpressionType.PowerAssign:
					str = "**=";
					innerPrecedence = ExpressionOperatorPrecedence.Assignment;
					break;

				case ExpressionType.RightShiftAssign:
					str = ">>=";
					innerPrecedence = ExpressionOperatorPrecedence.Assignment;
					break;

				case ExpressionType.SubtractAssign:
					str = "-=";
					innerPrecedence = ExpressionOperatorPrecedence.Assignment;
					break;

				case ExpressionType.AddAssignChecked:
					str = "+=";
					innerPrecedence = ExpressionOperatorPrecedence.Assignment;
					break;

				case ExpressionType.MultiplyAssignChecked:
					str = "*=";
					innerPrecedence = ExpressionOperatorPrecedence.Assignment;
					break;

				case ExpressionType.SubtractAssignChecked:
					str = "-=";
					innerPrecedence = ExpressionOperatorPrecedence.Assignment;
					break;

				case ExpressionType.ArrayIndex:

					innerPrecedence = ExpressionOperatorPrecedence.Primary;

					SometimesParenthesis(outerPrecedence, innerPrecedence, delegate
					{
						Visit(leftOp, innerPrecedence);
						Out("[");
						Visit(rightOp, innerPrecedence);
						Out("]");
					});
					return node;

				default:
					throw new InvalidOperationException();
			}


			SometimesParenthesis(outerPrecedence, innerPrecedence, delegate
			{
				if (innerPrecedence == ExpressionOperatorPrecedence.NullCoalescing && TypeExistsOnServer(rightOp.Type))
				{
					Out("((");
					Out(ConvertTypeToCSharpKeyword(rightOp.Type));
					Out(")(");
				}
				Visit(leftOp, innerPrecedence);
				Out(' ');
				Out(str);
				Out(' ');
				Visit(rightOp, innerPrecedence);
				if (innerPrecedence == ExpressionOperatorPrecedence.NullCoalescing && TypeExistsOnServer(rightOp.Type))
				{
					Out("))");
				}
			});

			return node;
		}

		private void FixupEnumBinaryExpression(ref Expression left, ref Expression right)
		{
			switch (left.NodeType)
			{
				case ExpressionType.ConvertChecked:
				case ExpressionType.Convert:
					var expression = ((UnaryExpression)left).Operand;
					var enumType = Nullable.GetUnderlyingType(expression.Type) ?? expression.Type;
					if (enumType.IsEnum == false)
						return;

					var constantExpression = SkipConvertExpressions(right) as ConstantExpression;
					if (constantExpression == null)
						return;
					left = expression;
					if (constantExpression.Value == null)
					{
						right = Expression.Constant(null);
					}
					else
					{
						right = convention.SaveEnumsAsIntegers
                                    ? Expression.Constant(Convert.ToInt32(constantExpression.Value))
									: Expression.Constant(Enum.ToObject(enumType, constantExpression.Value).ToString());

					}
				break;
			}

			while (true)
			{
				switch (left.NodeType)
				{
					case ExpressionType.ConvertChecked:
					case ExpressionType.Convert:
						left = ((UnaryExpression)left).Operand;
						break;
					default:
						return;
				}
			}
		}

		private Expression SkipConvertExpressions(Expression expression)
		{
			switch (expression.NodeType)
			{
				case ExpressionType.ConvertChecked:
				case ExpressionType.Convert:
                    return SkipConvertExpressions(((UnaryExpression)expression).Operand);
				default:
					return expression;
			}
		}

		/// <summary>
		///   Visits the children of the <see cref = "T:System.Linq.Expressions.BlockExpression" />.
		/// </summary>
		/// <param name = "node">The expression to visit.</param>
		/// <returns>
		///   The modified expression, if it or any subexpression was modified; otherwise, returns the original expression.
		/// </returns>
		protected override Expression VisitBlock(BlockExpression node)
		{
			Out("{");
			foreach (var expression in node.Variables)
			{
				Out("var ");
				Visit(expression);
				Out(";");
			}
			Out(" ... }");
			return node;
		}

		/// <summary>
		///   Visits the children of the <see cref = "T:System.Linq.Expressions.CatchBlock" />.
		/// </summary>
		/// <param name = "node">The expression to visit.</param>
		/// <returns>
		///   The modified expression, if it or any subexpression was modified; otherwise, returns the original expression.
		/// </returns>
		protected override CatchBlock VisitCatchBlock(CatchBlock node)
		{
			Out("catch (" + node.Test.Name);
			if (node.Variable != null)
			{
				Out(node.Variable.Name);
			}
			Out(") { ... }");
			return node;
		}

		/// <summary>
		///   Visits the children of the <see cref = "T:System.Linq.Expressions.ConditionalExpression" />.
		/// </summary>
		/// <param name = "node">The expression to visit.</param>
		/// <returns>
		///   The modified expression, if it or any subexpression was modified; otherwise, returns the original expression.
		/// </returns>
		protected override Expression VisitConditional(ConditionalExpression node)
		{
			return VisitConditional(node, _currentPrecedence);
		}

		private Expression VisitConditional(ConditionalExpression node, ExpressionOperatorPrecedence outerPrecedence)
		{
			const ExpressionOperatorPrecedence innerPrecedence = ExpressionOperatorPrecedence.Conditional;

			SometimesParenthesis(outerPrecedence, innerPrecedence, delegate
			{
				Visit(node.Test, innerPrecedence);
				Out(" ? ");
				Visit(node.IfTrue, innerPrecedence);
				Out(" : ");
				Visit(node.IfFalse, innerPrecedence);
			});

			return node;
		}

		/// <summary>
		///   Visits the <see cref = "T:System.Linq.Expressions.ConstantExpression" />.
		/// </summary>
		/// <param name = "node">The expression to visit.</param>
		/// <returns>
		///   The modified expression, if it or any subexpression was modified; otherwise, returns the original expression.
		/// </returns>
		protected override Expression VisitConstant(ConstantExpression node)
		{
			if (node.Value == null)
			{
				// Avoid converting/casting the type, if it already converted/casted.
				if(_currentPrecedence == ExpressionOperatorPrecedence.Assignment)
					ConvertTypeToCSharpKeywordIncludeNullable(node.Type);
				Out("null");
				return node;
			}

			var s = Convert.ToString(node.Value, CultureInfo.InvariantCulture);
			if (node.Value is string)
			{
				Out("\"");
				OutLiteral(node.Value as string);
				Out("\"");
				return node;
			}
			if (node.Value is bool)
			{
				Out(node.Value.ToString().ToLower());
				return node;
			}
			if (node.Value is char)
			{
				Out("'");
				OutLiteral((char)node.Value);
				Out("'");
				return node;
			}
			if (node.Value is Enum)
			{
				var enumType = node.Value.GetType();
				if (TypeExistsOnServer(enumType))
				{
					Out(enumType.FullName.Replace("+", "."));
					Out('.');
					Out(s);
					return node;
				}
				if (convention.SaveEnumsAsIntegers)
					Out((Convert.ToInt32(node.Value)).ToString());
				else
				{
					Out('"');
					Out(node.Value.ToString());
					Out('"');
				}
				return node;
			}
			if (node.Value is decimal)
			{
				Out(s);
				Out('M');
				return node;
			}
			Out(s);
			return node;
		}

		private void OutLiteral(string value)
		{
			if (value.Length == 0)
				return;

			_out.Append(string.Concat(value.ToCharArray().Select(EscapeChar)));
		}

		private void OutLiteral(char c)
		{
			_out.Append(EscapeChar(c));
		}

		private static string EscapeChar(char c)
		{
			var index = Array.IndexOf(LiteralSymbolsToEscape, c);

			if (index != -1)
				return LiteralEscapedSymbols[index];

			if (!char.IsLetterOrDigit(c) && !char.IsWhiteSpace(c) && !char.IsSymbol(c) && !char.IsPunctuation(c))
				return @"\u" + ((int)c).ToString("x4");

			return c.ToString(CultureInfo.InvariantCulture);
		}

		private void ConvertTypeToCSharpKeywordIncludeNullable(Type type)
		{
			var nonNullableType = Nullable.GetUnderlyingType(type);
			type = nonNullableType ?? type;
			var isNullableType = nonNullableType != null;


			// we only cast enums and types is mscorlib. We don't support anything else
			// because the VB compiler like to put converts all over the place, and include
			// types that we can't really support (only exists on the client)
			if (ShouldConvert(type) == false)
				return;

			Out("(");
			Out(ConvertTypeToCSharpKeyword(type));

			if (isNullableType && nonNullableType != typeof(Guid))
			{
				Out("?");
			}
			Out(")");
		}

		private string ConvertTypeToCSharpKeyword(Type type)
		{
			if (type.IsGenericType)
			{
				if (TypeExistsOnServer(type) == false)
					throw new InvalidOperationException("Cannot make use of type " + type + " because it is a generic type that doesn't exists on the server");
				var typeDefinition = type.GetGenericTypeDefinition();
				var sb = new StringBuilder(typeDefinition.FullName, 0)
				{
					Length = typeDefinition.FullName.IndexOf('`')
				};
				sb.Replace('+', '.');
				sb.Append("<");

				var arguments = type.GetGenericArguments();
				for (int i = 0; i < arguments.Length; i++)
				{
					if (i != 0)
						sb.Append(", ");
					sb.Append(ConvertTypeToCSharpKeyword(arguments[i]));
				}

				sb.Append(">");

				return sb.ToString();
			}

			if (type == typeof(string))
			{
				return "string";
			}
			if (type == typeof(Guid) || type == typeof(Guid?))
			{
				return "string"; // on the server, Guids are represented as strings
			}
			if (type == typeof(char))
			{
				return "char";
			}
			if (type == typeof(bool))
			{
				return "bool";
			}
			if (type == typeof(bool?))
			{
				return "bool?";
			}
			if (type == typeof(decimal))
			{
				return "decimal";
			}
			if (type == typeof(decimal?))
			{
				return "decimal?";
			}
			if (type == typeof(double))
			{
				return "double";
			}
			if (type == typeof(double?))
			{
				return "double?";
			}
			if (type == typeof(float))
			{
				return "float";
			}
			if (type == typeof(float?))
			{
				return "float?";
			}

			if (type == typeof(long))
			{
				return "long";
			}
			if (type == typeof(long?))
			{
				return "long?";
			}
			if (type == typeof(int))
			{
				return "int";
			}
			if (type == typeof(int?))
			{
				return "int?";
			}
			if (type == typeof(short))
			{
				return "short";
			}
			if (type == typeof(short?))
			{
				return "short?";
			}
			if (type == typeof(byte))
			{
				return "byte";
			}
			if (type == typeof(byte?))
			{
				return "byte?";
			}
			if (type.IsEnum)
			{
				return "string";
			}
			if (type.FullName == "System.Object")
			{
				return "object";
			}

			const string knownNamespace = "System";
			if (knownNamespace == type.Namespace)
				return type.Name;
			return type.FullName;
		}

		private bool TypeExistsOnServer(Type type)
		{
			if (type.Assembly() == typeof(object).Assembly()) // mscorlib
				return true;

			if (type.Assembly == typeof (Uri).Assembly()) // System assembly
				return true;

			if (type.Assembly() == typeof(HashSet<>).Assembly()) // System.Core
				return true;

			if (type.Assembly() == typeof(RavenJObject).Assembly())
				return true;

			if (type.Assembly().FullName.StartsWith("Lucene.Net") &&
				type.Assembly().FullName.Contains("PublicKeyToken=85089178b9ac3181"))
				return true;

			return false;
		}

		/// <summary>
		///   Visits the <see cref = "T:System.Linq.Expressions.DebugInfoExpression" />.
		/// </summary>
		/// <param name = "node">The expression to visit.</param>
		/// <returns>
		///   The modified expression, if it or any subexpression was modified; otherwise, returns the original expression.
		/// </returns>
		protected override Expression VisitDebugInfo(DebugInfoExpression node)
		{
			var s = string.Format(CultureInfo.CurrentCulture, "<DebugInfo({0}: {1}, {2}, {3}, {4})>",
								  new object[] { node.Document.FileName, node.StartLine, node.StartColumn, node.EndLine, node.EndColumn });
			Out(s);
			return node;
		}

		/// <summary>
		///   Visits the <see cref = "T:System.Linq.Expressions.DefaultExpression" />.
		/// </summary>
		/// <param name = "node">The expression to visit.</param>
		/// <returns>
		///   The modified expression, if it or any subexpression was modified; otherwise, returns the original expression.
		/// </returns>
		protected override Expression VisitDefault(DefaultExpression node)
		{
			Out("default(");

			var nonNullable = Nullable.GetUnderlyingType(node.Type);
			Out(ConvertTypeToCSharpKeyword(nonNullable ?? node.Type));
			if (nonNullable != null && nonNullable != typeof(Guid))
				Out("?");

			Out(")");
			return node;
		}

		/// <summary>
		///   Visits the children of the <see cref = "T:System.Linq.Expressions.DynamicExpression" />.
		/// </summary>
		/// <param name = "node">The expression to visit.</param>
		/// <returns>
		///   The modified expression, if it or any subexpression was modified; otherwise, returns the original expression.
		/// </returns>
		protected override Expression VisitDynamic(DynamicExpression node)
		{
			Out(FormatBinder(node.Binder));
			VisitExpressions('(', node.Arguments, ')');
			return node;
		}

		/// <summary>
		///   Visits the element init.
		/// </summary>
		/// <param name = "initializer">The initializer.</param>
		/// <returns></returns>
		protected override ElementInit VisitElementInit(ElementInit initializer)
		{
			Out(initializer.AddMethod.ToString());
			VisitExpressions('(', initializer.Arguments, ')');
			return initializer;
		}

		private void VisitExpressions<T>(char open, IEnumerable<T> expressions, char close) where T : Expression
		{
			Out(open);
			if (expressions != null)
			{
				var flag = true;
				foreach (var local in expressions)
				{
					if (flag)
					{
						flag = false;
					}
					else
					{
						Out(", ");
					}
					Visit(local, ExpressionOperatorPrecedence.ParenthesisNotNeeded);
				}
			}
			Out(close);
		}

		/// <summary>
		///   Visits the children of the extension expression.
		/// </summary>
		/// <param name = "node">The expression to visit.</param>
		/// <returns>
		///   The modified expression, if it or any subexpression was modified; otherwise, returns the original expression.
		/// </returns>
		protected override Expression VisitExtension(Expression node)
		{
			const BindingFlags bindingAttr = BindingFlags.ExactBinding | BindingFlags.Public | BindingFlags.Instance;
			if (node.GetType().GetMethod("ToString", bindingAttr, null, ReflectionUtils.EmptyTypes, null).DeclaringType !=
				typeof(Expression))
			{
				Out(node.ToString());
				return node;
			}
			Out("[");
			Out(node.NodeType == ExpressionType.Extension ? node.GetType().FullName : node.NodeType.ToString());
			Out("]");
			return node;
		}

		/// <summary>
		///   Visits the children of the <see cref = "T:System.Linq.Expressions.GotoExpression" />.
		/// </summary>
		/// <param name = "node">The expression to visit.</param>
		/// <returns>
		///   The modified expression, if it or any subexpression was modified; otherwise, returns the original expression.
		/// </returns>
		protected override Expression VisitGoto(GotoExpression node)
		{
			Out(node.Kind.ToString().ToLower(CultureInfo.CurrentCulture));

			DumpLabel(node.Target);
			if (node.Value != null)
			{
				Out(" (");
				Visit(node.Value);
				Out(") ");
			}
			return node;
		}

		/// <summary>
		///   Visits the children of the <see cref = "T:System.Linq.Expressions.IndexExpression" />.
		/// </summary>
		/// <param name = "node">The expression to visit.</param>
		/// <returns>
		///   The modified expression, if it or any subexpression was modified; otherwise, returns the original expression.
		/// </returns>
		protected override Expression VisitIndex(IndexExpression node)
		{
			if (node.Object != null)
			{
				Visit(node.Object);
			}
			else
			{
				Out(node.Indexer.DeclaringType.Name);
			}
			if (node.Indexer != null)
			{
				Out(".");
				Out(node.Indexer.Name);
			}
			VisitExpressions('[', node.Arguments, ']');
			return node;
		}

		/// <summary>
		///   Visits the children of the <see cref = "T:System.Linq.Expressions.InvocationExpression" />.
		/// </summary>
		/// <param name = "node">The expression to visit.</param>
		/// <returns>
		///   The modified expression, if it or any subexpression was modified; otherwise, returns the original expression.
		/// </returns>
		protected override Expression VisitInvocation(InvocationExpression node)
		{
			Out("Invoke(");
			Visit(node.Expression);
			var num = 0;
			var count = node.Arguments.Count;
			while (num < count)
			{
				Out(", ");
				Visit(node.Arguments[num]);
				num++;
			}
			Out(")");
			return node;
		}

		/// <summary>
		///   Visits the children of the <see cref = "T:System.Linq.Expressions.LabelExpression" />.
		/// </summary>
		/// <param name = "node">The expression to visit.</param>
		/// <returns>
		///   The modified expression, if it or any subexpression was modified; otherwise, returns the original expression.
		/// </returns>
		protected override Expression VisitLabel(LabelExpression node)
		{
			Out("{ ... } ");
			DumpLabel(node.Target);
			Out(":");
			return node;
		}

		/// <summary>
		///   Visits the lambda.
		/// </summary>
		/// <typeparam name = "T"></typeparam>
		/// <param name = "node">The node.</param>
		/// <returns></returns>
		protected override Expression VisitLambda<T>(Expression<T> node)
		{
			if (node.Parameters.Count == 1)
			{
				Visit(node.Parameters[0]);
			}
			else
			{
				VisitExpressions('(', node.Parameters, ')');
			}
			Out(" => ");
			var body = node.Body;
			if (castLambdas)
			{
				switch (body.NodeType)
				{
					case ExpressionType.Convert:
					case ExpressionType.ConvertChecked:
						break;
					default:
						body = Expression.Convert(body, body.Type);
						break;
				}
			}
			Visit(body);
			return node;
		}

		/// <summary>
		///   Visits the children of the <see cref = "T:System.Linq.Expressions.ListInitExpression" />.
		/// </summary>
		/// <param name = "node">The expression to visit.</param>
		/// <returns>
		///   The modified expression, if it or any subexpression was modified; otherwise, returns the original expression.
		/// </returns>
		protected override Expression VisitListInit(ListInitExpression node)
		{
			Visit(node.NewExpression);
			Out(" {");
			var num = 0;
			var count = node.Initializers.Count;
			while (num < count)
			{
				if (num > 0)
				{
					Out(", ");
				}
				Out("{");
				bool first = true;
				foreach (var expression in node.Initializers[num].Arguments)
				{
					if (first == false)
						Out(", ");
					first = false;
					Visit(expression);
				}
				Out("}");
				num++;
			}
			Out("}");
			return node;
		}

		/// <summary>
		///   Visits the children of the <see cref = "T:System.Linq.Expressions.LoopExpression" />.
		/// </summary>
		/// <param name = "node">The expression to visit.</param>
		/// <returns>
		///   The modified expression, if it or any subexpression was modified; otherwise, returns the original expression.
		/// </returns>
		protected override Expression VisitLoop(LoopExpression node)
		{
			Out("loop { ... }");
			return node;
		}

		/// <summary>
		///   Visits the children of the <see cref = "T:System.Linq.Expressions.MemberExpression" />.
		/// </summary>
		/// <param name = "node">The expression to visit.</param>
		/// <returns>
		///   The modified expression, if it or any subexpression was modified; otherwise, returns the original expression.
		/// </returns>
		protected override Expression VisitMember(MemberExpression node)
		{
>>>>>>> 2189be47

            if (memberInfo == null)
            {
                memberInfo = ReflectionUtil.GetPropertiesAndFieldsFor(exprType, BindingFlags.Public | BindingFlags.NonPublic | BindingFlags.Instance)
                    .FirstOrDefault(x => x.Name == name);
            }

            if (memberInfo != null)
            {
                foreach (var customAttribute in memberInfo.GetCustomAttributes(true))
                {
                    string propName;
                    var customAttributeType = customAttribute.GetType();
                    if (typeof(JsonPropertyAttribute).Namespace != customAttributeType.Namespace)
                        continue;
                    switch (customAttributeType.Name)
                    {
                        case "JsonPropertyAttribute":
                            propName = ((dynamic)customAttribute).PropertyName;
                            break;
                        case "DataMemberAttribute":
                            propName = ((dynamic)customAttribute).Name;
                            break;
                        default:
                            continue;
                    }
                    if (keywordsInCSharp.Contains(propName))
                        return '@' + propName;
                    return propName ?? name;
                }
            }
            return name;
        }


        private static Type GetMemberType(MemberInfo member)
        {
            var prop = member as PropertyInfo;
            if (prop != null)
                return prop.PropertyType;
            return ((FieldInfo)member).FieldType;
        }

        internal string SwitchCaseToString(SwitchCase node)
        {
            var builder = new ExpressionStringBuilder(convention, translateIdentityProperty, queryRoot, queryRootName);
            builder.VisitSwitchCase(node);
            return builder.ToString();
        }

        /// <summary>
        ///   Returns a <see cref = "System.String" /> that represents this instance.
        /// </summary>
        /// <returns>
        ///   A <see cref = "System.String" /> that represents this instance.
        /// </returns>
        public override string ToString()
        {
            return _out.ToString();
        }

        private void SometimesParenthesis(ExpressionOperatorPrecedence outer, ExpressionOperatorPrecedence inner,
                                          Action visitor)
        {
            var needParenthesis = outer.NeedsParenthesisFor(inner);

            if (needParenthesis)
                Out("(");

            visitor();

            if (needParenthesis)
                Out(")");
        }

        private void Visit(Expression node, ExpressionOperatorPrecedence outerPrecedence)
        {
            var previous = _currentPrecedence;
            _currentPrecedence = outerPrecedence;
            Visit(node);
            _currentPrecedence = previous;
        }

        /// <summary>
        ///   Visits the children of the <see cref = "T:System.Linq.Expressions.BinaryExpression" />.
        /// </summary>
        /// <param name = "node">The expression to visit.</param>
        /// <returns>
        ///   The modified expression, if it or any subexpression was modified; otherwise, returns the original expression.
        /// </returns>
        protected override Expression VisitBinary(BinaryExpression node)
        {
            return VisitBinary(node, _currentPrecedence);
        }

        private Expression VisitBinary(BinaryExpression node, ExpressionOperatorPrecedence outerPrecedence)
        {
            ExpressionOperatorPrecedence innerPrecedence;

            string str;
            var leftOp = node.Left;
            var rightOp = node.Right;

            FixupEnumBinaryExpression(ref leftOp, ref rightOp);
            switch (node.NodeType)
            {
                case ExpressionType.Add:
                    str = "+";
                    innerPrecedence = ExpressionOperatorPrecedence.Additive;
                    break;

                case ExpressionType.AddChecked:
                    str = "+";
                    innerPrecedence = ExpressionOperatorPrecedence.Additive;
                    break;

                case ExpressionType.And:
                    if ((node.Type != typeof(bool)) && (node.Type != typeof(bool?)))
                    {
                        str = "&";
                        innerPrecedence = ExpressionOperatorPrecedence.LogicalAND;
                    }
                    else
                    {
                        str = "And";
                        innerPrecedence = ExpressionOperatorPrecedence.ConditionalAND;
                    }
                    break;

                case ExpressionType.AndAlso:
                    str = "&&";
                    innerPrecedence = ExpressionOperatorPrecedence.ConditionalAND;
                    break;

                case ExpressionType.Coalesce:
                    str = "??";
                    innerPrecedence = ExpressionOperatorPrecedence.NullCoalescing;
                    break;

                case ExpressionType.Divide:
                    str = "/";
                    innerPrecedence = ExpressionOperatorPrecedence.Multiplicative;
                    break;

                case ExpressionType.Equal:
                    str = "==";
                    innerPrecedence = ExpressionOperatorPrecedence.Equality;
                    break;

                case ExpressionType.ExclusiveOr:
                    str = "^";
                    innerPrecedence = ExpressionOperatorPrecedence.LogicalXOR;
                    break;

                case ExpressionType.GreaterThan:
                    str = ">";
                    innerPrecedence = ExpressionOperatorPrecedence.RelationalAndTypeTesting;
                    break;

                case ExpressionType.GreaterThanOrEqual:
                    str = ">=";
                    innerPrecedence = ExpressionOperatorPrecedence.RelationalAndTypeTesting;
                    break;

                case ExpressionType.LeftShift:
                    str = "<<";
                    innerPrecedence = ExpressionOperatorPrecedence.Shift;
                    break;

                case ExpressionType.LessThan:
                    str = "<";
                    innerPrecedence = ExpressionOperatorPrecedence.RelationalAndTypeTesting;
                    break;

                case ExpressionType.LessThanOrEqual:
                    str = "<=";
                    innerPrecedence = ExpressionOperatorPrecedence.RelationalAndTypeTesting;
                    break;

                case ExpressionType.Modulo:
                    str = "%";
                    innerPrecedence = ExpressionOperatorPrecedence.Multiplicative;
                    break;

                case ExpressionType.Multiply:
                    str = "*";
                    innerPrecedence = ExpressionOperatorPrecedence.Multiplicative;
                    break;

                case ExpressionType.MultiplyChecked:
                    str = "*";
                    innerPrecedence = ExpressionOperatorPrecedence.Multiplicative;
                    break;

                case ExpressionType.NotEqual:
                    str = "!=";
                    innerPrecedence = ExpressionOperatorPrecedence.RelationalAndTypeTesting;
                    break;

                case ExpressionType.Or:
                    if ((node.Type != typeof(bool)) && (node.Type != typeof(bool?)))
                    {
                        str = "|";
                        innerPrecedence = ExpressionOperatorPrecedence.LogicalOR;
                    }
                    else
                    {
                        str = "Or";
                        innerPrecedence = ExpressionOperatorPrecedence.LogicalOR;
                    }
                    break;

                case ExpressionType.OrElse:
                    str = "||";
                    innerPrecedence = ExpressionOperatorPrecedence.ConditionalOR;
                    break;

                case ExpressionType.Power:
                    str = "^";
                    innerPrecedence = ExpressionOperatorPrecedence.LogicalXOR;
                    break;

                case ExpressionType.RightShift:
                    str = ">>";
                    innerPrecedence = ExpressionOperatorPrecedence.Shift;
                    break;

                case ExpressionType.Subtract:
                    str = "-";
                    innerPrecedence = ExpressionOperatorPrecedence.Additive;
                    break;

                case ExpressionType.SubtractChecked:
                    str = "-";
                    innerPrecedence = ExpressionOperatorPrecedence.Additive;
                    break;

                case ExpressionType.Assign:
                    str = "=";
                    innerPrecedence = ExpressionOperatorPrecedence.Assignment;
                    break;

                case ExpressionType.AddAssign:
                    str = "+=";
                    innerPrecedence = ExpressionOperatorPrecedence.Assignment;
                    break;

                case ExpressionType.AndAssign:
                    if ((node.Type != typeof(bool)) && (node.Type != typeof(bool?)))
                    {
                        str = "&=";
                        innerPrecedence = ExpressionOperatorPrecedence.Assignment;
                    }
                    else
                    {
                        str = "&&=";
                        innerPrecedence = ExpressionOperatorPrecedence.Assignment;
                    }
                    break;

                case ExpressionType.DivideAssign:
                    str = "/=";
                    innerPrecedence = ExpressionOperatorPrecedence.Assignment;
                    break;

                case ExpressionType.ExclusiveOrAssign:
                    str = "^=";
                    innerPrecedence = ExpressionOperatorPrecedence.Assignment;
                    break;

                case ExpressionType.LeftShiftAssign:
                    str = "<<=";
                    innerPrecedence = ExpressionOperatorPrecedence.Assignment;
                    break;

                case ExpressionType.ModuloAssign:
                    str = "%=";
                    innerPrecedence = ExpressionOperatorPrecedence.Assignment;
                    break;

                case ExpressionType.MultiplyAssign:
                    str = "*=";
                    innerPrecedence = ExpressionOperatorPrecedence.Assignment;
                    break;

                case ExpressionType.OrAssign:
                    if ((node.Type != typeof(bool)) && (node.Type != typeof(bool?)))
                    {
                        str = "|=";
                        innerPrecedence = ExpressionOperatorPrecedence.Assignment;
                    }
                    else
                    {
                        str = "||=";
                        innerPrecedence = ExpressionOperatorPrecedence.Assignment;
                    }
                    break;

                case ExpressionType.PowerAssign:
                    str = "**=";
                    innerPrecedence = ExpressionOperatorPrecedence.Assignment;
                    break;

                case ExpressionType.RightShiftAssign:
                    str = ">>=";
                    innerPrecedence = ExpressionOperatorPrecedence.Assignment;
                    break;

                case ExpressionType.SubtractAssign:
                    str = "-=";
                    innerPrecedence = ExpressionOperatorPrecedence.Assignment;
                    break;

                case ExpressionType.AddAssignChecked:
                    str = "+=";
                    innerPrecedence = ExpressionOperatorPrecedence.Assignment;
                    break;

                case ExpressionType.MultiplyAssignChecked:
                    str = "*=";
                    innerPrecedence = ExpressionOperatorPrecedence.Assignment;
                    break;

                case ExpressionType.SubtractAssignChecked:
                    str = "-=";
                    innerPrecedence = ExpressionOperatorPrecedence.Assignment;
                    break;

                case ExpressionType.ArrayIndex:

                    innerPrecedence = ExpressionOperatorPrecedence.Primary;

                    SometimesParenthesis(outerPrecedence, innerPrecedence, delegate
                    {
                        Visit(leftOp, innerPrecedence);
                        Out("[");
                        Visit(rightOp, innerPrecedence);
                        Out("]");
                    });
                    return node;

                default:
                    throw new InvalidOperationException();
            }


            SometimesParenthesis(outerPrecedence, innerPrecedence, delegate
            {
                if (innerPrecedence == ExpressionOperatorPrecedence.NullCoalescing && TypeExistsOnServer(rightOp.Type))
                {
                    Out("((");
                    Out(ConvertTypeToCSharpKeyword(rightOp.Type));
                    Out(")(");
                }
                Visit(leftOp, innerPrecedence);
                Out(' ');
                Out(str);
                Out(' ');
                Visit(rightOp, innerPrecedence);
                if (innerPrecedence == ExpressionOperatorPrecedence.NullCoalescing && TypeExistsOnServer(rightOp.Type))
                {
                    Out("))");
                }
            });

            return node;
        }

        private void FixupEnumBinaryExpression(ref Expression left, ref Expression right)
        {
            switch (left.NodeType)
            {
                case ExpressionType.ConvertChecked:
                case ExpressionType.Convert:
                    var expression = ((UnaryExpression)left).Operand;
                    var enumType = Nullable.GetUnderlyingType(expression.Type) ?? expression.Type;
                    if (enumType.IsEnum == false)
                        return;

                    var constantExpression = SkipConvertExpressions(right) as ConstantExpression;
                    if (constantExpression == null)
                        return;
                    left = expression;
                    if (constantExpression.Value == null)
                    {
                        right = Expression.Constant(null);
                    }
                    else
                    {
                        right = convention.SaveEnumsAsIntegers
                                    ? Expression.Constant((int)constantExpression.Value)
                                    : Expression.Constant(Enum.ToObject(enumType, constantExpression.Value).ToString());

                    }
                    break;
            }

            while (true)
            {
                switch (left.NodeType)
                {
                    case ExpressionType.ConvertChecked:
                    case ExpressionType.Convert:
                        left = ((UnaryExpression)left).Operand;
                        break;
                    default:
                        return;
                }
            }
        }

        private Expression SkipConvertExpressions(Expression expression)
        {
            switch (expression.NodeType)
            {
                case ExpressionType.ConvertChecked:
                case ExpressionType.Convert:
                    return SkipConvertExpressions(((UnaryExpression)expression).Operand);
                default:
                    return expression;
            }
        }

        /// <summary>
        ///   Visits the children of the <see cref = "T:System.Linq.Expressions.BlockExpression" />.
        /// </summary>
        /// <param name = "node">The expression to visit.</param>
        /// <returns>
        ///   The modified expression, if it or any subexpression was modified; otherwise, returns the original expression.
        /// </returns>
        protected override Expression VisitBlock(BlockExpression node)
        {
            Out("{");
            foreach (var expression in node.Variables)
            {
                Out("var ");
                Visit(expression);
                Out(";");
            }
            Out(" ... }");
            return node;
        }

        /// <summary>
        ///   Visits the children of the <see cref = "T:System.Linq.Expressions.CatchBlock" />.
        /// </summary>
        /// <param name = "node">The expression to visit.</param>
        /// <returns>
        ///   The modified expression, if it or any subexpression was modified; otherwise, returns the original expression.
        /// </returns>
        protected override CatchBlock VisitCatchBlock(CatchBlock node)
        {
            Out("catch (" + node.Test.Name);
            if (node.Variable != null)
            {
                Out(node.Variable.Name);
            }
            Out(") { ... }");
            return node;
        }

        /// <summary>
        ///   Visits the children of the <see cref = "T:System.Linq.Expressions.ConditionalExpression" />.
        /// </summary>
        /// <param name = "node">The expression to visit.</param>
        /// <returns>
        ///   The modified expression, if it or any subexpression was modified; otherwise, returns the original expression.
        /// </returns>
        protected override Expression VisitConditional(ConditionalExpression node)
        {
            return VisitConditional(node, _currentPrecedence);
        }

        private Expression VisitConditional(ConditionalExpression node, ExpressionOperatorPrecedence outerPrecedence)
        {
            const ExpressionOperatorPrecedence innerPrecedence = ExpressionOperatorPrecedence.Conditional;

            SometimesParenthesis(outerPrecedence, innerPrecedence, delegate
            {
                Visit(node.Test, innerPrecedence);
                Out(" ? ");
                Visit(node.IfTrue, innerPrecedence);
                Out(" : ");
                Visit(node.IfFalse, innerPrecedence);
            });

            return node;
        }

        /// <summary>
        ///   Visits the <see cref = "T:System.Linq.Expressions.ConstantExpression" />.
        /// </summary>
        /// <param name = "node">The expression to visit.</param>
        /// <returns>
        ///   The modified expression, if it or any subexpression was modified; otherwise, returns the original expression.
        /// </returns>
        protected override Expression VisitConstant(ConstantExpression node)
        {
            if (node.Value == null)
            {
                // Avoid converting/casting the type, if it already converted/casted.
                if (_currentPrecedence == ExpressionOperatorPrecedence.Assignment)
                    ConvertTypeToCSharpKeywordIncludeNullable(node.Type);
                Out("null");
                return node;
            }

            var s = Convert.ToString(node.Value, CultureInfo.InvariantCulture);
            if (node.Value is string)
            {
                Out("\"");
                OutLiteral(node.Value as string);
                Out("\"");
                return node;
            }
            if (node.Value is bool)
            {
                Out(node.Value.ToString().ToLower());
                return node;
            }
            if (node.Value is char)
            {
                Out("'");
                OutLiteral((char)node.Value);
                Out("'");
                return node;
            }
            if (node.Value is Enum)
            {
                var enumType = node.Value.GetType();
                if (TypeExistsOnServer(enumType))
                {
                    Out(enumType.FullName.Replace("+", "."));
                    Out('.');
                    Out(s);
                    return node;
                }
                if (convention.SaveEnumsAsIntegers)
                    Out((Convert.ToInt32(node.Value)).ToString());
                else
                {
                    Out('"');
                    Out(node.Value.ToString());
                    Out('"');
                }
                return node;
            }
            if (node.Value is decimal)
            {
                Out(s);
                Out('M');
                return node;
            }
            Out(s);
            return node;
        }

        private void OutLiteral(string value)
        {
            if (value.Length == 0)
                return;

            _out.Append(string.Concat(value.ToCharArray().Select(EscapeChar)));
        }

        private void OutLiteral(char c)
        {
            _out.Append(EscapeChar(c));
        }

        private static string EscapeChar(char c)
        {
            var index = Array.IndexOf(LiteralSymbolsToEscape, c);

            if (index != -1)
                return LiteralEscapedSymbols[index];

            if (!char.IsLetterOrDigit(c) && !char.IsWhiteSpace(c) && !char.IsSymbol(c) && !char.IsPunctuation(c))
                return @"\u" + ((int)c).ToString("x4");

            return c.ToString(CultureInfo.InvariantCulture);
        }

        private void ConvertTypeToCSharpKeywordIncludeNullable(Type type)
        {
            var nonNullableType = Nullable.GetUnderlyingType(type);
            type = nonNullableType ?? type;
            var isNullableType = nonNullableType != null;


            // we only cast enums and types is mscorlib. We don't support anything else
            // because the VB compiler like to put converts all over the place, and include
            // types that we can't really support (only exists on the client)
            if (ShouldConvert(type) == false)
                return;

            Out("(");
            Out(ConvertTypeToCSharpKeyword(type));

            if (isNullableType && nonNullableType != typeof(Guid))
            {
                Out("?");
            }
            Out(")");
        }

        private string ConvertTypeToCSharpKeyword(Type type)
        {
            if (type.IsGenericType)
            {
                if (TypeExistsOnServer(type) == false)
                    throw new InvalidOperationException("Cannot make use of type " + type + " because it is a generic type that doesn't exists on the server");
                var typeDefinition = type.GetGenericTypeDefinition();
                var sb = new StringBuilder(typeDefinition.FullName, 0)
                {
                    Length = typeDefinition.FullName.IndexOf('`')
                };
                sb.Replace('+', '.');
                sb.Append("<");

                var arguments = type.GetGenericArguments();
                for (int i = 0; i < arguments.Length; i++)
                {
                    if (i != 0)
                        sb.Append(", ");
                    sb.Append(ConvertTypeToCSharpKeyword(arguments[i]));
                }

                sb.Append(">");

                return sb.ToString();
            }

            if (type == typeof(string))
            {
                return "string";
            }
            if (type == typeof(Guid) || type == typeof(Guid?))
            {
                return "string"; // on the server, Guids are represented as strings
            }
            if (type == typeof(char))
            {
                return "char";
            }
            if (type == typeof(bool))
            {
                return "bool";
            }
            if (type == typeof(bool?))
            {
                return "bool?";
            }
            if (type == typeof(decimal))
            {
                return "decimal";
            }
            if (type == typeof(decimal?))
            {
                return "decimal?";
            }
            if (type == typeof(double))
            {
                return "double";
            }
            if (type == typeof(double?))
            {
                return "double?";
            }
            if (type == typeof(float))
            {
                return "float";
            }
            if (type == typeof(float?))
            {
                return "float?";
            }

            if (type == typeof(long))
            {
                return "long";
            }
            if (type == typeof(long?))
            {
                return "long?";
            }
            if (type == typeof(int))
            {
                return "int";
            }
            if (type == typeof(int?))
            {
                return "int?";
            }
            if (type == typeof(short))
            {
                return "short";
            }
            if (type == typeof(short?))
            {
                return "short?";
            }
            if (type == typeof(byte))
            {
                return "byte";
            }
            if (type == typeof(byte?))
            {
                return "byte?";
            }
            if (type.IsEnum)
            {
                return "string";
            }
            if (type.FullName == "System.Object")
            {
                return "object";
            }

            const string knownNamespace = "System";
            if (knownNamespace == type.Namespace)
                return type.Name;
            return type.FullName;
        }

        private bool TypeExistsOnServer(Type type)
        {
            if (type.Assembly == typeof(object).Assembly) // mscorlib
                return true;

            if (type.Assembly == typeof(Uri).Assembly) // System assembly
                return true;

            if (type.Assembly == typeof(HashSet<>).Assembly) // System.Core
                return true;

            if (type.Assembly == typeof(RavenJObject).Assembly)
                return true;

            if (type.Assembly.FullName.StartsWith("Lucene.Net") &&
                type.Assembly.FullName.Contains("PublicKeyToken=85089178b9ac3181"))
                return true;

            return false;
        }

        /// <summary>
        ///   Visits the <see cref = "T:System.Linq.Expressions.DebugInfoExpression" />.
        /// </summary>
        /// <param name = "node">The expression to visit.</param>
        /// <returns>
        ///   The modified expression, if it or any subexpression was modified; otherwise, returns the original expression.
        /// </returns>
        protected override Expression VisitDebugInfo(DebugInfoExpression node)
        {
            var s = string.Format(CultureInfo.CurrentCulture, "<DebugInfo({0}: {1}, {2}, {3}, {4})>",
                                  new object[] { node.Document.FileName, node.StartLine, node.StartColumn, node.EndLine, node.EndColumn });
            Out(s);
            return node;
        }

        /// <summary>
        ///   Visits the <see cref = "T:System.Linq.Expressions.DefaultExpression" />.
        /// </summary>
        /// <param name = "node">The expression to visit.</param>
        /// <returns>
        ///   The modified expression, if it or any subexpression was modified; otherwise, returns the original expression.
        /// </returns>
        protected override Expression VisitDefault(DefaultExpression node)
        {
            Out("default(");

            var nonNullable = Nullable.GetUnderlyingType(node.Type);
            Out(ConvertTypeToCSharpKeyword(nonNullable ?? node.Type));
            if (nonNullable != null && nonNullable != typeof(Guid))
                Out("?");

            Out(")");
            return node;
        }

        /// <summary>
        ///   Visits the children of the <see cref = "T:System.Linq.Expressions.DynamicExpression" />.
        /// </summary>
        /// <param name = "node">The expression to visit.</param>
        /// <returns>
        ///   The modified expression, if it or any subexpression was modified; otherwise, returns the original expression.
        /// </returns>
        protected override Expression VisitDynamic(DynamicExpression node)
        {
            Out(FormatBinder(node.Binder));
            VisitExpressions('(', node.Arguments, ')');
            return node;
        }

        /// <summary>
        ///   Visits the element init.
        /// </summary>
        /// <param name = "initializer">The initializer.</param>
        /// <returns></returns>
        protected override ElementInit VisitElementInit(ElementInit initializer)
        {
            Out(initializer.AddMethod.ToString());
            VisitExpressions('(', initializer.Arguments, ')');
            return initializer;
        }

        private void VisitExpressions<T>(char open, IEnumerable<T> expressions, char close) where T : Expression
        {
            Out(open);
            if (expressions != null)
            {
                var flag = true;
                foreach (var local in expressions)
                {
                    if (flag)
                    {
                        flag = false;
                    }
                    else
                    {
                        Out(", ");
                    }
                    Visit(local, ExpressionOperatorPrecedence.ParenthesisNotNeeded);
                }
            }
            Out(close);
        }

        /// <summary>
        ///   Visits the children of the extension expression.
        /// </summary>
        /// <param name = "node">The expression to visit.</param>
        /// <returns>
        ///   The modified expression, if it or any subexpression was modified; otherwise, returns the original expression.
        /// </returns>
        protected override Expression VisitExtension(Expression node)
        {
            const BindingFlags bindingAttr = BindingFlags.ExactBinding | BindingFlags.Public | BindingFlags.Instance;
            if (node.GetType().GetMethod("ToString", bindingAttr, null, ReflectionUtils.EmptyTypes, null).DeclaringType !=
                typeof(Expression))
            {
                Out(node.ToString());
                return node;
            }
            Out("[");
            Out(node.NodeType == ExpressionType.Extension ? node.GetType().FullName : node.NodeType.ToString());
            Out("]");
            return node;
        }

        /// <summary>
        ///   Visits the children of the <see cref = "T:System.Linq.Expressions.GotoExpression" />.
        /// </summary>
        /// <param name = "node">The expression to visit.</param>
        /// <returns>
        ///   The modified expression, if it or any subexpression was modified; otherwise, returns the original expression.
        /// </returns>
        protected override Expression VisitGoto(GotoExpression node)
        {
            Out(node.Kind.ToString().ToLower(CultureInfo.CurrentCulture));

            DumpLabel(node.Target);
            if (node.Value != null)
            {
                Out(" (");
                Visit(node.Value);
                Out(") ");
            }
            return node;
        }

        /// <summary>
        ///   Visits the children of the <see cref = "T:System.Linq.Expressions.IndexExpression" />.
        /// </summary>
        /// <param name = "node">The expression to visit.</param>
        /// <returns>
        ///   The modified expression, if it or any subexpression was modified; otherwise, returns the original expression.
        /// </returns>
        protected override Expression VisitIndex(IndexExpression node)
        {
            if (node.Object != null)
            {
                Visit(node.Object);
            }
            else
            {
                Out(node.Indexer.DeclaringType.Name);
            }
            if (node.Indexer != null)
            {
                Out(".");
                Out(node.Indexer.Name);
            }
            VisitExpressions('[', node.Arguments, ']');
            return node;
        }

        /// <summary>
        ///   Visits the children of the <see cref = "T:System.Linq.Expressions.InvocationExpression" />.
        /// </summary>
        /// <param name = "node">The expression to visit.</param>
        /// <returns>
        ///   The modified expression, if it or any subexpression was modified; otherwise, returns the original expression.
        /// </returns>
        protected override Expression VisitInvocation(InvocationExpression node)
        {
            Out("Invoke(");
            Visit(node.Expression);
            var num = 0;
            var count = node.Arguments.Count;
            while (num < count)
            {
                Out(", ");
                Visit(node.Arguments[num]);
                num++;
            }
            Out(")");
            return node;
        }

        /// <summary>
        ///   Visits the children of the <see cref = "T:System.Linq.Expressions.LabelExpression" />.
        /// </summary>
        /// <param name = "node">The expression to visit.</param>
        /// <returns>
        ///   The modified expression, if it or any subexpression was modified; otherwise, returns the original expression.
        /// </returns>
        protected override Expression VisitLabel(LabelExpression node)
        {
            Out("{ ... } ");
            DumpLabel(node.Target);
            Out(":");
            return node;
        }

        /// <summary>
        ///   Visits the lambda.
        /// </summary>
        /// <typeparam name = "T"></typeparam>
        /// <param name = "node">The node.</param>
        /// <returns></returns>
        protected override Expression VisitLambda<T>(Expression<T> node)
        {
            if (node.Parameters.Count == 1)
            {
                Visit(node.Parameters[0]);
            }
            else
            {
                VisitExpressions('(', node.Parameters, ')');
            }
            Out(" => ");
            var body = node.Body;
            if (castLambdas)
            {
                switch (body.NodeType)
                {
                    case ExpressionType.Convert:
                    case ExpressionType.ConvertChecked:
                        break;
                    default:
                        body = Expression.Convert(body, body.Type);
                        break;
                }
            }
            Visit(body);
            return node;
        }

        /// <summary>
        ///   Visits the children of the <see cref = "T:System.Linq.Expressions.ListInitExpression" />.
        /// </summary>
        /// <param name = "node">The expression to visit.</param>
        /// <returns>
        ///   The modified expression, if it or any subexpression was modified; otherwise, returns the original expression.
        /// </returns>
        protected override Expression VisitListInit(ListInitExpression node)
        {
            Visit(node.NewExpression);
            Out(" {");
            var num = 0;
            var count = node.Initializers.Count;
            while (num < count)
            {
                if (num > 0)
                {
                    Out(", ");
                }
                Out("{");
                bool first = true;
                foreach (var expression in node.Initializers[num].Arguments)
                {
                    if (first == false)
                        Out(", ");
                    first = false;
                    Visit(expression);
                }
                Out("}");
                num++;
            }
            Out("}");
            return node;
        }

        /// <summary>
        ///   Visits the children of the <see cref = "T:System.Linq.Expressions.LoopExpression" />.
        /// </summary>
        /// <param name = "node">The expression to visit.</param>
        /// <returns>
        ///   The modified expression, if it or any subexpression was modified; otherwise, returns the original expression.
        /// </returns>
        protected override Expression VisitLoop(LoopExpression node)
        {
            Out("loop { ... }");
            return node;
        }

        /// <summary>
        ///   Visits the children of the <see cref = "T:System.Linq.Expressions.MemberExpression" />.
        /// </summary>
        /// <param name = "node">The expression to visit.</param>
        /// <returns>
        ///   The modified expression, if it or any subexpression was modified; otherwise, returns the original expression.
        /// </returns>
        protected override Expression VisitMember(MemberExpression node)
        {

            if (Nullable.GetUnderlyingType(node.Member.DeclaringType) != null)
            {
                switch (node.Member.Name)
                {
                    case "HasValue":
                        // we don't have nullable type on the server side, we just compare to null
                        Out("(");
                        Visit(node.Expression);
                        Out(" != null)");
                        return node;
                    case "Value":
                        Visit(node.Expression);
                        return node; // we don't have nullable type on the server side, we can safely ignore this.
                }
            }

            var exprType = node.Expression != null ? node.Member.DeclaringType : node.Type;
            OutMember(node.Expression, node.Member, exprType);
            return node;
        }

        /// <summary>
        ///   Visits the member assignment.
        /// </summary>
        /// <param name = "assignment">The assignment.</param>
        /// <returns></returns>
        protected override MemberAssignment VisitMemberAssignment(MemberAssignment assignment)
        {
            Out(assignment.Member.Name);
            Out(" = ");
            var constantExpression = assignment.Expression as ConstantExpression;
            if (constantExpression != null && constantExpression.Value == null)
            {
                var memberType = GetMemberType(assignment.Member);
                if (ShouldConvert(memberType))
                {
                    Visit(Expression.Convert(assignment.Expression, memberType));
                }
                else
                {
                    Out("(object)null");
                }
                return assignment;
            }
            Visit(assignment.Expression);
            return assignment;
        }

        /// <summary>
        ///   Visits the children of the <see cref = "T:System.Linq.Expressions.MemberInitExpression" />.
        /// </summary>
        /// <param name = "node">The expression to visit.</param>
        /// <returns>
        ///   The modified expression, if it or any subexpression was modified; otherwise, returns the original expression.
        /// </returns>
        protected override Expression VisitMemberInit(MemberInitExpression node)
        {
            if ((node.NewExpression.Arguments.Count == 0) && node.NewExpression.Type.Name.Contains("<"))
            {
                Out("new");
            }
            else
            {
                Visit(node.NewExpression);
                if (TypeExistsOnServer(node.Type) == false)
                {
                    const int removeLength = 2;
                    _out.Remove(_out.Length - removeLength, removeLength);
                }
            }
            Out(" {");
            var num = 0;
            var count = node.Bindings.Count;
            while (num < count)
            {
                var binding = node.Bindings[num];
                if (num > 0)
                {
                    Out(", ");
                }
                VisitMemberBinding(binding);
                num++;
            }
            Out("}");
            return node;
        }

        /// <summary>
        ///   Visits the member list binding.
        /// </summary>
        /// <param name = "binding">The binding.</param>
        /// <returns></returns>
        protected override MemberListBinding VisitMemberListBinding(MemberListBinding binding)
        {
            Out(binding.Member.Name);
            Out(" = {");
            var num = 0;
            var count = binding.Initializers.Count;
            while (num < count)
            {
                if (num > 0)
                {
                    Out(", ");
                }
                VisitElementInit(binding.Initializers[num]);
                num++;
            }
            Out("}");
            return binding;
        }

        /// <summary>
        ///   Visits the member member binding.
        /// </summary>
        /// <param name = "binding">The binding.</param>
        /// <returns></returns>
        protected override MemberMemberBinding VisitMemberMemberBinding(MemberMemberBinding binding)
        {
            Out(binding.Member.Name);
            Out(" = {");
            var num = 0;
            var count = binding.Bindings.Count;
            while (num < count)
            {
                if (num > 0)
                {
                    Out(", ");
                }
                VisitMemberBinding(binding.Bindings[num]);
                num++;
            }
            Out("}");
            return binding;
        }

        /// <summary>
        ///   Visits the children of the <see cref = "T:System.Linq.Expressions.MethodCallExpression" />.
        /// </summary>
        /// <param name = "node">The expression to visit.</param>
        /// <returns>
        ///   The modified expression, if it or any subexpression was modified; otherwise, returns the original expression.
        /// </returns>
        protected override Expression VisitMethodCall(MethodCallExpression node)
        {
            var constantExpression = node.Object as ConstantExpression;
            if (constantExpression != null && node.Type == typeof(Delegate))
            {
                var methodInfo = constantExpression.Value as MethodInfo;
                if (methodInfo != null && methodInfo.DeclaringType == typeof(AbstractCommonApiForIndexesAndTransformers))// a delegate call
                {
                    Out("((Func<");
                    for (int i = 0; i < methodInfo.GetParameters().Length; i++)
                    {
                        Out("dynamic, ");
                    }
                    Out("dynamic>)(");
                    Out(methodInfo.Name);
                    Out("))");
                    return node;
                }
            }
            if (node.Method.Name == "GetValueOrDefault" && Nullable.GetUnderlyingType(node.Method.DeclaringType) != null)
            {
                Visit(node.Object);
                return node; // we don't do anything here on the server
            }

            var num = 0;
            var expression = node.Object;
            if (IsExtensionMethod(node))
            {
                num = 1;
                expression = node.Arguments[0];
            }
            if (expression != null)
            {
                switch (node.Method.Name)
                {
                    case "MetadataFor":
                        Visit(node.Arguments[0]);
                        Out("[\"@metadata\"]");
                        return node;
                    case "AsDocument":
                        Visit(node.Arguments[0]);
                        return node;
                }
                if (expression.Type == typeof(IClientSideDatabase))
                {
                    Out("Database");
                }
                else if (typeof(AbstractCommonApiForIndexesAndTransformers).IsAssignableFrom(expression.Type))
                {
                    // this is a method that
                    // exists on both the server side and the client side
                    Out("this");
                }
                else
                {
                    Visit(expression);
                }
                if (IsIndexerCall(node) == false)
                {
                    Out(".");
                }
            }
            if (node.Method.IsStatic && ShouldConvertToDynamicEnumerable(node))
            {
                Out("DynamicEnumerable.");
            }
            else if (node.Method.IsStatic && IsExtensionMethod(node) == false)
            {
                if (node.Method.DeclaringType == typeof(Enumerable) && node.Method.Name == "Cast")
                {
                    Out("new Raven.Abstractions.Linq.DynamicList(");
                    Visit(node.Arguments[0]);
                    Out(")");
                    return node; // we don't do casting on the server
                }
                Out(node.Method.DeclaringType.Name);
                Out(".");
            }
            if (IsIndexerCall(node))
            {
                Out("[");
            }
            else
            {
                switch (node.Method.Name)
                {
                    case "First":
                        Out("FirstOrDefault");
                        break;
                    case "Last":
                        Out("LastOrDefault");
                        break;
                    case "Single":
                        Out("SingleOrDefault");
                        break;
                    case "ElementAt":
                        Out("ElementAtOrDefault");
                        break;
                    // Convert OfType<Foo>() to Where(x => x["$type"] == typeof(Foo).AssemblyQualifiedName)
                    case "OfType":
                        Out("Where");
                        break;
                    default:
                        Out(node.Method.Name);
                        if (node.Method.IsGenericMethod)
                        {
                            OutputGenericMethodArgumentsIfNeeded(node.Method);
                        }
                        break;
                }
                Out("(");
            }
            var num2 = num;
            var count = node.Arguments.Count;
            while (num2 < count)
            {
                if (num2 > num)
                {
                    Out(", ");
                }
                var old = castLambdas;
                try
                {
                    switch (node.Method.Name)
                    {
                        case "Sum":
                        case "Average":
                        case "Min":
                        case "Max":
                            castLambdas = true;
                            break;
                        default:
                            castLambdas = false;
                            break;
                    }
                    var oldAvoidDuplicateParameters = _avoidDuplicatedParameters;
                    if (node.Method.Name == "Select")
                    {
                        _avoidDuplicatedParameters = true;
                    }
                    Visit(node.Arguments[num2]);
                    _avoidDuplicatedParameters = oldAvoidDuplicateParameters;
                    // Convert OfType<Foo>() to Where(x => x["$type"] == typeof(Foo).AssemblyQualifiedName)
                    if (node.Method.Name == "OfType")
                    {
                        var type = node.Method.GetGenericArguments()[0];
                        var typeFullName = ReflectionUtil.GetFullNameWithoutVersionInformation(type);
                        Out(", (Func<dynamic, bool>)(_itemRaven => string.Equals(_itemRaven[\"$type\"], \"");
                        Out(typeFullName);
                        Out("\", StringComparison.Ordinal))");
                    }
                }
                finally
                {
                    castLambdas = old;
                }
                num2++;
            }
            Out(IsIndexerCall(node) ? "]" : ")");

            if (node.Type.IsValueType && TypeExistsOnServer(node.Type))
            {
                switch (node.Method.Name)
                {
                    case "First":
                    case "FirstOrDefault":
                    case "Last":
                    case "LastOrDefault":
                    case "Single":
                    case "SingleOrDefault":
                    case "ElementAt":
                    case "ElementAtOrDefault":
                        Out(" ?? ");
                        VisitDefault(Expression.Default(node.Type));
                        break;
                }
            }
            return node;
        }

        private void OutputGenericMethodArgumentsIfNeeded(MethodInfo method)
        {
            var genericArguments = method.GetGenericArguments();
            if (genericArguments.All(TypeExistsOnServer) == false)
                return; // no point if the types aren't on the server
            switch (method.DeclaringType.Name)
            {
                case "Enumerable":
                case "Queryable":
                    return; // we don't need those, we have LinqOnDynamic for it
            }

            Out("<");
            bool first = true;
            foreach (var genericArgument in genericArguments)
            {
                if (first == false)
                {
                    Out(", ");
                }
                first = false;

                VisitType(genericArgument);
            }
            Out(">");
        }

        private static bool IsIndexerCall(MethodCallExpression node)
        {
            return node.Method.IsSpecialName && (node.Method.Name.StartsWith("get_") || node.Method.Name.StartsWith("set_"));
        }

        private static bool ShouldConvertToDynamicEnumerable(MethodCallExpression node)
        {
            var declaringType = node.Method.DeclaringType;
            if (declaringType == null)
                return false;
            if (declaringType.Name == "Enumerable")
            {
                switch (node.Method.Name)
                {
                    case "First":
                    case "FirstOrDefault":
                    case "Single":
                    case "SingleOrDefault":
                    case "Last":
                    case "LastOrDefault":
                    case "ElementAt":
                    case "ElementAtOrDefault":
                    case "Min":
                    case "Max":
                    case "Union":
                    case "Concat":
                    case "Intersect":
                        return true;
                }
            }

            return false;
        }
        private static bool IsExtensionMethod(MethodCallExpression node)
        {
            var attribute = Attribute.GetCustomAttribute(node.Method, typeof(ExtensionAttribute));
            if (attribute == null)
                return false;

            if (node.Method.DeclaringType.Name == "Enumerable")
            {
                switch (node.Method.Name)
                {
                    case "Select":
                    case "SelectMany":
                    case "Where":
                    case "GroupBy":
                    case "OrderBy":
                    case "OrderByDescending":
                    case "DefaultIfEmpty":
                    case "Reverse":
                    case "Take":
                    case "Skip":
                        return true;
                }
                return false;
            }

            if (node.Method.GetCustomAttributes(typeof(RavenMethodAttribute), false).Length != 0)
                return false;

            return true;
        }

        /// <summary>
        ///   Visits the children of the <see cref = "T:System.Linq.Expressions.NewExpression" />.
        /// </summary>
        /// <param name = "node">The expression to visit.</param>
        /// <returns>
        ///   The modified expression, if it or any subexpression was modified; otherwise, returns the original expression.
        /// </returns>
        protected override Expression VisitNew(NewExpression node)
        {
            Out("new ");
            if (TypeExistsOnServer(node.Type))
            {
                VisitType(node.Type);
                Out("(");
            }
            else
            {
                Out("{");
            }
            for (var i = 0; i < node.Arguments.Count; i++)
            {
                if (i > 0)
                {
                    Out(", ");
                }
                if (node.Members != null && node.Members[i] != null)
                {
                    Out(node.Members[i].Name);
                    Out(" = ");

                    var constantExpression = node.Arguments[i] as ConstantExpression;
                    if (constantExpression != null && constantExpression.Value == null)
                    {
                        Out("(");
                        VisitType(GetMemberType(node.Members[i]));
                        Out(")");
                    }
                }

                Visit(node.Arguments[i]);
            }
            if (TypeExistsOnServer(node.Type))
            {
                Out(")");
            }
            else
            {
                Out("}");
            }
            return node;
        }

        private void VisitType(Type type)
        {
            if (type.IsGenericType == false || CheckIfAnonymousType(type))
            {
                if (type.IsArray)
                {
                    VisitType(type.GetElementType());
                    Out("[");
                    for (int i = 0; i < type.GetArrayRank() - 1; i++)
                    {
                        Out(",");
                    }
                    Out("]");
                    return;
                }
                var nonNullableType = Nullable.GetUnderlyingType(type);
                if (nonNullableType != null)
                {
                    VisitType(nonNullableType);
                    Out("?");
                    return;
                }
                Out(ConvertTypeToCSharpKeyword(type));
                return;
            }
            var genericArguments = type.GetGenericArguments();
            var genericTypeDefinition = type.GetGenericTypeDefinition();
            var lastIndexOfTag = genericTypeDefinition.FullName.LastIndexOf('`');

            Out(genericTypeDefinition.FullName.Substring(0, lastIndexOfTag));
            Out("<");
            bool first = true;
            foreach (var genericArgument in genericArguments)
            {
                if (first == false)
                    Out(", ");
                first = false;
                VisitType(genericArgument);
            }
            Out(">");
        }

        /// <summary>
        ///   Visits the children of the <see cref = "T:System.Linq.Expressions.NewArrayExpression" />.
        /// </summary>
        /// <param name = "node">The expression to visit.</param>
        /// <returns>
        ///   The modified expression, if it or any subexpression was modified; otherwise, returns the original expression.
        /// </returns>
        protected override Expression VisitNewArray(NewArrayExpression node)
        {
            switch (node.NodeType)
            {
                case ExpressionType.NewArrayInit:
                    Out("new ");
                    OutputAppropriateArrayType(node);
                    Out("[]");
                    VisitExpressions('{', node.Expressions, '}');
                    return node;

                case ExpressionType.NewArrayBounds:
                    Out("new ");
                    OutputAppropriateArrayType(node);
                    VisitExpressions('[', node.Expressions, ']');
                    return node;
            }
            return node;
        }

        private void OutputAppropriateArrayType(NewArrayExpression node)
        {
            if (!CheckIfAnonymousType(node.Type.GetElementType()) && TypeExistsOnServer(node.Type.GetElementType()))
            {
                Out(ConvertTypeToCSharpKeyword(node.Type.GetElementType()));
            }
            else
            {
                switch (node.NodeType)
                {
                    case ExpressionType.NewArrayInit:
                        if (node.Expressions.Count == 0)
                        {
                            Out("object");
                        }
                        break;
                    case ExpressionType.NewArrayBounds:
                        Out("object");
                        break;
                }
            }
        }

        private static bool CheckIfAnonymousType(Type type)
        {
            // hack: the only way to detect anonymous types right now
            return type.IsDefined(typeof(CompilerGeneratedAttribute), false)
                && type.IsGenericType && type.Name.Contains("AnonymousType")
                && (type.Name.StartsWith("<>") || type.Name.StartsWith("VB$"))
                && type.GetTypeInfo().Attributes.HasFlag(TypeAttributes.NotPublic);
        }

        public static readonly HashSet<string> keywordsInCSharp = new HashSet<string>(new[]
        {
            "abstract",
            "as",
            "base",
            "bool",
            "break",
            "byte",
            "case",
            "catch",
            "char",
            "checked",
            "class",
            "const",
            "continue",
            "decimal",
            "default",
            "delegate",
            "do",
            "double",
            "else",
            "enum",
            "event",
            "explicit",
            "extern",
            "false",
            "finally",
            "fixed",
            "float",
            "for",
            "foreach",
            "goto",
            "if",
            "implicit",
            "in",
            "in (generic modifier)",
            "int",
            "interface",
            "internal",
            "is",
            "lock",
            "long",
            "namespace",
            "new",
            "null",
            "object",
            "operator",
            "out",
            "out (generic modifier)",
            "override",
            "params",
            "private",
            "protected",
            "public",
            "readonly",
            "ref",
            "return",
            "sbyte",
            "sealed",
            "short",
            "sizeof",
            "stackalloc",
            "static",
            "string",
            "struct",
            "switch",
            "this",
            "throw",
            "true",
            "try",
            "typeof",
            "uint",
            "ulong",
            "unchecked",
            "unsafe",
            "ushort",
            "using",
            "virtual",
            "void",
            "volatile",
            "while"
        });
        private bool _avoidDuplicatedParameters;

        /// <summary>
        ///   Visits the <see cref = "T:System.Linq.Expressions.ParameterExpression" />.
        /// </summary>
        /// <param name = "node">The expression to visit.</param>
        /// <returns>
        ///   The modified expression, if it or any subexpression was modified; otherwise, returns the original expression.
        /// </returns>
        protected override Expression VisitParameter(ParameterExpression node)
        {
            if (node.IsByRef)
            {
                Out("ref ");
            }
            if (string.IsNullOrEmpty(node.Name))
            {
                Out("Param_" + GetParamId(node));
                return node;
            }


            var name = node.Name;
            if (_avoidDuplicatedParameters)
            {
                object other;
                if (_duplicatedParams.TryGetValue(name, out other) && ReferenceEquals(other, node) == false)
                {
                    name += GetParamId(node);
                    _duplicatedParams[name] = node;
                }
                else
                {
                    _duplicatedParams[name] = node;
                }
            }
            name = name.StartsWith("$VB$") ? name.Substring(4) : name;
            if (keywordsInCSharp.Contains(name))
                Out('@');
            Out(name);
            return node;
        }

        /// <summary>
        ///   Visits the children of the <see cref = "T:System.Linq.Expressions.RuntimeVariablesExpression" />.
        /// </summary>
        /// <param name = "node">The expression to visit.</param>
        /// <returns>
        ///   The modified expression, if it or any subexpression was modified; otherwise, returns the original expression.
        /// </returns>
        protected override Expression VisitRuntimeVariables(RuntimeVariablesExpression node)
        {
            VisitExpressions('(', node.Variables, ')');
            return node;
        }

        /// <summary>
        ///   Visits the children of the <see cref = "T:System.Linq.Expressions.SwitchExpression" />.
        /// </summary>
        /// <param name = "node">The expression to visit.</param>
        /// <returns>
        ///   The modified expression, if it or any subexpression was modified; otherwise, returns the original expression.
        /// </returns>
        protected override Expression VisitSwitch(SwitchExpression node)
        {
            Out("switch ");
            Out("(");
            Visit(node.SwitchValue);
            Out(") { ... }");
            return node;
        }

        /// <summary>
        ///   Visits the children of the <see cref = "T:System.Linq.Expressions.SwitchCase" />.
        /// </summary>
        /// <param name = "node">The expression to visit.</param>
        /// <returns>
        ///   The modified expression, if it or any subexpression was modified; otherwise, returns the original expression.
        /// </returns>
        protected override SwitchCase VisitSwitchCase(SwitchCase node)
        {
            Out("case ");
            VisitExpressions('(', node.TestValues, ')');
            Out(": ...");
            return node;
        }

        /// <summary>
        ///   Visits the children of the <see cref = "T:System.Linq.Expressions.TryExpression" />.
        /// </summary>
        /// <param name = "node">The expression to visit.</param>
        /// <returns>
        ///   The modified expression, if it or any subexpression was modified; otherwise, returns the original expression.
        /// </returns>
        protected override Expression VisitTry(TryExpression node)
        {
            Out("try { ... }");
            return node;
        }

        /// <summary>
        ///   Visits the children of the <see cref = "T:System.Linq.Expressions.TypeBinaryExpression" />.
        /// </summary>
        /// <param name = "node">The expression to visit.</param>
        /// <returns>
        ///   The modified expression, if it or any subexpression was modified; otherwise, returns the original expression.
        /// </returns>
        protected override Expression VisitTypeBinary(TypeBinaryExpression node)
        {
            const ExpressionOperatorPrecedence currentPrecedence = ExpressionOperatorPrecedence.RelationalAndTypeTesting;
            string op;
            switch (node.NodeType)
            {
                case ExpressionType.TypeIs:
                    op = " is ";
                    break;

                case ExpressionType.TypeEqual:
                    op = " TypeEqual ";
                    break;
                default:
                    throw new InvalidOperationException();
            }


            Visit(node.Expression, currentPrecedence);
            Out(op);
            Out(node.TypeOperand.Name);
            return node;
        }

        /// <summary>
        ///   Visits the children of the <see cref = "T:System.Linq.Expressions.UnaryExpression" />.
        /// </summary>
        /// <param name = "node">The expression to visit.</param>
        /// <returns>
        ///   The modified expression, if it or any subexpression was modified; otherwise, returns the original expression.
        /// </returns>
        protected override Expression VisitUnary(UnaryExpression node)
        {
            return VisitUnary(node, _currentPrecedence);
        }

        private Expression VisitUnary(UnaryExpression node, ExpressionOperatorPrecedence outerPrecedence)
        {
            var innerPrecedence = ExpressionOperatorPrecedence.Unary;

            switch (node.NodeType)
            {
                case ExpressionType.TypeAs:
                    innerPrecedence = ExpressionOperatorPrecedence.RelationalAndTypeTesting;
                    break;

                case ExpressionType.Decrement:
                    innerPrecedence = ExpressionOperatorPrecedence.ParenthesisNotNeeded;
                    Out("Decrement(");
                    break;

                case ExpressionType.Negate:
                case ExpressionType.NegateChecked:
                    Out("-");
                    break;

                case ExpressionType.UnaryPlus:
                    Out("+");
                    break;

                case ExpressionType.Not:
                    Out("!");
                    break;

                case ExpressionType.Quote:
                    break;

                case ExpressionType.Increment:
                    innerPrecedence = ExpressionOperatorPrecedence.ParenthesisNotNeeded;
                    Out("Increment(");
                    break;

                case ExpressionType.Throw:
                    innerPrecedence = ExpressionOperatorPrecedence.ParenthesisNotNeeded;
                    Out("throw ");
                    break;

                case ExpressionType.PreIncrementAssign:
                    Out("++");
                    break;

                case ExpressionType.PreDecrementAssign:
                    Out("--");
                    break;

                case ExpressionType.OnesComplement:
                    Out("~");
                    break;
                case ExpressionType.Convert:
                case ExpressionType.ConvertChecked:
                    if (node.Method != null && node.Method.Name == "Parse" && node.Method.DeclaringType == typeof(DateTime))
                    {
                        Out(node.Method.DeclaringType.Name);
                        Out(".Parse(");
                    }
                    else
                    {
                        Out("(");
                        ConvertTypeToCSharpKeywordIncludeNullable(node.Type);
                    }
                    break;
                case ExpressionType.ArrayLength:
                    // we don't want to do nothing for those
                    Out("(");
                    break;
                default:
                    innerPrecedence = ExpressionOperatorPrecedence.ParenthesisNotNeeded;
                    Out(node.NodeType.ToString());
                    Out("(");
                    break;
            }

            SometimesParenthesis(outerPrecedence, innerPrecedence, () => Visit(node.Operand, innerPrecedence));

            switch (node.NodeType)
            {
                case ExpressionType.TypeAs:
                    Out(" As ");
                    Out(node.Type.Name);
                    break;

                case ExpressionType.ArrayLength:
                    Out(".Length)");
                    break;

                case ExpressionType.Decrement:
                case ExpressionType.Increment:
                    Out(")");
                    break;

                case ExpressionType.Convert:
                case ExpressionType.ConvertChecked:
                    Out(")");
                    break;

                case ExpressionType.Negate:
                case ExpressionType.UnaryPlus:
                case ExpressionType.NegateChecked:
                case ExpressionType.Not:
                case ExpressionType.Quote:
                case ExpressionType.Throw:
                case ExpressionType.PreIncrementAssign:
                case ExpressionType.PreDecrementAssign:
                case ExpressionType.OnesComplement:
                    break;

                case ExpressionType.PostIncrementAssign:
                    Out("++");
                    break;

                case ExpressionType.PostDecrementAssign:
                    Out("--");
                    break;

                default:
                    Out(")");
                    break;
            }

            return node;
        }

        private static bool ShouldConvert(Type nonNullableType)
        {
            if (nonNullableType.IsEnum)
                return true;

            return nonNullableType.Assembly == typeof(string).Assembly && (nonNullableType.IsGenericType == false);
        }
    }
}<|MERGE_RESOLUTION|>--- conflicted
+++ resolved
@@ -20,236 +20,236 @@
 
 namespace Raven.Client.Indexes
 {
-    /// <summary>
-    ///   Based off of System.Linq.Expressions.ExpressionStringBuilder
-    /// </summary>
-    public class ExpressionStringBuilder : ExpressionVisitor
-    {
-        // Fields
-        private static readonly char[] LiteralSymbolsToEscape = new[] { '\'', '\"', '\\', '\a', '\b', '\f', '\n', '\r', '\t', '\v' };
-        private static readonly string[] LiteralEscapedSymbols = new[] { @"\'", @"\""", @"\\", @"\a", @"\b", @"\f", @"\n", @"\r", @"\t", @"\v" };
-
-        private readonly StringBuilder _out = new StringBuilder();
-        private readonly DocumentConvention convention;
-        private readonly Type queryRoot;
-        private readonly string queryRootName;
-        private readonly bool translateIdentityProperty;
-        private ExpressionOperatorPrecedence _currentPrecedence;
-        private Dictionary<object, int> _ids;
-        private Dictionary<string, object> _duplicatedParams = new Dictionary<string, object>(StringComparer.OrdinalIgnoreCase);
-        private bool castLambdas;
-
-
-        // Methods
-        private ExpressionStringBuilder(DocumentConvention convention, bool translateIdentityProperty, Type queryRoot,
-                                        string queryRootName)
-        {
-            this.convention = convention;
-            this.translateIdentityProperty = translateIdentityProperty;
-            this.queryRoot = queryRoot;
-            this.queryRootName = queryRootName;
-        }
-
-        private int GetLabelId(LabelTarget label)
-        {
-            if (_ids == null)
-            {
-                _ids = new Dictionary<object, int> { { label, 0 } };
-            }
-            else if (!_ids.ContainsKey(label))
-            {
-                _ids.Add(label, _ids.Count);
-            }
-            return _ids.Count;
-        }
-
-        private void AddParam(ParameterExpression p)
-        {
-            if (_ids == null)
-            {
-                _ids = new Dictionary<object, int>();
-                _ids.Add(_ids, 0);
-            }
-            else if (!_ids.ContainsKey(p))
-            {
-                _ids.Add(p, _ids.Count);
-            }
-        }
-
-        internal string CatchBlockToString(CatchBlock node)
-        {
-            var builder = new ExpressionStringBuilder(convention, translateIdentityProperty, queryRoot, queryRootName);
-            builder.VisitCatchBlock(node);
-            return builder.ToString();
-        }
-
-        private void DumpLabel(LabelTarget target)
-        {
-            if (!string.IsNullOrEmpty(target.Name))
-            {
-                Out(target.Name);
-            }
-            else
-            {
-                Out("UnnamedLabel_" + GetLabelId(target));
-            }
-        }
-
-        internal string ElementInitBindingToString(ElementInit node)
-        {
-            var builder = new ExpressionStringBuilder(convention, translateIdentityProperty, queryRoot, queryRootName);
-            builder.VisitElementInit(node);
-            return builder.ToString();
-        }
-
-        /// <summary>
-        ///   Convert the expression to a string
-        /// </summary>
-        public static string ExpressionToString(DocumentConvention convention, bool translateIdentityProperty, Type queryRoot,
-                                                string queryRootName, Expression node)
-        {
-            var builder = new ExpressionStringBuilder(convention, translateIdentityProperty, queryRoot, queryRootName);
-            builder.Visit(node, ExpressionOperatorPrecedence.ParenthesisNotNeeded);
-            return builder.ToString();
-        }
-
-        private static string FormatBinder(CallSiteBinder binder)
-        {
-            var binder2 = binder as ConvertBinder;
-            if (binder2 != null)
-            {
-                return ("Convert " + binder2.Type);
-            }
-            var binder3 = binder as GetMemberBinder;
-            if (binder3 != null)
-            {
-                return ("GetMember " + binder3.Name);
-            }
-            var binder4 = binder as SetMemberBinder;
-            if (binder4 != null)
-            {
-                return ("SetMember " + binder4.Name);
-            }
-            var binder5 = binder as DeleteMemberBinder;
-            if (binder5 != null)
-            {
-                return ("DeleteMember " + binder5.Name);
-            }
-            if (binder is GetIndexBinder)
-            {
-                return "GetIndex";
-            }
-            if (binder is SetIndexBinder)
-            {
-                return "SetIndex";
-            }
-            if (binder is DeleteIndexBinder)
-            {
-                return "DeleteIndex";
-            }
-            var binder6 = binder as InvokeMemberBinder;
-            if (binder6 != null)
-            {
-                return ("Call " + binder6.Name);
-            }
-            if (binder is InvokeBinder)
-            {
-                return "Invoke";
-            }
-            if (binder is CreateInstanceBinder)
-            {
-                return "Create";
-            }
-            var binder7 = binder as UnaryOperationBinder;
-            if (binder7 != null)
-            {
-                return binder7.Operation.ToString();
-            }
-            var binder8 = binder as BinaryOperationBinder;
-            if (binder8 != null)
-            {
-                return binder8.Operation.ToString();
-            }
-            return "CallSiteBinder";
-        }
-
-
-        private int GetParamId(ParameterExpression p)
-        {
-            int count;
-            if (_ids == null)
-            {
-                _ids = new Dictionary<object, int>();
-                AddParam(p);
-                return 0;
-            }
-            if (!_ids.TryGetValue(p, out count))
-            {
-                count = _ids.Count;
-                AddParam(p);
-            }
-            return count;
-        }
-
-        internal string MemberBindingToString(MemberBinding node)
-        {
-            var builder = new ExpressionStringBuilder(convention, translateIdentityProperty, queryRoot, queryRootName);
-            builder.VisitMemberBinding(node);
-            return builder.ToString();
-        }
-
-        private void Out(char c)
-        {
-            _out.Append(c);
-        }
-
-        private void Out(string s)
-        {
-            _out.Append(s);
-        }
-
-        private void OutMember(Expression instance, MemberInfo member, Type exprType)
-        {
-            var name = GetPropertyName(member.Name, exprType);
+	/// <summary>
+	///   Based off of System.Linq.Expressions.ExpressionStringBuilder
+	/// </summary>
+	public class ExpressionStringBuilder : ExpressionVisitor
+	{
+		// Fields
+		private static readonly char[] LiteralSymbolsToEscape = new[] { '\'', '\"', '\\', '\a', '\b', '\f', '\n', '\r', '\t', '\v' };
+		private static readonly string[] LiteralEscapedSymbols = new[] { @"\'", @"\""", @"\\", @"\a", @"\b", @"\f", @"\n", @"\r", @"\t", @"\v" };
+
+		private readonly StringBuilder _out = new StringBuilder();
+		private readonly DocumentConvention convention;
+		private readonly Type queryRoot;
+		private readonly string queryRootName;
+		private readonly bool translateIdentityProperty;
+		private ExpressionOperatorPrecedence _currentPrecedence;
+		private Dictionary<object, int> _ids;
+        private Dictionary<string, object> _duplicatedParams = new Dictionary<string, object>(StringComparer.OrdinalIgnoreCase); 
+		private bool castLambdas;
+
+
+		// Methods
+		private ExpressionStringBuilder(DocumentConvention convention, bool translateIdentityProperty, Type queryRoot,
+										string queryRootName)
+		{
+			this.convention = convention;
+			this.translateIdentityProperty = translateIdentityProperty;
+			this.queryRoot = queryRoot;
+			this.queryRootName = queryRootName;
+		}
+
+		private int GetLabelId(LabelTarget label)
+		{
+			if (_ids == null)
+			{
+				_ids = new Dictionary<object, int> { { label, 0 } };
+			}
+			else if (!_ids.ContainsKey(label))
+			{
+				_ids.Add(label, _ids.Count);
+			}
+		    return _ids.Count;
+		}
+
+		private void AddParam(ParameterExpression p)
+		{
+			if (_ids == null)
+			{
+				_ids = new Dictionary<object, int>();
+				_ids.Add(_ids, 0);
+			}
+			else if (!_ids.ContainsKey(p))
+			{
+				_ids.Add(p, _ids.Count);
+			}
+		}
+
+		internal string CatchBlockToString(CatchBlock node)
+		{
+			var builder = new ExpressionStringBuilder(convention, translateIdentityProperty, queryRoot, queryRootName);
+			builder.VisitCatchBlock(node);
+			return builder.ToString();
+		}
+
+		private void DumpLabel(LabelTarget target)
+		{
+			if (!string.IsNullOrEmpty(target.Name))
+			{
+				Out(target.Name);
+			}
+			else
+			{
+				Out("UnnamedLabel_" + GetLabelId(target));
+			}
+		}
+
+		internal string ElementInitBindingToString(ElementInit node)
+		{
+			var builder = new ExpressionStringBuilder(convention, translateIdentityProperty, queryRoot, queryRootName);
+			builder.VisitElementInit(node);
+			return builder.ToString();
+		}
+
+		/// <summary>
+		///   Convert the expression to a string
+		/// </summary>
+		public static string ExpressionToString(DocumentConvention convention, bool translateIdentityProperty, Type queryRoot,
+												string queryRootName, Expression node)
+		{
+			var builder = new ExpressionStringBuilder(convention, translateIdentityProperty, queryRoot, queryRootName);
+			builder.Visit(node, ExpressionOperatorPrecedence.ParenthesisNotNeeded);
+			return builder.ToString();
+		}
+
+		private static string FormatBinder(CallSiteBinder binder)
+		{
+			var binder2 = binder as ConvertBinder;
+			if (binder2 != null)
+			{
+				return ("Convert " + binder2.Type);
+			}
+			var binder3 = binder as GetMemberBinder;
+			if (binder3 != null)
+			{
+				return ("GetMember " + binder3.Name);
+			}
+			var binder4 = binder as SetMemberBinder;
+			if (binder4 != null)
+			{
+				return ("SetMember " + binder4.Name);
+			}
+			var binder5 = binder as DeleteMemberBinder;
+			if (binder5 != null)
+			{
+				return ("DeleteMember " + binder5.Name);
+			}
+			if (binder is GetIndexBinder)
+			{
+				return "GetIndex";
+			}
+			if (binder is SetIndexBinder)
+			{
+				return "SetIndex";
+			}
+			if (binder is DeleteIndexBinder)
+			{
+				return "DeleteIndex";
+			}
+			var binder6 = binder as InvokeMemberBinder;
+			if (binder6 != null)
+			{
+				return ("Call " + binder6.Name);
+			}
+			if (binder is InvokeBinder)
+			{
+				return "Invoke";
+			}
+			if (binder is CreateInstanceBinder)
+			{
+				return "Create";
+			}
+			var binder7 = binder as UnaryOperationBinder;
+			if (binder7 != null)
+			{
+				return binder7.Operation.ToString();
+			}
+			var binder8 = binder as BinaryOperationBinder;
+			if (binder8 != null)
+			{
+				return binder8.Operation.ToString();
+			}
+			return "CallSiteBinder";
+		}
+
+
+		private int GetParamId(ParameterExpression p)
+		{
+			int count;
+			if (_ids == null)
+			{
+				_ids = new Dictionary<object, int>();
+				AddParam(p);
+				return 0;
+			}
+			if (!_ids.TryGetValue(p, out count))
+			{
+				count = _ids.Count;
+				AddParam(p);
+			}
+			return count;
+		}
+
+		internal string MemberBindingToString(MemberBinding node)
+		{
+			var builder = new ExpressionStringBuilder(convention, translateIdentityProperty, queryRoot, queryRootName);
+			builder.VisitMemberBinding(node);
+			return builder.ToString();
+		}
+
+		private void Out(char c)
+		{
+			_out.Append(c);
+		}
+
+		private void Out(string s)
+		{
+			_out.Append(s);
+		}
+
+		private void OutMember(Expression instance, MemberInfo member, Type exprType)
+		{
+			var name = GetPropertyName(member.Name, exprType);
             if (TranslateToDocumentId(instance, member, exprType))
-            {
-                name = Constants.DocumentIdFieldName;
-            }
-            if (instance != null)
-            {
-                if (ShouldParantesisMemberExpression(instance))
-                    Out("(");
-                Visit(instance);
-                if (ShouldParantesisMemberExpression(instance))
-                    Out(")");
-                Out("." + name);
-            }
-            else
-            {
-                var parentType = member.DeclaringType;
-                while (parentType.IsNested)
-                {
-                    parentType = parentType.DeclaringType;
-                    if (parentType == null)
-                        break;
-                    Out(parentType.Name + ".");
-                }
-
-                Out(member.DeclaringType.Name + "." + name);
-            }
-        }
-
-        private static bool ShouldParantesisMemberExpression(Expression instance)
-        {
-            switch (instance.NodeType)
-            {
-                case ExpressionType.Parameter:
-                case ExpressionType.MemberAccess:
-                    return false;
-                default:
-                    return true;
-            }
-        }
+			{
+				name = Constants.DocumentIdFieldName;
+			}
+			if (instance != null)
+			{
+				if (ShouldParantesisMemberExpression(instance))
+					Out("(");
+				Visit(instance);
+				if (ShouldParantesisMemberExpression(instance))
+					Out(")");
+				Out("." + name);
+			}
+			else
+			{
+				var parentType = member.DeclaringType;
+				while (parentType.IsNested)
+				{
+					parentType = parentType.DeclaringType;
+					if (parentType == null)
+						break;
+					Out(parentType.Name + ".");
+				}
+
+				Out(member.DeclaringType.Name + "." + name);
+			}
+		}
+
+		private static bool ShouldParantesisMemberExpression(Expression instance)
+		{
+			switch (instance.NodeType)
+			{
+				case ExpressionType.Parameter:
+				case ExpressionType.MemberAccess:
+					return false;
+				default:
+					return true;
+			}
+		}
 
         private bool TranslateToDocumentId(Expression instance, MemberInfo member, Type exprType)
         {
@@ -294,12 +294,6 @@
 
         }
 
-<<<<<<< HEAD
-        private string GetPropertyName(string name, Type exprType)
-        {
-            var memberInfo = (MemberInfo)exprType.GetProperty(name, BindingFlags.Public | BindingFlags.NonPublic | BindingFlags.Instance | BindingFlags.DeclaredOnly) ??
-                exprType.GetField(name, BindingFlags.Public | BindingFlags.NonPublic | BindingFlags.Instance | BindingFlags.DeclaredOnly);
-=======
 		private string GetPropertyName(string name, Type exprType)
 		{
 			var memberInfo = (MemberInfo)exprType.GetProperty(name, BindingFlags.Public | BindingFlags.NonPublic | BindingFlags.Instance | BindingFlags.DeclaredOnly) ??
@@ -317,7 +311,7 @@
 				{
 					string propName;
 					var customAttributeType = customAttribute.GetType();
-					if (typeof (JsonPropertyAttribute).Namespace != customAttributeType.Namespace)
+                    if (typeof(JsonPropertyAttribute).Namespace != customAttributeType.Namespace)
 						continue;
 					switch (customAttributeType.Name)
 					{
@@ -805,7 +799,7 @@
 			if (node.Value == null)
 			{
 				// Avoid converting/casting the type, if it already converted/casted.
-				if(_currentPrecedence == ExpressionOperatorPrecedence.Assignment)
+                if (_currentPrecedence == ExpressionOperatorPrecedence.Assignment)
 					ConvertTypeToCSharpKeywordIncludeNullable(node.Type);
 				Out("null");
 				return node;
@@ -1031,20 +1025,20 @@
 
 		private bool TypeExistsOnServer(Type type)
 		{
-			if (type.Assembly() == typeof(object).Assembly()) // mscorlib
+            if (type.Assembly == typeof(object).Assembly) // mscorlib
 				return true;
 
-			if (type.Assembly == typeof (Uri).Assembly()) // System assembly
+            if (type.Assembly == typeof(Uri).Assembly) // System assembly
 				return true;
 
-			if (type.Assembly() == typeof(HashSet<>).Assembly()) // System.Core
+            if (type.Assembly == typeof(HashSet<>).Assembly) // System.Core
 				return true;
 
-			if (type.Assembly() == typeof(RavenJObject).Assembly())
+            if (type.Assembly == typeof(RavenJObject).Assembly)
 				return true;
 
-			if (type.Assembly().FullName.StartsWith("Lucene.Net") &&
-				type.Assembly().FullName.Contains("PublicKeyToken=85089178b9ac3181"))
+            if (type.Assembly.FullName.StartsWith("Lucene.Net") &&
+                type.Assembly.FullName.Contains("PublicKeyToken=85089178b9ac3181"))
 				return true;
 
 			return false;
@@ -1331,1357 +1325,329 @@
 		/// </returns>
 		protected override Expression VisitMember(MemberExpression node)
 		{
->>>>>>> 2189be47
-
-            if (memberInfo == null)
-            {
-                memberInfo = ReflectionUtil.GetPropertiesAndFieldsFor(exprType, BindingFlags.Public | BindingFlags.NonPublic | BindingFlags.Instance)
-                    .FirstOrDefault(x => x.Name == name);
-            }
-
-            if (memberInfo != null)
-            {
-                foreach (var customAttribute in memberInfo.GetCustomAttributes(true))
-                {
-                    string propName;
-                    var customAttributeType = customAttribute.GetType();
-                    if (typeof(JsonPropertyAttribute).Namespace != customAttributeType.Namespace)
-                        continue;
-                    switch (customAttributeType.Name)
-                    {
-                        case "JsonPropertyAttribute":
-                            propName = ((dynamic)customAttribute).PropertyName;
-                            break;
-                        case "DataMemberAttribute":
-                            propName = ((dynamic)customAttribute).Name;
-                            break;
-                        default:
-                            continue;
-                    }
-                    if (keywordsInCSharp.Contains(propName))
-                        return '@' + propName;
-                    return propName ?? name;
-                }
-            }
-            return name;
-        }
-
-
-        private static Type GetMemberType(MemberInfo member)
-        {
-            var prop = member as PropertyInfo;
-            if (prop != null)
-                return prop.PropertyType;
-            return ((FieldInfo)member).FieldType;
-        }
-
-        internal string SwitchCaseToString(SwitchCase node)
-        {
-            var builder = new ExpressionStringBuilder(convention, translateIdentityProperty, queryRoot, queryRootName);
-            builder.VisitSwitchCase(node);
-            return builder.ToString();
-        }
-
-        /// <summary>
-        ///   Returns a <see cref = "System.String" /> that represents this instance.
-        /// </summary>
-        /// <returns>
-        ///   A <see cref = "System.String" /> that represents this instance.
-        /// </returns>
-        public override string ToString()
-        {
-            return _out.ToString();
-        }
-
-        private void SometimesParenthesis(ExpressionOperatorPrecedence outer, ExpressionOperatorPrecedence inner,
-                                          Action visitor)
-        {
-            var needParenthesis = outer.NeedsParenthesisFor(inner);
-
-            if (needParenthesis)
-                Out("(");
-
-            visitor();
-
-            if (needParenthesis)
-                Out(")");
-        }
-
-        private void Visit(Expression node, ExpressionOperatorPrecedence outerPrecedence)
-        {
-            var previous = _currentPrecedence;
-            _currentPrecedence = outerPrecedence;
-            Visit(node);
-            _currentPrecedence = previous;
-        }
-
-        /// <summary>
-        ///   Visits the children of the <see cref = "T:System.Linq.Expressions.BinaryExpression" />.
-        /// </summary>
-        /// <param name = "node">The expression to visit.</param>
-        /// <returns>
-        ///   The modified expression, if it or any subexpression was modified; otherwise, returns the original expression.
-        /// </returns>
-        protected override Expression VisitBinary(BinaryExpression node)
-        {
-            return VisitBinary(node, _currentPrecedence);
-        }
-
-        private Expression VisitBinary(BinaryExpression node, ExpressionOperatorPrecedence outerPrecedence)
-        {
-            ExpressionOperatorPrecedence innerPrecedence;
-
-            string str;
-            var leftOp = node.Left;
-            var rightOp = node.Right;
-
-            FixupEnumBinaryExpression(ref leftOp, ref rightOp);
-            switch (node.NodeType)
-            {
-                case ExpressionType.Add:
-                    str = "+";
-                    innerPrecedence = ExpressionOperatorPrecedence.Additive;
-                    break;
-
-                case ExpressionType.AddChecked:
-                    str = "+";
-                    innerPrecedence = ExpressionOperatorPrecedence.Additive;
-                    break;
-
-                case ExpressionType.And:
-                    if ((node.Type != typeof(bool)) && (node.Type != typeof(bool?)))
-                    {
-                        str = "&";
-                        innerPrecedence = ExpressionOperatorPrecedence.LogicalAND;
-                    }
-                    else
-                    {
-                        str = "And";
-                        innerPrecedence = ExpressionOperatorPrecedence.ConditionalAND;
-                    }
-                    break;
-
-                case ExpressionType.AndAlso:
-                    str = "&&";
-                    innerPrecedence = ExpressionOperatorPrecedence.ConditionalAND;
-                    break;
-
-                case ExpressionType.Coalesce:
-                    str = "??";
-                    innerPrecedence = ExpressionOperatorPrecedence.NullCoalescing;
-                    break;
-
-                case ExpressionType.Divide:
-                    str = "/";
-                    innerPrecedence = ExpressionOperatorPrecedence.Multiplicative;
-                    break;
-
-                case ExpressionType.Equal:
-                    str = "==";
-                    innerPrecedence = ExpressionOperatorPrecedence.Equality;
-                    break;
-
-                case ExpressionType.ExclusiveOr:
-                    str = "^";
-                    innerPrecedence = ExpressionOperatorPrecedence.LogicalXOR;
-                    break;
-
-                case ExpressionType.GreaterThan:
-                    str = ">";
-                    innerPrecedence = ExpressionOperatorPrecedence.RelationalAndTypeTesting;
-                    break;
-
-                case ExpressionType.GreaterThanOrEqual:
-                    str = ">=";
-                    innerPrecedence = ExpressionOperatorPrecedence.RelationalAndTypeTesting;
-                    break;
-
-                case ExpressionType.LeftShift:
-                    str = "<<";
-                    innerPrecedence = ExpressionOperatorPrecedence.Shift;
-                    break;
-
-                case ExpressionType.LessThan:
-                    str = "<";
-                    innerPrecedence = ExpressionOperatorPrecedence.RelationalAndTypeTesting;
-                    break;
-
-                case ExpressionType.LessThanOrEqual:
-                    str = "<=";
-                    innerPrecedence = ExpressionOperatorPrecedence.RelationalAndTypeTesting;
-                    break;
-
-                case ExpressionType.Modulo:
-                    str = "%";
-                    innerPrecedence = ExpressionOperatorPrecedence.Multiplicative;
-                    break;
-
-                case ExpressionType.Multiply:
-                    str = "*";
-                    innerPrecedence = ExpressionOperatorPrecedence.Multiplicative;
-                    break;
-
-                case ExpressionType.MultiplyChecked:
-                    str = "*";
-                    innerPrecedence = ExpressionOperatorPrecedence.Multiplicative;
-                    break;
-
-                case ExpressionType.NotEqual:
-                    str = "!=";
-                    innerPrecedence = ExpressionOperatorPrecedence.RelationalAndTypeTesting;
-                    break;
-
-                case ExpressionType.Or:
-                    if ((node.Type != typeof(bool)) && (node.Type != typeof(bool?)))
-                    {
-                        str = "|";
-                        innerPrecedence = ExpressionOperatorPrecedence.LogicalOR;
-                    }
-                    else
-                    {
-                        str = "Or";
-                        innerPrecedence = ExpressionOperatorPrecedence.LogicalOR;
-                    }
-                    break;
-
-                case ExpressionType.OrElse:
-                    str = "||";
-                    innerPrecedence = ExpressionOperatorPrecedence.ConditionalOR;
-                    break;
-
-                case ExpressionType.Power:
-                    str = "^";
-                    innerPrecedence = ExpressionOperatorPrecedence.LogicalXOR;
-                    break;
-
-                case ExpressionType.RightShift:
-                    str = ">>";
-                    innerPrecedence = ExpressionOperatorPrecedence.Shift;
-                    break;
-
-                case ExpressionType.Subtract:
-                    str = "-";
-                    innerPrecedence = ExpressionOperatorPrecedence.Additive;
-                    break;
-
-                case ExpressionType.SubtractChecked:
-                    str = "-";
-                    innerPrecedence = ExpressionOperatorPrecedence.Additive;
-                    break;
-
-                case ExpressionType.Assign:
-                    str = "=";
-                    innerPrecedence = ExpressionOperatorPrecedence.Assignment;
-                    break;
-
-                case ExpressionType.AddAssign:
-                    str = "+=";
-                    innerPrecedence = ExpressionOperatorPrecedence.Assignment;
-                    break;
-
-                case ExpressionType.AndAssign:
-                    if ((node.Type != typeof(bool)) && (node.Type != typeof(bool?)))
-                    {
-                        str = "&=";
-                        innerPrecedence = ExpressionOperatorPrecedence.Assignment;
-                    }
-                    else
-                    {
-                        str = "&&=";
-                        innerPrecedence = ExpressionOperatorPrecedence.Assignment;
-                    }
-                    break;
-
-                case ExpressionType.DivideAssign:
-                    str = "/=";
-                    innerPrecedence = ExpressionOperatorPrecedence.Assignment;
-                    break;
-
-                case ExpressionType.ExclusiveOrAssign:
-                    str = "^=";
-                    innerPrecedence = ExpressionOperatorPrecedence.Assignment;
-                    break;
-
-                case ExpressionType.LeftShiftAssign:
-                    str = "<<=";
-                    innerPrecedence = ExpressionOperatorPrecedence.Assignment;
-                    break;
-
-                case ExpressionType.ModuloAssign:
-                    str = "%=";
-                    innerPrecedence = ExpressionOperatorPrecedence.Assignment;
-                    break;
-
-                case ExpressionType.MultiplyAssign:
-                    str = "*=";
-                    innerPrecedence = ExpressionOperatorPrecedence.Assignment;
-                    break;
-
-                case ExpressionType.OrAssign:
-                    if ((node.Type != typeof(bool)) && (node.Type != typeof(bool?)))
-                    {
-                        str = "|=";
-                        innerPrecedence = ExpressionOperatorPrecedence.Assignment;
-                    }
-                    else
-                    {
-                        str = "||=";
-                        innerPrecedence = ExpressionOperatorPrecedence.Assignment;
-                    }
-                    break;
-
-                case ExpressionType.PowerAssign:
-                    str = "**=";
-                    innerPrecedence = ExpressionOperatorPrecedence.Assignment;
-                    break;
-
-                case ExpressionType.RightShiftAssign:
-                    str = ">>=";
-                    innerPrecedence = ExpressionOperatorPrecedence.Assignment;
-                    break;
-
-                case ExpressionType.SubtractAssign:
-                    str = "-=";
-                    innerPrecedence = ExpressionOperatorPrecedence.Assignment;
-                    break;
-
-                case ExpressionType.AddAssignChecked:
-                    str = "+=";
-                    innerPrecedence = ExpressionOperatorPrecedence.Assignment;
-                    break;
-
-                case ExpressionType.MultiplyAssignChecked:
-                    str = "*=";
-                    innerPrecedence = ExpressionOperatorPrecedence.Assignment;
-                    break;
-
-                case ExpressionType.SubtractAssignChecked:
-                    str = "-=";
-                    innerPrecedence = ExpressionOperatorPrecedence.Assignment;
-                    break;
-
-                case ExpressionType.ArrayIndex:
-
-                    innerPrecedence = ExpressionOperatorPrecedence.Primary;
-
-                    SometimesParenthesis(outerPrecedence, innerPrecedence, delegate
-                    {
-                        Visit(leftOp, innerPrecedence);
-                        Out("[");
-                        Visit(rightOp, innerPrecedence);
-                        Out("]");
-                    });
-                    return node;
-
-                default:
-                    throw new InvalidOperationException();
-            }
-
-
-            SometimesParenthesis(outerPrecedence, innerPrecedence, delegate
-            {
-                if (innerPrecedence == ExpressionOperatorPrecedence.NullCoalescing && TypeExistsOnServer(rightOp.Type))
-                {
-                    Out("((");
-                    Out(ConvertTypeToCSharpKeyword(rightOp.Type));
-                    Out(")(");
-                }
-                Visit(leftOp, innerPrecedence);
-                Out(' ');
-                Out(str);
-                Out(' ');
-                Visit(rightOp, innerPrecedence);
-                if (innerPrecedence == ExpressionOperatorPrecedence.NullCoalescing && TypeExistsOnServer(rightOp.Type))
-                {
-                    Out("))");
-                }
-            });
-
-            return node;
-        }
-
-        private void FixupEnumBinaryExpression(ref Expression left, ref Expression right)
-        {
-            switch (left.NodeType)
-            {
-                case ExpressionType.ConvertChecked:
-                case ExpressionType.Convert:
-                    var expression = ((UnaryExpression)left).Operand;
-                    var enumType = Nullable.GetUnderlyingType(expression.Type) ?? expression.Type;
-                    if (enumType.IsEnum == false)
-                        return;
-
-                    var constantExpression = SkipConvertExpressions(right) as ConstantExpression;
-                    if (constantExpression == null)
-                        return;
-                    left = expression;
-                    if (constantExpression.Value == null)
-                    {
-                        right = Expression.Constant(null);
-                    }
-                    else
-                    {
-                        right = convention.SaveEnumsAsIntegers
-                                    ? Expression.Constant((int)constantExpression.Value)
-                                    : Expression.Constant(Enum.ToObject(enumType, constantExpression.Value).ToString());
-
-                    }
-                    break;
-            }
-
-            while (true)
-            {
-                switch (left.NodeType)
-                {
-                    case ExpressionType.ConvertChecked:
-                    case ExpressionType.Convert:
-                        left = ((UnaryExpression)left).Operand;
-                        break;
-                    default:
-                        return;
-                }
-            }
-        }
-
-        private Expression SkipConvertExpressions(Expression expression)
-        {
-            switch (expression.NodeType)
-            {
-                case ExpressionType.ConvertChecked:
-                case ExpressionType.Convert:
-                    return SkipConvertExpressions(((UnaryExpression)expression).Operand);
-                default:
-                    return expression;
-            }
-        }
-
-        /// <summary>
-        ///   Visits the children of the <see cref = "T:System.Linq.Expressions.BlockExpression" />.
-        /// </summary>
-        /// <param name = "node">The expression to visit.</param>
-        /// <returns>
-        ///   The modified expression, if it or any subexpression was modified; otherwise, returns the original expression.
-        /// </returns>
-        protected override Expression VisitBlock(BlockExpression node)
-        {
-            Out("{");
-            foreach (var expression in node.Variables)
-            {
-                Out("var ");
-                Visit(expression);
-                Out(";");
-            }
-            Out(" ... }");
-            return node;
-        }
-
-        /// <summary>
-        ///   Visits the children of the <see cref = "T:System.Linq.Expressions.CatchBlock" />.
-        /// </summary>
-        /// <param name = "node">The expression to visit.</param>
-        /// <returns>
-        ///   The modified expression, if it or any subexpression was modified; otherwise, returns the original expression.
-        /// </returns>
-        protected override CatchBlock VisitCatchBlock(CatchBlock node)
-        {
-            Out("catch (" + node.Test.Name);
-            if (node.Variable != null)
-            {
-                Out(node.Variable.Name);
-            }
-            Out(") { ... }");
-            return node;
-        }
-
-        /// <summary>
-        ///   Visits the children of the <see cref = "T:System.Linq.Expressions.ConditionalExpression" />.
-        /// </summary>
-        /// <param name = "node">The expression to visit.</param>
-        /// <returns>
-        ///   The modified expression, if it or any subexpression was modified; otherwise, returns the original expression.
-        /// </returns>
-        protected override Expression VisitConditional(ConditionalExpression node)
-        {
-            return VisitConditional(node, _currentPrecedence);
-        }
-
-        private Expression VisitConditional(ConditionalExpression node, ExpressionOperatorPrecedence outerPrecedence)
-        {
-            const ExpressionOperatorPrecedence innerPrecedence = ExpressionOperatorPrecedence.Conditional;
-
-            SometimesParenthesis(outerPrecedence, innerPrecedence, delegate
-            {
-                Visit(node.Test, innerPrecedence);
-                Out(" ? ");
-                Visit(node.IfTrue, innerPrecedence);
-                Out(" : ");
-                Visit(node.IfFalse, innerPrecedence);
-            });
-
-            return node;
-        }
-
-        /// <summary>
-        ///   Visits the <see cref = "T:System.Linq.Expressions.ConstantExpression" />.
-        /// </summary>
-        /// <param name = "node">The expression to visit.</param>
-        /// <returns>
-        ///   The modified expression, if it or any subexpression was modified; otherwise, returns the original expression.
-        /// </returns>
-        protected override Expression VisitConstant(ConstantExpression node)
-        {
-            if (node.Value == null)
-            {
-                // Avoid converting/casting the type, if it already converted/casted.
-                if (_currentPrecedence == ExpressionOperatorPrecedence.Assignment)
-                    ConvertTypeToCSharpKeywordIncludeNullable(node.Type);
-                Out("null");
-                return node;
-            }
-
-            var s = Convert.ToString(node.Value, CultureInfo.InvariantCulture);
-            if (node.Value is string)
-            {
-                Out("\"");
-                OutLiteral(node.Value as string);
-                Out("\"");
-                return node;
-            }
-            if (node.Value is bool)
-            {
-                Out(node.Value.ToString().ToLower());
-                return node;
-            }
-            if (node.Value is char)
-            {
-                Out("'");
-                OutLiteral((char)node.Value);
-                Out("'");
-                return node;
-            }
-            if (node.Value is Enum)
-            {
-                var enumType = node.Value.GetType();
-                if (TypeExistsOnServer(enumType))
-                {
-                    Out(enumType.FullName.Replace("+", "."));
-                    Out('.');
-                    Out(s);
-                    return node;
-                }
-                if (convention.SaveEnumsAsIntegers)
-                    Out((Convert.ToInt32(node.Value)).ToString());
-                else
-                {
-                    Out('"');
-                    Out(node.Value.ToString());
-                    Out('"');
-                }
-                return node;
-            }
-            if (node.Value is decimal)
-            {
-                Out(s);
-                Out('M');
-                return node;
-            }
-            Out(s);
-            return node;
-        }
-
-        private void OutLiteral(string value)
-        {
-            if (value.Length == 0)
-                return;
-
-            _out.Append(string.Concat(value.ToCharArray().Select(EscapeChar)));
-        }
-
-        private void OutLiteral(char c)
-        {
-            _out.Append(EscapeChar(c));
-        }
-
-        private static string EscapeChar(char c)
-        {
-            var index = Array.IndexOf(LiteralSymbolsToEscape, c);
-
-            if (index != -1)
-                return LiteralEscapedSymbols[index];
-
-            if (!char.IsLetterOrDigit(c) && !char.IsWhiteSpace(c) && !char.IsSymbol(c) && !char.IsPunctuation(c))
-                return @"\u" + ((int)c).ToString("x4");
-
-            return c.ToString(CultureInfo.InvariantCulture);
-        }
-
-        private void ConvertTypeToCSharpKeywordIncludeNullable(Type type)
-        {
-            var nonNullableType = Nullable.GetUnderlyingType(type);
-            type = nonNullableType ?? type;
-            var isNullableType = nonNullableType != null;
-
-
-            // we only cast enums and types is mscorlib. We don't support anything else
-            // because the VB compiler like to put converts all over the place, and include
-            // types that we can't really support (only exists on the client)
-            if (ShouldConvert(type) == false)
-                return;
-
-            Out("(");
-            Out(ConvertTypeToCSharpKeyword(type));
-
-            if (isNullableType && nonNullableType != typeof(Guid))
-            {
-                Out("?");
-            }
-            Out(")");
-        }
-
-        private string ConvertTypeToCSharpKeyword(Type type)
-        {
-            if (type.IsGenericType)
-            {
-                if (TypeExistsOnServer(type) == false)
-                    throw new InvalidOperationException("Cannot make use of type " + type + " because it is a generic type that doesn't exists on the server");
-                var typeDefinition = type.GetGenericTypeDefinition();
-                var sb = new StringBuilder(typeDefinition.FullName, 0)
-                {
-                    Length = typeDefinition.FullName.IndexOf('`')
-                };
-                sb.Replace('+', '.');
-                sb.Append("<");
-
-                var arguments = type.GetGenericArguments();
-                for (int i = 0; i < arguments.Length; i++)
-                {
-                    if (i != 0)
-                        sb.Append(", ");
-                    sb.Append(ConvertTypeToCSharpKeyword(arguments[i]));
-                }
-
-                sb.Append(">");
-
-                return sb.ToString();
-            }
-
-            if (type == typeof(string))
-            {
-                return "string";
-            }
-            if (type == typeof(Guid) || type == typeof(Guid?))
-            {
-                return "string"; // on the server, Guids are represented as strings
-            }
-            if (type == typeof(char))
-            {
-                return "char";
-            }
-            if (type == typeof(bool))
-            {
-                return "bool";
-            }
-            if (type == typeof(bool?))
-            {
-                return "bool?";
-            }
-            if (type == typeof(decimal))
-            {
-                return "decimal";
-            }
-            if (type == typeof(decimal?))
-            {
-                return "decimal?";
-            }
-            if (type == typeof(double))
-            {
-                return "double";
-            }
-            if (type == typeof(double?))
-            {
-                return "double?";
-            }
-            if (type == typeof(float))
-            {
-                return "float";
-            }
-            if (type == typeof(float?))
-            {
-                return "float?";
-            }
-
-            if (type == typeof(long))
-            {
-                return "long";
-            }
-            if (type == typeof(long?))
-            {
-                return "long?";
-            }
-            if (type == typeof(int))
-            {
-                return "int";
-            }
-            if (type == typeof(int?))
-            {
-                return "int?";
-            }
-            if (type == typeof(short))
-            {
-                return "short";
-            }
-            if (type == typeof(short?))
-            {
-                return "short?";
-            }
-            if (type == typeof(byte))
-            {
-                return "byte";
-            }
-            if (type == typeof(byte?))
-            {
-                return "byte?";
-            }
-            if (type.IsEnum)
-            {
-                return "string";
-            }
-            if (type.FullName == "System.Object")
-            {
-                return "object";
-            }
-
-            const string knownNamespace = "System";
-            if (knownNamespace == type.Namespace)
-                return type.Name;
-            return type.FullName;
-        }
-
-        private bool TypeExistsOnServer(Type type)
-        {
-            if (type.Assembly == typeof(object).Assembly) // mscorlib
-                return true;
-
-            if (type.Assembly == typeof(Uri).Assembly) // System assembly
-                return true;
-
-            if (type.Assembly == typeof(HashSet<>).Assembly) // System.Core
-                return true;
-
-            if (type.Assembly == typeof(RavenJObject).Assembly)
-                return true;
-
-            if (type.Assembly.FullName.StartsWith("Lucene.Net") &&
-                type.Assembly.FullName.Contains("PublicKeyToken=85089178b9ac3181"))
-                return true;
-
-            return false;
-        }
-
-        /// <summary>
-        ///   Visits the <see cref = "T:System.Linq.Expressions.DebugInfoExpression" />.
-        /// </summary>
-        /// <param name = "node">The expression to visit.</param>
-        /// <returns>
-        ///   The modified expression, if it or any subexpression was modified; otherwise, returns the original expression.
-        /// </returns>
-        protected override Expression VisitDebugInfo(DebugInfoExpression node)
-        {
-            var s = string.Format(CultureInfo.CurrentCulture, "<DebugInfo({0}: {1}, {2}, {3}, {4})>",
-                                  new object[] { node.Document.FileName, node.StartLine, node.StartColumn, node.EndLine, node.EndColumn });
-            Out(s);
-            return node;
-        }
-
-        /// <summary>
-        ///   Visits the <see cref = "T:System.Linq.Expressions.DefaultExpression" />.
-        /// </summary>
-        /// <param name = "node">The expression to visit.</param>
-        /// <returns>
-        ///   The modified expression, if it or any subexpression was modified; otherwise, returns the original expression.
-        /// </returns>
-        protected override Expression VisitDefault(DefaultExpression node)
-        {
-            Out("default(");
-
-            var nonNullable = Nullable.GetUnderlyingType(node.Type);
-            Out(ConvertTypeToCSharpKeyword(nonNullable ?? node.Type));
-            if (nonNullable != null && nonNullable != typeof(Guid))
-                Out("?");
-
-            Out(")");
-            return node;
-        }
-
-        /// <summary>
-        ///   Visits the children of the <see cref = "T:System.Linq.Expressions.DynamicExpression" />.
-        /// </summary>
-        /// <param name = "node">The expression to visit.</param>
-        /// <returns>
-        ///   The modified expression, if it or any subexpression was modified; otherwise, returns the original expression.
-        /// </returns>
-        protected override Expression VisitDynamic(DynamicExpression node)
-        {
-            Out(FormatBinder(node.Binder));
-            VisitExpressions('(', node.Arguments, ')');
-            return node;
-        }
-
-        /// <summary>
-        ///   Visits the element init.
-        /// </summary>
-        /// <param name = "initializer">The initializer.</param>
-        /// <returns></returns>
-        protected override ElementInit VisitElementInit(ElementInit initializer)
-        {
-            Out(initializer.AddMethod.ToString());
-            VisitExpressions('(', initializer.Arguments, ')');
-            return initializer;
-        }
-
-        private void VisitExpressions<T>(char open, IEnumerable<T> expressions, char close) where T : Expression
-        {
-            Out(open);
-            if (expressions != null)
-            {
-                var flag = true;
-                foreach (var local in expressions)
-                {
-                    if (flag)
-                    {
-                        flag = false;
-                    }
-                    else
-                    {
-                        Out(", ");
-                    }
-                    Visit(local, ExpressionOperatorPrecedence.ParenthesisNotNeeded);
-                }
-            }
-            Out(close);
-        }
-
-        /// <summary>
-        ///   Visits the children of the extension expression.
-        /// </summary>
-        /// <param name = "node">The expression to visit.</param>
-        /// <returns>
-        ///   The modified expression, if it or any subexpression was modified; otherwise, returns the original expression.
-        /// </returns>
-        protected override Expression VisitExtension(Expression node)
-        {
-            const BindingFlags bindingAttr = BindingFlags.ExactBinding | BindingFlags.Public | BindingFlags.Instance;
-            if (node.GetType().GetMethod("ToString", bindingAttr, null, ReflectionUtils.EmptyTypes, null).DeclaringType !=
-                typeof(Expression))
-            {
-                Out(node.ToString());
-                return node;
-            }
-            Out("[");
-            Out(node.NodeType == ExpressionType.Extension ? node.GetType().FullName : node.NodeType.ToString());
-            Out("]");
-            return node;
-        }
-
-        /// <summary>
-        ///   Visits the children of the <see cref = "T:System.Linq.Expressions.GotoExpression" />.
-        /// </summary>
-        /// <param name = "node">The expression to visit.</param>
-        /// <returns>
-        ///   The modified expression, if it or any subexpression was modified; otherwise, returns the original expression.
-        /// </returns>
-        protected override Expression VisitGoto(GotoExpression node)
-        {
-            Out(node.Kind.ToString().ToLower(CultureInfo.CurrentCulture));
-
-            DumpLabel(node.Target);
-            if (node.Value != null)
-            {
-                Out(" (");
-                Visit(node.Value);
-                Out(") ");
-            }
-            return node;
-        }
-
-        /// <summary>
-        ///   Visits the children of the <see cref = "T:System.Linq.Expressions.IndexExpression" />.
-        /// </summary>
-        /// <param name = "node">The expression to visit.</param>
-        /// <returns>
-        ///   The modified expression, if it or any subexpression was modified; otherwise, returns the original expression.
-        /// </returns>
-        protected override Expression VisitIndex(IndexExpression node)
-        {
-            if (node.Object != null)
-            {
-                Visit(node.Object);
-            }
-            else
-            {
-                Out(node.Indexer.DeclaringType.Name);
-            }
-            if (node.Indexer != null)
-            {
-                Out(".");
-                Out(node.Indexer.Name);
-            }
-            VisitExpressions('[', node.Arguments, ']');
-            return node;
-        }
-
-        /// <summary>
-        ///   Visits the children of the <see cref = "T:System.Linq.Expressions.InvocationExpression" />.
-        /// </summary>
-        /// <param name = "node">The expression to visit.</param>
-        /// <returns>
-        ///   The modified expression, if it or any subexpression was modified; otherwise, returns the original expression.
-        /// </returns>
-        protected override Expression VisitInvocation(InvocationExpression node)
-        {
-            Out("Invoke(");
-            Visit(node.Expression);
-            var num = 0;
-            var count = node.Arguments.Count;
-            while (num < count)
-            {
-                Out(", ");
-                Visit(node.Arguments[num]);
-                num++;
-            }
-            Out(")");
-            return node;
-        }
-
-        /// <summary>
-        ///   Visits the children of the <see cref = "T:System.Linq.Expressions.LabelExpression" />.
-        /// </summary>
-        /// <param name = "node">The expression to visit.</param>
-        /// <returns>
-        ///   The modified expression, if it or any subexpression was modified; otherwise, returns the original expression.
-        /// </returns>
-        protected override Expression VisitLabel(LabelExpression node)
-        {
-            Out("{ ... } ");
-            DumpLabel(node.Target);
-            Out(":");
-            return node;
-        }
-
-        /// <summary>
-        ///   Visits the lambda.
-        /// </summary>
-        /// <typeparam name = "T"></typeparam>
-        /// <param name = "node">The node.</param>
-        /// <returns></returns>
-        protected override Expression VisitLambda<T>(Expression<T> node)
-        {
-            if (node.Parameters.Count == 1)
-            {
-                Visit(node.Parameters[0]);
-            }
-            else
-            {
-                VisitExpressions('(', node.Parameters, ')');
-            }
-            Out(" => ");
-            var body = node.Body;
-            if (castLambdas)
-            {
-                switch (body.NodeType)
-                {
-                    case ExpressionType.Convert:
-                    case ExpressionType.ConvertChecked:
-                        break;
-                    default:
-                        body = Expression.Convert(body, body.Type);
-                        break;
-                }
-            }
-            Visit(body);
-            return node;
-        }
-
-        /// <summary>
-        ///   Visits the children of the <see cref = "T:System.Linq.Expressions.ListInitExpression" />.
-        /// </summary>
-        /// <param name = "node">The expression to visit.</param>
-        /// <returns>
-        ///   The modified expression, if it or any subexpression was modified; otherwise, returns the original expression.
-        /// </returns>
-        protected override Expression VisitListInit(ListInitExpression node)
-        {
-            Visit(node.NewExpression);
-            Out(" {");
-            var num = 0;
-            var count = node.Initializers.Count;
-            while (num < count)
-            {
-                if (num > 0)
-                {
-                    Out(", ");
-                }
-                Out("{");
-                bool first = true;
-                foreach (var expression in node.Initializers[num].Arguments)
-                {
-                    if (first == false)
-                        Out(", ");
-                    first = false;
-                    Visit(expression);
-                }
-                Out("}");
-                num++;
-            }
-            Out("}");
-            return node;
-        }
-
-        /// <summary>
-        ///   Visits the children of the <see cref = "T:System.Linq.Expressions.LoopExpression" />.
-        /// </summary>
-        /// <param name = "node">The expression to visit.</param>
-        /// <returns>
-        ///   The modified expression, if it or any subexpression was modified; otherwise, returns the original expression.
-        /// </returns>
-        protected override Expression VisitLoop(LoopExpression node)
-        {
-            Out("loop { ... }");
-            return node;
-        }
-
-        /// <summary>
-        ///   Visits the children of the <see cref = "T:System.Linq.Expressions.MemberExpression" />.
-        /// </summary>
-        /// <param name = "node">The expression to visit.</param>
-        /// <returns>
-        ///   The modified expression, if it or any subexpression was modified; otherwise, returns the original expression.
-        /// </returns>
-        protected override Expression VisitMember(MemberExpression node)
-        {
 
             if (Nullable.GetUnderlyingType(node.Member.DeclaringType) != null)
             {
                 switch (node.Member.Name)
-                {
+			{
                     case "HasValue":
                         // we don't have nullable type on the server side, we just compare to null
                         Out("(");
-                        Visit(node.Expression);
+				Visit(node.Expression);
                         Out(" != null)");
                         return node;
                     case "Value":
                         Visit(node.Expression);
-                        return node; // we don't have nullable type on the server side, we can safely ignore this.
-                }
+				return node; // we don't have nullable type on the server side, we can safely ignore this.
+			}
             }
 
-            var exprType = node.Expression != null ? node.Member.DeclaringType : node.Type;
-            OutMember(node.Expression, node.Member, exprType);
-            return node;
-        }
-
-        /// <summary>
-        ///   Visits the member assignment.
-        /// </summary>
-        /// <param name = "assignment">The assignment.</param>
-        /// <returns></returns>
-        protected override MemberAssignment VisitMemberAssignment(MemberAssignment assignment)
-        {
-            Out(assignment.Member.Name);
-            Out(" = ");
-            var constantExpression = assignment.Expression as ConstantExpression;
-            if (constantExpression != null && constantExpression.Value == null)
-            {
-                var memberType = GetMemberType(assignment.Member);
-                if (ShouldConvert(memberType))
-                {
-                    Visit(Expression.Convert(assignment.Expression, memberType));
-                }
-                else
-                {
-                    Out("(object)null");
-                }
-                return assignment;
-            }
-            Visit(assignment.Expression);
-            return assignment;
-        }
-
-        /// <summary>
-        ///   Visits the children of the <see cref = "T:System.Linq.Expressions.MemberInitExpression" />.
-        /// </summary>
-        /// <param name = "node">The expression to visit.</param>
-        /// <returns>
-        ///   The modified expression, if it or any subexpression was modified; otherwise, returns the original expression.
-        /// </returns>
-        protected override Expression VisitMemberInit(MemberInitExpression node)
-        {
-            if ((node.NewExpression.Arguments.Count == 0) && node.NewExpression.Type.Name.Contains("<"))
-            {
-                Out("new");
-            }
-            else
-            {
-                Visit(node.NewExpression);
-                if (TypeExistsOnServer(node.Type) == false)
-                {
-                    const int removeLength = 2;
-                    _out.Remove(_out.Length - removeLength, removeLength);
-                }
-            }
-            Out(" {");
-            var num = 0;
-            var count = node.Bindings.Count;
-            while (num < count)
-            {
-                var binding = node.Bindings[num];
-                if (num > 0)
-                {
-                    Out(", ");
-                }
-                VisitMemberBinding(binding);
-                num++;
-            }
-            Out("}");
-            return node;
-        }
-
-        /// <summary>
-        ///   Visits the member list binding.
-        /// </summary>
-        /// <param name = "binding">The binding.</param>
-        /// <returns></returns>
-        protected override MemberListBinding VisitMemberListBinding(MemberListBinding binding)
-        {
-            Out(binding.Member.Name);
-            Out(" = {");
-            var num = 0;
-            var count = binding.Initializers.Count;
-            while (num < count)
-            {
-                if (num > 0)
-                {
-                    Out(", ");
-                }
-                VisitElementInit(binding.Initializers[num]);
-                num++;
-            }
-            Out("}");
-            return binding;
-        }
-
-        /// <summary>
-        ///   Visits the member member binding.
-        /// </summary>
-        /// <param name = "binding">The binding.</param>
-        /// <returns></returns>
-        protected override MemberMemberBinding VisitMemberMemberBinding(MemberMemberBinding binding)
-        {
-            Out(binding.Member.Name);
-            Out(" = {");
-            var num = 0;
-            var count = binding.Bindings.Count;
-            while (num < count)
-            {
-                if (num > 0)
-                {
-                    Out(", ");
-                }
-                VisitMemberBinding(binding.Bindings[num]);
-                num++;
-            }
-            Out("}");
-            return binding;
-        }
-
-        /// <summary>
-        ///   Visits the children of the <see cref = "T:System.Linq.Expressions.MethodCallExpression" />.
-        /// </summary>
-        /// <param name = "node">The expression to visit.</param>
-        /// <returns>
-        ///   The modified expression, if it or any subexpression was modified; otherwise, returns the original expression.
-        /// </returns>
-        protected override Expression VisitMethodCall(MethodCallExpression node)
-        {
-            var constantExpression = node.Object as ConstantExpression;
-            if (constantExpression != null && node.Type == typeof(Delegate))
-            {
-                var methodInfo = constantExpression.Value as MethodInfo;
-                if (methodInfo != null && methodInfo.DeclaringType == typeof(AbstractCommonApiForIndexesAndTransformers))// a delegate call
-                {
-                    Out("((Func<");
-                    for (int i = 0; i < methodInfo.GetParameters().Length; i++)
-                    {
-                        Out("dynamic, ");
-                    }
-                    Out("dynamic>)(");
-                    Out(methodInfo.Name);
-                    Out("))");
-                    return node;
-                }
-            }
+			var exprType = node.Expression != null ? node.Member.DeclaringType : node.Type;
+			OutMember(node.Expression, node.Member, exprType);
+			return node;
+		}
+
+		/// <summary>
+		///   Visits the member assignment.
+		/// </summary>
+		/// <param name = "assignment">The assignment.</param>
+		/// <returns></returns>
+		protected override MemberAssignment VisitMemberAssignment(MemberAssignment assignment)
+		{
+			Out(assignment.Member.Name);
+			Out(" = ");
+			var constantExpression = assignment.Expression as ConstantExpression;
+			if (constantExpression != null && constantExpression.Value == null)
+			{
+				var memberType = GetMemberType(assignment.Member);
+				if (ShouldConvert(memberType))
+				{
+					Visit(Expression.Convert(assignment.Expression, memberType));
+				}
+				else
+				{
+					Out("(object)null");
+				}
+				return assignment;
+			}
+			Visit(assignment.Expression);
+			return assignment;
+		}
+
+		/// <summary>
+		///   Visits the children of the <see cref = "T:System.Linq.Expressions.MemberInitExpression" />.
+		/// </summary>
+		/// <param name = "node">The expression to visit.</param>
+		/// <returns>
+		///   The modified expression, if it or any subexpression was modified; otherwise, returns the original expression.
+		/// </returns>
+		protected override Expression VisitMemberInit(MemberInitExpression node)
+		{
+			if ((node.NewExpression.Arguments.Count == 0) && node.NewExpression.Type.Name.Contains("<"))
+			{
+				Out("new");
+			}
+			else
+			{
+				Visit(node.NewExpression);
+				if (TypeExistsOnServer(node.Type) == false)
+				{
+					const int removeLength = 2;
+					_out.Remove(_out.Length - removeLength, removeLength);
+				}
+			}
+			Out(" {");
+			var num = 0;
+			var count = node.Bindings.Count;
+			while (num < count)
+			{
+				var binding = node.Bindings[num];
+				if (num > 0)
+				{
+					Out(", ");
+				}
+				VisitMemberBinding(binding);
+				num++;
+			}
+			Out("}");
+			return node;
+		}
+
+		/// <summary>
+		///   Visits the member list binding.
+		/// </summary>
+		/// <param name = "binding">The binding.</param>
+		/// <returns></returns>
+		protected override MemberListBinding VisitMemberListBinding(MemberListBinding binding)
+		{
+			Out(binding.Member.Name);
+			Out(" = {");
+			var num = 0;
+			var count = binding.Initializers.Count;
+			while (num < count)
+			{
+				if (num > 0)
+				{
+					Out(", ");
+				}
+				VisitElementInit(binding.Initializers[num]);
+				num++;
+			}
+			Out("}");
+			return binding;
+		}
+
+		/// <summary>
+		///   Visits the member member binding.
+		/// </summary>
+		/// <param name = "binding">The binding.</param>
+		/// <returns></returns>
+		protected override MemberMemberBinding VisitMemberMemberBinding(MemberMemberBinding binding)
+		{
+			Out(binding.Member.Name);
+			Out(" = {");
+			var num = 0;
+			var count = binding.Bindings.Count;
+			while (num < count)
+			{
+				if (num > 0)
+				{
+					Out(", ");
+				}
+				VisitMemberBinding(binding.Bindings[num]);
+				num++;
+			}
+			Out("}");
+			return binding;
+		}
+
+		/// <summary>
+		///   Visits the children of the <see cref = "T:System.Linq.Expressions.MethodCallExpression" />.
+		/// </summary>
+		/// <param name = "node">The expression to visit.</param>
+		/// <returns>
+		///   The modified expression, if it or any subexpression was modified; otherwise, returns the original expression.
+		/// </returns>
+		protected override Expression VisitMethodCall(MethodCallExpression node)
+		{
+			var constantExpression = node.Object as ConstantExpression;
+			if (constantExpression != null && node.Type == typeof(Delegate))
+			{
+				var methodInfo = constantExpression.Value as MethodInfo;
+				if (methodInfo != null && methodInfo.DeclaringType == typeof(AbstractCommonApiForIndexesAndTransformers))// a delegate call
+				{
+					Out("((Func<");
+					for (int i = 0; i < methodInfo.GetParameters().Length; i++)
+					{
+						Out("dynamic, ");
+					}
+					Out("dynamic>)(");
+					Out(methodInfo.Name);
+					Out("))");
+					return node;
+				}
+			}
             if (node.Method.Name == "GetValueOrDefault" && Nullable.GetUnderlyingType(node.Method.DeclaringType) != null)
             {
                 Visit(node.Object);
                 return node; // we don't do anything here on the server
             }
 
-            var num = 0;
-            var expression = node.Object;
-            if (IsExtensionMethod(node))
-            {
-                num = 1;
-                expression = node.Arguments[0];
-            }
-            if (expression != null)
-            {
-                switch (node.Method.Name)
-                {
-                    case "MetadataFor":
-                        Visit(node.Arguments[0]);
-                        Out("[\"@metadata\"]");
-                        return node;
-                    case "AsDocument":
-                        Visit(node.Arguments[0]);
-                        return node;
-                }
-                if (expression.Type == typeof(IClientSideDatabase))
-                {
-                    Out("Database");
-                }
-                else if (typeof(AbstractCommonApiForIndexesAndTransformers).IsAssignableFrom(expression.Type))
-                {
-                    // this is a method that
-                    // exists on both the server side and the client side
-                    Out("this");
-                }
+			var num = 0;
+			var expression = node.Object;
+			if (IsExtensionMethod(node))
+			{
+				num = 1;
+				expression = node.Arguments[0];
+			}
+			if (expression != null)
+			{
+				switch (node.Method.Name)
+				{
+					case "MetadataFor":
+						Visit(node.Arguments[0]);
+						Out("[\"@metadata\"]");
+						return node;
+					case "AsDocument":
+						Visit(node.Arguments[0]);
+						return node;
+				}
+				if (expression.Type == typeof(IClientSideDatabase))
+				{
+					Out("Database");
+				}
+				else if (typeof(AbstractCommonApiForIndexesAndTransformers).IsAssignableFrom(expression.Type))
+				{
+					// this is a method that
+					// exists on both the server side and the client side
+					Out("this");
+				}
                 else
-                {
-                    Visit(expression);
-                }
-                if (IsIndexerCall(node) == false)
-                {
-                    Out(".");
-                }
-            }
-            if (node.Method.IsStatic && ShouldConvertToDynamicEnumerable(node))
-            {
-                Out("DynamicEnumerable.");
-            }
-            else if (node.Method.IsStatic && IsExtensionMethod(node) == false)
-            {
-                if (node.Method.DeclaringType == typeof(Enumerable) && node.Method.Name == "Cast")
-                {
-                    Out("new Raven.Abstractions.Linq.DynamicList(");
-                    Visit(node.Arguments[0]);
-                    Out(")");
-                    return node; // we don't do casting on the server
-                }
-                Out(node.Method.DeclaringType.Name);
-                Out(".");
-            }
-            if (IsIndexerCall(node))
-            {
-                Out("[");
-            }
-            else
-            {
-                switch (node.Method.Name)
-                {
-                    case "First":
-                        Out("FirstOrDefault");
-                        break;
-                    case "Last":
-                        Out("LastOrDefault");
-                        break;
-                    case "Single":
-                        Out("SingleOrDefault");
-                        break;
-                    case "ElementAt":
-                        Out("ElementAtOrDefault");
-                        break;
-                    // Convert OfType<Foo>() to Where(x => x["$type"] == typeof(Foo).AssemblyQualifiedName)
-                    case "OfType":
-                        Out("Where");
-                        break;
-                    default:
-                        Out(node.Method.Name);
+				{
+					Visit(expression);
+				}
+				if (IsIndexerCall(node) == false)
+				{
+					Out(".");
+				}
+			}
+			if (node.Method.IsStatic && ShouldConvertToDynamicEnumerable(node))
+			{
+				Out("DynamicEnumerable.");
+			}
+			else if (node.Method.IsStatic && IsExtensionMethod(node) == false)
+			{
+				if (node.Method.DeclaringType == typeof(Enumerable) && node.Method.Name == "Cast")
+				{
+					Out("new Raven.Abstractions.Linq.DynamicList(");
+					Visit(node.Arguments[0]);
+					Out(")");
+					return node; // we don't do casting on the server
+				}
+				Out(node.Method.DeclaringType.Name);
+				Out(".");
+			}
+			if (IsIndexerCall(node))
+			{
+				Out("[");
+			}
+			else
+			{
+				switch (node.Method.Name)
+				{
+					case "First":
+						Out("FirstOrDefault");
+						break;
+					case "Last":
+						Out("LastOrDefault");
+						break;
+					case "Single":
+						Out("SingleOrDefault");
+						break;
+					case "ElementAt":
+						Out("ElementAtOrDefault");
+						break;
+					// Convert OfType<Foo>() to Where(x => x["$type"] == typeof(Foo).AssemblyQualifiedName)
+					case "OfType":
+						Out("Where");
+						break;
+					default:
+						Out(node.Method.Name);
                         if (node.Method.IsGenericMethod)
                         {
                             OutputGenericMethodArgumentsIfNeeded(node.Method);
                         }
-                        break;
-                }
-                Out("(");
-            }
-            var num2 = num;
-            var count = node.Arguments.Count;
-            while (num2 < count)
-            {
-                if (num2 > num)
-                {
-                    Out(", ");
-                }
-                var old = castLambdas;
-                try
-                {
-                    switch (node.Method.Name)
-                    {
-                        case "Sum":
-                        case "Average":
-                        case "Min":
-                        case "Max":
-                            castLambdas = true;
-                            break;
-                        default:
-                            castLambdas = false;
-                            break;
-                    }
-                    var oldAvoidDuplicateParameters = _avoidDuplicatedParameters;
-                    if (node.Method.Name == "Select")
-                    {
-                        _avoidDuplicatedParameters = true;
-                    }
-                    Visit(node.Arguments[num2]);
-                    _avoidDuplicatedParameters = oldAvoidDuplicateParameters;
-                    // Convert OfType<Foo>() to Where(x => x["$type"] == typeof(Foo).AssemblyQualifiedName)
-                    if (node.Method.Name == "OfType")
-                    {
-                        var type = node.Method.GetGenericArguments()[0];
-                        var typeFullName = ReflectionUtil.GetFullNameWithoutVersionInformation(type);
-                        Out(", (Func<dynamic, bool>)(_itemRaven => string.Equals(_itemRaven[\"$type\"], \"");
-                        Out(typeFullName);
-                        Out("\", StringComparison.Ordinal))");
-                    }
-                }
-                finally
-                {
-                    castLambdas = old;
-                }
-                num2++;
-            }
-            Out(IsIndexerCall(node) ? "]" : ")");
-
-            if (node.Type.IsValueType && TypeExistsOnServer(node.Type))
-            {
-                switch (node.Method.Name)
-                {
-                    case "First":
-                    case "FirstOrDefault":
-                    case "Last":
-                    case "LastOrDefault":
-                    case "Single":
-                    case "SingleOrDefault":
-                    case "ElementAt":
-                    case "ElementAtOrDefault":
-                        Out(" ?? ");
-                        VisitDefault(Expression.Default(node.Type));
-                        break;
-                }
-            }
-            return node;
-        }
+						break;
+				}
+				Out("(");
+			}
+			var num2 = num;
+			var count = node.Arguments.Count;
+			while (num2 < count)
+			{
+				if (num2 > num)
+				{
+					Out(", ");
+				}
+				var old = castLambdas;
+				try
+				{
+				    switch (node.Method.Name)
+				    {
+				        case "Sum":
+				        case "Average":
+				        case "Min":
+				        case "Max":
+				            castLambdas = true;
+				            break;
+				        default:
+				            castLambdas = false;
+				            break;
+				    }
+				    var oldAvoidDuplicateParameters = _avoidDuplicatedParameters;
+				    if (node.Method.Name == "Select")
+				    {
+				        _avoidDuplicatedParameters = true;
+				    }
+				    Visit(node.Arguments[num2]);
+				    _avoidDuplicatedParameters = oldAvoidDuplicateParameters;
+				    // Convert OfType<Foo>() to Where(x => x["$type"] == typeof(Foo).AssemblyQualifiedName)
+				    if (node.Method.Name == "OfType")
+				    {
+				        var type = node.Method.GetGenericArguments()[0];
+				        var typeFullName = ReflectionUtil.GetFullNameWithoutVersionInformation(type);
+				        Out(", (Func<dynamic, bool>)(_itemRaven => string.Equals(_itemRaven[\"$type\"], \"");
+				        Out(typeFullName);
+				        Out("\", StringComparison.Ordinal))");
+				    }
+				}
+				finally
+				{
+					castLambdas = old;
+				}
+				num2++;
+			}
+			Out(IsIndexerCall(node) ? "]" : ")");
+
+			if (node.Type.IsValueType && TypeExistsOnServer(node.Type))
+			{
+				switch (node.Method.Name)
+				{
+					case "First":
+					case "FirstOrDefault":
+					case "Last":
+					case "LastOrDefault":
+					case "Single":
+					case "SingleOrDefault":
+					case "ElementAt":
+					case "ElementAtOrDefault":
+						Out(" ?? ");
+						VisitDefault(Expression.Default(node.Type));
+						break;
+				}
+			}
+			return node;
+		}
 
         private void OutputGenericMethodArgumentsIfNeeded(MethodInfo method)
         {
@@ -2710,177 +1676,177 @@
             Out(">");
         }
 
-        private static bool IsIndexerCall(MethodCallExpression node)
-        {
-            return node.Method.IsSpecialName && (node.Method.Name.StartsWith("get_") || node.Method.Name.StartsWith("set_"));
-        }
-
-        private static bool ShouldConvertToDynamicEnumerable(MethodCallExpression node)
-        {
+		private static bool IsIndexerCall(MethodCallExpression node)
+		{
+			return node.Method.IsSpecialName && (node.Method.Name.StartsWith("get_") || node.Method.Name.StartsWith("set_"));
+		}
+
+		private static bool ShouldConvertToDynamicEnumerable(MethodCallExpression node)
+		{
             var declaringType = node.Method.DeclaringType;
             if (declaringType == null)
                 return false;
             if (declaringType.Name == "Enumerable")
-            {
-                switch (node.Method.Name)
-                {
-                    case "First":
-                    case "FirstOrDefault":
-                    case "Single":
-                    case "SingleOrDefault":
-                    case "Last":
-                    case "LastOrDefault":
-                    case "ElementAt":
-                    case "ElementAtOrDefault":
-                    case "Min":
-                    case "Max":
-                    case "Union":
-                    case "Concat":
-                    case "Intersect":
-                        return true;
-                }
-            }
-
-            return false;
-        }
-        private static bool IsExtensionMethod(MethodCallExpression node)
-        {
-            var attribute = Attribute.GetCustomAttribute(node.Method, typeof(ExtensionAttribute));
-            if (attribute == null)
-                return false;
-
-            if (node.Method.DeclaringType.Name == "Enumerable")
-            {
-                switch (node.Method.Name)
-                {
-                    case "Select":
-                    case "SelectMany":
-                    case "Where":
-                    case "GroupBy":
-                    case "OrderBy":
-                    case "OrderByDescending":
-                    case "DefaultIfEmpty":
-                    case "Reverse":
+			{
+				switch (node.Method.Name)
+				{
+					case "First":
+					case "FirstOrDefault":
+					case "Single":
+					case "SingleOrDefault":
+					case "Last":
+					case "LastOrDefault":
+					case "ElementAt":
+					case "ElementAtOrDefault":
+					case "Min":
+					case "Max":
+					case "Union":
+					case "Concat":
+					case "Intersect":
+						return true;
+				}
+			}
+
+			return false;
+		}
+		private static bool IsExtensionMethod(MethodCallExpression node)
+		{
+			var attribute = Attribute.GetCustomAttribute(node.Method, typeof(ExtensionAttribute));
+			if (attribute == null)
+				return false;
+
+			if (node.Method.DeclaringType.Name == "Enumerable")
+			{
+				switch (node.Method.Name)
+				{
+					case "Select":
+					case "SelectMany":
+					case "Where":
+					case "GroupBy":
+					case "OrderBy":
+					case "OrderByDescending":
+					case "DefaultIfEmpty":
+					case "Reverse":
                     case "Take":
                     case "Skip":
-                        return true;
-                }
-                return false;
-            }
-
-            if (node.Method.GetCustomAttributes(typeof(RavenMethodAttribute), false).Length != 0)
-                return false;
-
-            return true;
-        }
-
-        /// <summary>
-        ///   Visits the children of the <see cref = "T:System.Linq.Expressions.NewExpression" />.
-        /// </summary>
-        /// <param name = "node">The expression to visit.</param>
-        /// <returns>
-        ///   The modified expression, if it or any subexpression was modified; otherwise, returns the original expression.
-        /// </returns>
-        protected override Expression VisitNew(NewExpression node)
-        {
-            Out("new ");
-            if (TypeExistsOnServer(node.Type))
-            {
-                VisitType(node.Type);
-                Out("(");
-            }
-            else
-            {
-                Out("{");
-            }
-            for (var i = 0; i < node.Arguments.Count; i++)
-            {
-                if (i > 0)
-                {
-                    Out(", ");
-                }
-                if (node.Members != null && node.Members[i] != null)
-                {
-                    Out(node.Members[i].Name);
-                    Out(" = ");
-
-                    var constantExpression = node.Arguments[i] as ConstantExpression;
-                    if (constantExpression != null && constantExpression.Value == null)
-                    {
-                        Out("(");
-                        VisitType(GetMemberType(node.Members[i]));
-                        Out(")");
-                    }
-                }
-
-                Visit(node.Arguments[i]);
-            }
-            if (TypeExistsOnServer(node.Type))
-            {
-                Out(")");
-            }
-            else
-            {
-                Out("}");
-            }
-            return node;
-        }
-
-        private void VisitType(Type type)
-        {
-            if (type.IsGenericType == false || CheckIfAnonymousType(type))
-            {
-                if (type.IsArray)
-                {
-                    VisitType(type.GetElementType());
-                    Out("[");
-                    for (int i = 0; i < type.GetArrayRank() - 1; i++)
-                    {
-                        Out(",");
-                    }
-                    Out("]");
-                    return;
-                }
-                var nonNullableType = Nullable.GetUnderlyingType(type);
-                if (nonNullableType != null)
-                {
-                    VisitType(nonNullableType);
-                    Out("?");
-                    return;
-                }
-                Out(ConvertTypeToCSharpKeyword(type));
-                return;
-            }
-            var genericArguments = type.GetGenericArguments();
-            var genericTypeDefinition = type.GetGenericTypeDefinition();
-            var lastIndexOfTag = genericTypeDefinition.FullName.LastIndexOf('`');
-
-            Out(genericTypeDefinition.FullName.Substring(0, lastIndexOfTag));
-            Out("<");
-            bool first = true;
-            foreach (var genericArgument in genericArguments)
-            {
-                if (first == false)
-                    Out(", ");
-                first = false;
-                VisitType(genericArgument);
-            }
-            Out(">");
-        }
-
-        /// <summary>
-        ///   Visits the children of the <see cref = "T:System.Linq.Expressions.NewArrayExpression" />.
-        /// </summary>
-        /// <param name = "node">The expression to visit.</param>
-        /// <returns>
-        ///   The modified expression, if it or any subexpression was modified; otherwise, returns the original expression.
-        /// </returns>
-        protected override Expression VisitNewArray(NewArrayExpression node)
-        {
-            switch (node.NodeType)
-            {
-                case ExpressionType.NewArrayInit:
-                    Out("new ");
+						return true;
+				}
+				return false;
+			}
+
+			if (node.Method.GetCustomAttributes(typeof(RavenMethodAttribute), false).Length != 0)
+				return false;
+
+			return true;
+		}
+
+		/// <summary>
+		///   Visits the children of the <see cref = "T:System.Linq.Expressions.NewExpression" />.
+		/// </summary>
+		/// <param name = "node">The expression to visit.</param>
+		/// <returns>
+		///   The modified expression, if it or any subexpression was modified; otherwise, returns the original expression.
+		/// </returns>
+		protected override Expression VisitNew(NewExpression node)
+		{
+			Out("new ");
+			if (TypeExistsOnServer(node.Type))
+			{
+				VisitType(node.Type);
+				Out("(");
+			}
+			else
+			{
+				Out("{");
+			}
+			for (var i = 0; i < node.Arguments.Count; i++)
+			{
+				if (i > 0)
+				{
+					Out(", ");
+				}
+				if (node.Members != null && node.Members[i] != null)
+				{
+					Out(node.Members[i].Name);
+					Out(" = ");
+
+					var constantExpression = node.Arguments[i] as ConstantExpression;
+					if (constantExpression != null && constantExpression.Value == null)
+					{
+						Out("(");
+						VisitType(GetMemberType(node.Members[i]));
+						Out(")");
+					}
+				}
+
+				Visit(node.Arguments[i]);
+			}
+			if (TypeExistsOnServer(node.Type))
+			{
+				Out(")");
+			}
+			else
+			{
+				Out("}");
+			}
+			return node;
+		}
+
+		private void VisitType(Type type)
+		{
+			if (type.IsGenericType == false || CheckIfAnonymousType(type))
+			{
+				if (type.IsArray)
+				{
+					VisitType(type.GetElementType());
+					Out("[");
+					for (int i = 0; i < type.GetArrayRank() - 1; i++)
+					{
+						Out(",");
+					}
+					Out("]");
+					return;
+				}
+				var nonNullableType = Nullable.GetUnderlyingType(type);
+				if (nonNullableType != null)
+				{
+					VisitType(nonNullableType);
+					Out("?");
+					return;
+				}
+				Out(ConvertTypeToCSharpKeyword(type));
+				return;
+			}
+			var genericArguments = type.GetGenericArguments();
+			var genericTypeDefinition = type.GetGenericTypeDefinition();
+			var lastIndexOfTag = genericTypeDefinition.FullName.LastIndexOf('`');
+
+			Out(genericTypeDefinition.FullName.Substring(0, lastIndexOfTag));
+			Out("<");
+			bool first = true;
+			foreach (var genericArgument in genericArguments)
+			{
+				if (first == false)
+					Out(", ");
+				first = false;
+				VisitType(genericArgument);
+			}
+			Out(">");
+		}
+
+		/// <summary>
+		///   Visits the children of the <see cref = "T:System.Linq.Expressions.NewArrayExpression" />.
+		/// </summary>
+		/// <param name = "node">The expression to visit.</param>
+		/// <returns>
+		///   The modified expression, if it or any subexpression was modified; otherwise, returns the original expression.
+		/// </returns>
+		protected override Expression VisitNewArray(NewArrayExpression node)
+		{
+			switch (node.NodeType)
+			{
+				case ExpressionType.NewArrayInit:
+					Out("new ");
                     OutputAppropriateArrayType(node);
                     Out("[]");
                     VisitExpressions('{', node.Expressions, '}');
@@ -2897,315 +1863,315 @@
 
         private void OutputAppropriateArrayType(NewArrayExpression node)
         {
-            if (!CheckIfAnonymousType(node.Type.GetElementType()) && TypeExistsOnServer(node.Type.GetElementType()))
-            {
-                Out(ConvertTypeToCSharpKeyword(node.Type.GetElementType()));
-            }
+					if (!CheckIfAnonymousType(node.Type.GetElementType()) && TypeExistsOnServer(node.Type.GetElementType()))
+					{
+						Out(ConvertTypeToCSharpKeyword(node.Type.GetElementType()));
+					}
             else
-            {
+					{
                 switch (node.NodeType)
                 {
                     case ExpressionType.NewArrayInit:
                         if (node.Expressions.Count == 0)
                         {
-                            Out("object");
-                        }
+						Out("object");
+					}
                         break;
-                    case ExpressionType.NewArrayBounds:
+				case ExpressionType.NewArrayBounds:
                         Out("object");
                         break;
-                }
-            }
+			}
+		}
         }
 
-        private static bool CheckIfAnonymousType(Type type)
-        {
-            // hack: the only way to detect anonymous types right now
-            return type.IsDefined(typeof(CompilerGeneratedAttribute), false)
-                && type.IsGenericType && type.Name.Contains("AnonymousType")
-                && (type.Name.StartsWith("<>") || type.Name.StartsWith("VB$"))
-                && type.GetTypeInfo().Attributes.HasFlag(TypeAttributes.NotPublic);
-        }
-
-        public static readonly HashSet<string> keywordsInCSharp = new HashSet<string>(new[]
-        {
-            "abstract",
-            "as",
-            "base",
-            "bool",
-            "break",
-            "byte",
-            "case",
-            "catch",
-            "char",
-            "checked",
-            "class",
-            "const",
-            "continue",
-            "decimal",
-            "default",
-            "delegate",
-            "do",
-            "double",
-            "else",
-            "enum",
-            "event",
-            "explicit",
-            "extern",
-            "false",
-            "finally",
-            "fixed",
-            "float",
-            "for",
-            "foreach",
-            "goto",
-            "if",
-            "implicit",
-            "in",
-            "in (generic modifier)",
-            "int",
-            "interface",
-            "internal",
-            "is",
-            "lock",
-            "long",
-            "namespace",
-            "new",
-            "null",
-            "object",
-            "operator",
-            "out",
-            "out (generic modifier)",
-            "override",
-            "params",
-            "private",
-            "protected",
-            "public",
-            "readonly",
-            "ref",
-            "return",
-            "sbyte",
-            "sealed",
-            "short",
-            "sizeof",
-            "stackalloc",
-            "static",
-            "string",
-            "struct",
-            "switch",
-            "this",
-            "throw",
-            "true",
-            "try",
-            "typeof",
-            "uint",
-            "ulong",
-            "unchecked",
-            "unsafe",
-            "ushort",
-            "using",
-            "virtual",
-            "void",
-            "volatile",
-            "while"
-        });
-        private bool _avoidDuplicatedParameters;
-
-        /// <summary>
-        ///   Visits the <see cref = "T:System.Linq.Expressions.ParameterExpression" />.
-        /// </summary>
-        /// <param name = "node">The expression to visit.</param>
-        /// <returns>
-        ///   The modified expression, if it or any subexpression was modified; otherwise, returns the original expression.
-        /// </returns>
-        protected override Expression VisitParameter(ParameterExpression node)
-        {
-            if (node.IsByRef)
-            {
-                Out("ref ");
-            }
-            if (string.IsNullOrEmpty(node.Name))
-            {
-                Out("Param_" + GetParamId(node));
-                return node;
-            }
-
-
-            var name = node.Name;
-            if (_avoidDuplicatedParameters)
-            {
-                object other;
-                if (_duplicatedParams.TryGetValue(name, out other) && ReferenceEquals(other, node) == false)
-                {
-                    name += GetParamId(node);
-                    _duplicatedParams[name] = node;
-                }
-                else
-                {
-                    _duplicatedParams[name] = node;
-                }
-            }
-            name = name.StartsWith("$VB$") ? name.Substring(4) : name;
-            if (keywordsInCSharp.Contains(name))
-                Out('@');
-            Out(name);
-            return node;
-        }
-
-        /// <summary>
-        ///   Visits the children of the <see cref = "T:System.Linq.Expressions.RuntimeVariablesExpression" />.
-        /// </summary>
-        /// <param name = "node">The expression to visit.</param>
-        /// <returns>
-        ///   The modified expression, if it or any subexpression was modified; otherwise, returns the original expression.
-        /// </returns>
-        protected override Expression VisitRuntimeVariables(RuntimeVariablesExpression node)
-        {
-            VisitExpressions('(', node.Variables, ')');
-            return node;
-        }
-
-        /// <summary>
-        ///   Visits the children of the <see cref = "T:System.Linq.Expressions.SwitchExpression" />.
-        /// </summary>
-        /// <param name = "node">The expression to visit.</param>
-        /// <returns>
-        ///   The modified expression, if it or any subexpression was modified; otherwise, returns the original expression.
-        /// </returns>
-        protected override Expression VisitSwitch(SwitchExpression node)
-        {
-            Out("switch ");
-            Out("(");
-            Visit(node.SwitchValue);
-            Out(") { ... }");
-            return node;
-        }
-
-        /// <summary>
-        ///   Visits the children of the <see cref = "T:System.Linq.Expressions.SwitchCase" />.
-        /// </summary>
-        /// <param name = "node">The expression to visit.</param>
-        /// <returns>
-        ///   The modified expression, if it or any subexpression was modified; otherwise, returns the original expression.
-        /// </returns>
-        protected override SwitchCase VisitSwitchCase(SwitchCase node)
-        {
-            Out("case ");
-            VisitExpressions('(', node.TestValues, ')');
-            Out(": ...");
-            return node;
-        }
-
-        /// <summary>
-        ///   Visits the children of the <see cref = "T:System.Linq.Expressions.TryExpression" />.
-        /// </summary>
-        /// <param name = "node">The expression to visit.</param>
-        /// <returns>
-        ///   The modified expression, if it or any subexpression was modified; otherwise, returns the original expression.
-        /// </returns>
-        protected override Expression VisitTry(TryExpression node)
-        {
-            Out("try { ... }");
-            return node;
-        }
-
-        /// <summary>
-        ///   Visits the children of the <see cref = "T:System.Linq.Expressions.TypeBinaryExpression" />.
-        /// </summary>
-        /// <param name = "node">The expression to visit.</param>
-        /// <returns>
-        ///   The modified expression, if it or any subexpression was modified; otherwise, returns the original expression.
-        /// </returns>
-        protected override Expression VisitTypeBinary(TypeBinaryExpression node)
-        {
-            const ExpressionOperatorPrecedence currentPrecedence = ExpressionOperatorPrecedence.RelationalAndTypeTesting;
-            string op;
-            switch (node.NodeType)
-            {
-                case ExpressionType.TypeIs:
-                    op = " is ";
-                    break;
-
-                case ExpressionType.TypeEqual:
-                    op = " TypeEqual ";
-                    break;
-                default:
-                    throw new InvalidOperationException();
-            }
-
-
-            Visit(node.Expression, currentPrecedence);
-            Out(op);
-            Out(node.TypeOperand.Name);
-            return node;
-        }
-
-        /// <summary>
-        ///   Visits the children of the <see cref = "T:System.Linq.Expressions.UnaryExpression" />.
-        /// </summary>
-        /// <param name = "node">The expression to visit.</param>
-        /// <returns>
-        ///   The modified expression, if it or any subexpression was modified; otherwise, returns the original expression.
-        /// </returns>
-        protected override Expression VisitUnary(UnaryExpression node)
-        {
-            return VisitUnary(node, _currentPrecedence);
-        }
-
-        private Expression VisitUnary(UnaryExpression node, ExpressionOperatorPrecedence outerPrecedence)
-        {
-            var innerPrecedence = ExpressionOperatorPrecedence.Unary;
-
-            switch (node.NodeType)
-            {
-                case ExpressionType.TypeAs:
-                    innerPrecedence = ExpressionOperatorPrecedence.RelationalAndTypeTesting;
-                    break;
-
-                case ExpressionType.Decrement:
-                    innerPrecedence = ExpressionOperatorPrecedence.ParenthesisNotNeeded;
-                    Out("Decrement(");
-                    break;
-
-                case ExpressionType.Negate:
-                case ExpressionType.NegateChecked:
-                    Out("-");
-                    break;
-
-                case ExpressionType.UnaryPlus:
-                    Out("+");
-                    break;
-
-                case ExpressionType.Not:
-                    Out("!");
-                    break;
-
-                case ExpressionType.Quote:
-                    break;
-
-                case ExpressionType.Increment:
-                    innerPrecedence = ExpressionOperatorPrecedence.ParenthesisNotNeeded;
-                    Out("Increment(");
-                    break;
-
-                case ExpressionType.Throw:
-                    innerPrecedence = ExpressionOperatorPrecedence.ParenthesisNotNeeded;
-                    Out("throw ");
-                    break;
-
-                case ExpressionType.PreIncrementAssign:
-                    Out("++");
-                    break;
-
-                case ExpressionType.PreDecrementAssign:
-                    Out("--");
-                    break;
-
-                case ExpressionType.OnesComplement:
-                    Out("~");
-                    break;
-                case ExpressionType.Convert:
-                case ExpressionType.ConvertChecked:
+		private static bool CheckIfAnonymousType(Type type)
+		{
+			// hack: the only way to detect anonymous types right now
+			return type.IsDefined(typeof(CompilerGeneratedAttribute), false)
+				&& type.IsGenericType && type.Name.Contains("AnonymousType")
+				&& (type.Name.StartsWith("<>") || type.Name.StartsWith("VB$"))
+				&& type.GetTypeInfo().Attributes.HasFlag(TypeAttributes.NotPublic);
+		}
+
+		public static readonly HashSet<string> keywordsInCSharp = new HashSet<string>(new[]
+		{
+			"abstract",
+			"as",
+			"base",
+			"bool",
+			"break",
+			"byte",
+			"case",
+			"catch",
+			"char",
+			"checked",
+			"class",
+			"const",
+			"continue",
+			"decimal",
+			"default",
+			"delegate",
+			"do",
+			"double",
+			"else",
+			"enum",
+			"event",
+			"explicit",
+			"extern",
+			"false",
+			"finally",
+			"fixed",
+			"float",
+			"for",
+			"foreach",
+			"goto",
+			"if",
+			"implicit",
+			"in",
+			"in (generic modifier)",
+			"int",
+			"interface",
+			"internal",
+			"is",
+			"lock",
+			"long",
+			"namespace",
+			"new",
+			"null",
+			"object",
+			"operator",
+			"out",
+			"out (generic modifier)",
+			"override",
+			"params",
+			"private",
+			"protected",
+			"public",
+			"readonly",
+			"ref",
+			"return",
+			"sbyte",
+			"sealed",
+			"short",
+			"sizeof",
+			"stackalloc",
+			"static",
+			"string",
+			"struct",
+			"switch",
+			"this",
+			"throw",
+			"true",
+			"try",
+			"typeof",
+			"uint",
+			"ulong",
+			"unchecked",
+			"unsafe",
+			"ushort",
+			"using",
+			"virtual",
+			"void",
+			"volatile",
+			"while"
+		});
+	    private bool _avoidDuplicatedParameters;
+
+	    /// <summary>
+		///   Visits the <see cref = "T:System.Linq.Expressions.ParameterExpression" />.
+		/// </summary>
+		/// <param name = "node">The expression to visit.</param>
+		/// <returns>
+		///   The modified expression, if it or any subexpression was modified; otherwise, returns the original expression.
+		/// </returns>
+		protected override Expression VisitParameter(ParameterExpression node)
+		{
+		    if (node.IsByRef)
+		    {
+		        Out("ref ");
+		    }
+		    if (string.IsNullOrEmpty(node.Name))
+		    {
+		        Out("Param_" + GetParamId(node));
+		        return node;
+		    }
+
+
+		    var name = node.Name;
+	        if (_avoidDuplicatedParameters)
+	        {
+	            object other;
+	            if (_duplicatedParams.TryGetValue(name, out other) && ReferenceEquals(other, node) == false)
+	            {
+	                name += GetParamId(node);
+	                _duplicatedParams[name] = node;
+	            }
+	            else
+	            {
+	                _duplicatedParams[name] = node;
+	            }
+	        }
+	        name = name.StartsWith("$VB$") ? name.Substring(4) : name;
+		    if (keywordsInCSharp.Contains(name))
+		        Out('@');
+		    Out(name);
+		    return node;
+		}
+
+	    /// <summary>
+		///   Visits the children of the <see cref = "T:System.Linq.Expressions.RuntimeVariablesExpression" />.
+		/// </summary>
+		/// <param name = "node">The expression to visit.</param>
+		/// <returns>
+		///   The modified expression, if it or any subexpression was modified; otherwise, returns the original expression.
+		/// </returns>
+		protected override Expression VisitRuntimeVariables(RuntimeVariablesExpression node)
+		{
+			VisitExpressions('(', node.Variables, ')');
+			return node;
+		}
+
+		/// <summary>
+		///   Visits the children of the <see cref = "T:System.Linq.Expressions.SwitchExpression" />.
+		/// </summary>
+		/// <param name = "node">The expression to visit.</param>
+		/// <returns>
+		///   The modified expression, if it or any subexpression was modified; otherwise, returns the original expression.
+		/// </returns>
+		protected override Expression VisitSwitch(SwitchExpression node)
+		{
+			Out("switch ");
+			Out("(");
+			Visit(node.SwitchValue);
+			Out(") { ... }");
+			return node;
+		}
+
+		/// <summary>
+		///   Visits the children of the <see cref = "T:System.Linq.Expressions.SwitchCase" />.
+		/// </summary>
+		/// <param name = "node">The expression to visit.</param>
+		/// <returns>
+		///   The modified expression, if it or any subexpression was modified; otherwise, returns the original expression.
+		/// </returns>
+		protected override SwitchCase VisitSwitchCase(SwitchCase node)
+		{
+			Out("case ");
+			VisitExpressions('(', node.TestValues, ')');
+			Out(": ...");
+			return node;
+		}
+
+		/// <summary>
+		///   Visits the children of the <see cref = "T:System.Linq.Expressions.TryExpression" />.
+		/// </summary>
+		/// <param name = "node">The expression to visit.</param>
+		/// <returns>
+		///   The modified expression, if it or any subexpression was modified; otherwise, returns the original expression.
+		/// </returns>
+		protected override Expression VisitTry(TryExpression node)
+		{
+			Out("try { ... }");
+			return node;
+		}
+
+		/// <summary>
+		///   Visits the children of the <see cref = "T:System.Linq.Expressions.TypeBinaryExpression" />.
+		/// </summary>
+		/// <param name = "node">The expression to visit.</param>
+		/// <returns>
+		///   The modified expression, if it or any subexpression was modified; otherwise, returns the original expression.
+		/// </returns>
+		protected override Expression VisitTypeBinary(TypeBinaryExpression node)
+		{
+			const ExpressionOperatorPrecedence currentPrecedence = ExpressionOperatorPrecedence.RelationalAndTypeTesting;
+			string op;
+			switch (node.NodeType)
+			{
+				case ExpressionType.TypeIs:
+					op = " is ";
+					break;
+
+				case ExpressionType.TypeEqual:
+					op = " TypeEqual ";
+					break;
+				default:
+					throw new InvalidOperationException();
+			}
+
+
+			Visit(node.Expression, currentPrecedence);
+			Out(op);
+			Out(node.TypeOperand.Name);
+			return node;
+		}
+
+		/// <summary>
+		///   Visits the children of the <see cref = "T:System.Linq.Expressions.UnaryExpression" />.
+		/// </summary>
+		/// <param name = "node">The expression to visit.</param>
+		/// <returns>
+		///   The modified expression, if it or any subexpression was modified; otherwise, returns the original expression.
+		/// </returns>
+		protected override Expression VisitUnary(UnaryExpression node)
+		{
+			return VisitUnary(node, _currentPrecedence);
+		}
+
+		private Expression VisitUnary(UnaryExpression node, ExpressionOperatorPrecedence outerPrecedence)
+		{
+			var innerPrecedence = ExpressionOperatorPrecedence.Unary;
+
+			switch (node.NodeType)
+			{
+				case ExpressionType.TypeAs:
+					innerPrecedence = ExpressionOperatorPrecedence.RelationalAndTypeTesting;
+					break;
+
+				case ExpressionType.Decrement:
+					innerPrecedence = ExpressionOperatorPrecedence.ParenthesisNotNeeded;
+					Out("Decrement(");
+					break;
+
+				case ExpressionType.Negate:
+				case ExpressionType.NegateChecked:
+					Out("-");
+					break;
+
+				case ExpressionType.UnaryPlus:
+					Out("+");
+					break;
+
+				case ExpressionType.Not:
+					Out("!");
+					break;
+
+				case ExpressionType.Quote:
+					break;
+
+				case ExpressionType.Increment:
+					innerPrecedence = ExpressionOperatorPrecedence.ParenthesisNotNeeded;
+					Out("Increment(");
+					break;
+
+				case ExpressionType.Throw:
+					innerPrecedence = ExpressionOperatorPrecedence.ParenthesisNotNeeded;
+					Out("throw ");
+					break;
+
+				case ExpressionType.PreIncrementAssign:
+					Out("++");
+					break;
+
+				case ExpressionType.PreDecrementAssign:
+					Out("--");
+					break;
+
+				case ExpressionType.OnesComplement:
+					Out("~");
+					break;
+				case ExpressionType.Convert:
+				case ExpressionType.ConvertChecked:
                     if (node.Method != null && node.Method.Name == "Parse" && node.Method.DeclaringType == typeof(DateTime))
                     {
                         Out(node.Method.DeclaringType.Name);
@@ -3213,77 +2179,77 @@
                     }
                     else
                     {
-                        Out("(");
-                        ConvertTypeToCSharpKeywordIncludeNullable(node.Type);
+					Out("(");
+					ConvertTypeToCSharpKeywordIncludeNullable(node.Type);
                     }
-                    break;
-                case ExpressionType.ArrayLength:
-                    // we don't want to do nothing for those
-                    Out("(");
-                    break;
-                default:
-                    innerPrecedence = ExpressionOperatorPrecedence.ParenthesisNotNeeded;
-                    Out(node.NodeType.ToString());
-                    Out("(");
-                    break;
-            }
-
-            SometimesParenthesis(outerPrecedence, innerPrecedence, () => Visit(node.Operand, innerPrecedence));
-
-            switch (node.NodeType)
-            {
-                case ExpressionType.TypeAs:
-                    Out(" As ");
-                    Out(node.Type.Name);
-                    break;
-
-                case ExpressionType.ArrayLength:
-                    Out(".Length)");
-                    break;
-
-                case ExpressionType.Decrement:
-                case ExpressionType.Increment:
-                    Out(")");
-                    break;
-
-                case ExpressionType.Convert:
-                case ExpressionType.ConvertChecked:
-                    Out(")");
-                    break;
-
-                case ExpressionType.Negate:
-                case ExpressionType.UnaryPlus:
-                case ExpressionType.NegateChecked:
-                case ExpressionType.Not:
-                case ExpressionType.Quote:
-                case ExpressionType.Throw:
-                case ExpressionType.PreIncrementAssign:
-                case ExpressionType.PreDecrementAssign:
-                case ExpressionType.OnesComplement:
-                    break;
-
-                case ExpressionType.PostIncrementAssign:
-                    Out("++");
-                    break;
-
-                case ExpressionType.PostDecrementAssign:
-                    Out("--");
-                    break;
-
-                default:
-                    Out(")");
-                    break;
-            }
-
-            return node;
-        }
-
-        private static bool ShouldConvert(Type nonNullableType)
-        {
-            if (nonNullableType.IsEnum)
-                return true;
+					break;
+				case ExpressionType.ArrayLength:
+					// we don't want to do nothing for those
+					Out("(");
+					break;
+				default:
+					innerPrecedence = ExpressionOperatorPrecedence.ParenthesisNotNeeded;
+					Out(node.NodeType.ToString());
+					Out("(");
+					break;
+			}
+
+			SometimesParenthesis(outerPrecedence, innerPrecedence, () => Visit(node.Operand, innerPrecedence));
+
+			switch (node.NodeType)
+			{
+				case ExpressionType.TypeAs:
+					Out(" As ");
+					Out(node.Type.Name);
+					break;
+
+				case ExpressionType.ArrayLength:
+					Out(".Length)");
+					break;
+
+				case ExpressionType.Decrement:
+				case ExpressionType.Increment:
+					Out(")");
+					break;
+
+				case ExpressionType.Convert:
+				case ExpressionType.ConvertChecked:
+					Out(")");
+					break;
+
+				case ExpressionType.Negate:
+				case ExpressionType.UnaryPlus:
+				case ExpressionType.NegateChecked:
+				case ExpressionType.Not:
+				case ExpressionType.Quote:
+				case ExpressionType.Throw:
+				case ExpressionType.PreIncrementAssign:
+				case ExpressionType.PreDecrementAssign:
+				case ExpressionType.OnesComplement:
+					break;
+
+				case ExpressionType.PostIncrementAssign:
+					Out("++");
+					break;
+
+				case ExpressionType.PostDecrementAssign:
+					Out("--");
+					break;
+
+				default:
+					Out(")");
+					break;
+			}
+
+			return node;
+		}
+
+		private static bool ShouldConvert(Type nonNullableType)
+		{
+			if (nonNullableType.IsEnum)
+				return true;
 
             return nonNullableType.Assembly == typeof(string).Assembly && (nonNullableType.IsGenericType == false);
-        }
-    }
+		}
+	}
 }