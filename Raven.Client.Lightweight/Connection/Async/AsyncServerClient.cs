--- conflicted
+++ resolved
@@ -1400,24 +1400,6 @@
 
                 var jArray = new RavenJArray(commandDatas.Select(x => x.ToJson()));
 
-<<<<<<< HEAD
-                ErrorResponseException responseException;
-                try
-                {
-                    await req.WriteAsync(jArray);
-                    var response = (RavenJArray)await req.ReadResponseJsonAsync();
-                    return convention.CreateSerializer().Deserialize<BatchResult[]>(new RavenJTokenReader(response));
-                }
-                catch (ErrorResponseException e)
-                {
-                    if (e.StatusCode != HttpStatusCode.Conflict)
-                        throw;
-                    responseException = e;
-                }
-                throw await FetchConcurrencyException(responseException);
-            });
-        }
-=======
 				ErrorResponseException responseException;
 				try
 				{
@@ -1434,7 +1416,6 @@
 				throw FetchConcurrencyException(responseException);
 			});
 		}
->>>>>>> 18fa0471
 
 		private static ConcurrencyException FetchConcurrencyException(ErrorResponseException e)
 		{
