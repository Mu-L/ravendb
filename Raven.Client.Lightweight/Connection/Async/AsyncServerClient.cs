//-----------------------------------------------------------------------
// <copyright file="AsyncServerClient.cs" company="Hibernating Rhinos LTD">
//     Copyright (c) Hibernating Rhinos LTD. All rights reserved.
// </copyright>
//-----------------------------------------------------------------------
using System;
using System.Collections.Generic;
using System.Collections.Specialized;
using System.Globalization;
using System.IO;
using System.Linq;
using System.Net;
using System.Net.Http;
using System.Text;
using System.Threading;
using System.Threading.Tasks;
<<<<<<< HEAD
using Raven.Client.Connection.Implementation;
=======
using Microsoft.VisualBasic;
>>>>>>> 2142195d
using Raven.Client.Indexes;
using Raven.Database.Data;
using Raven.Imports.Newtonsoft.Json.Linq;
using Raven.Abstractions;
using Raven.Abstractions.Commands;
using Raven.Abstractions.Connection;
using Raven.Abstractions.Data;
using Raven.Abstractions.Exceptions;
using Raven.Abstractions.Extensions;
using Raven.Abstractions.Indexing;
using Raven.Abstractions.Json;
using Raven.Abstractions.Replication;
using Raven.Abstractions.Util;
using Raven.Client.Changes;
using Raven.Client.Connection.Profiling;
using Raven.Client.Document;
using Raven.Client.Exceptions;
using Raven.Client.Extensions;
using Raven.Client.Listeners;
using Raven.Imports.Newtonsoft.Json;
using Raven.Json.Linq;
using Constants = Raven.Abstractions.Data.Constants;

namespace Raven.Client.Connection.Async
{
	public class AsyncServerClient : IAsyncDatabaseCommands, IAsyncInfoDatabaseCommands
	{
		private readonly ProfilingInformation profilingInformation;
		private readonly IDocumentConflictListener[] conflictListeners;
		private readonly string url;
		private readonly string rootUrl;
		private readonly OperationCredentials credentialsThatShouldBeUsedOnlyInOperationsWithoutReplication;
		internal readonly DocumentConvention convention;
		private NameValueCollection operationsHeaders = new NameValueCollection();
		internal readonly HttpJsonRequestFactory jsonRequestFactory;
		private readonly Guid? sessionId;
		private readonly Func<string, IDocumentStoreReplicationInformer> replicationInformerGetter;
		private readonly string databaseName;
		private readonly IDocumentStoreReplicationInformer replicationInformer;
		private int requestCount;
		private int readStripingBase;

		public string Url
		{
			get { return url; }
		}

		public IDocumentStoreReplicationInformer ReplicationInformer
		{
			get { return replicationInformer; }
		}

		public OperationCredentials PrimaryCredentials
		{
			get
			{
				return credentialsThatShouldBeUsedOnlyInOperationsWithoutReplication;
			}
		}

		public AsyncServerClient(string url, DocumentConvention convention, OperationCredentials credentials,
								 HttpJsonRequestFactory jsonRequestFactory, Guid? sessionId,
								 Func<string, IDocumentStoreReplicationInformer> replicationInformerGetter, string databaseName,
								 IDocumentConflictListener[] conflictListeners, bool incrementReadStripe)
		{
			profilingInformation = ProfilingInformation.CreateProfilingInformation(sessionId);
			this.url = url;
			if (this.url.EndsWith("/"))
				this.url = this.url.Substring(0, this.url.Length - 1);
			rootUrl = this.url;
			var databasesIndex = rootUrl.IndexOf("/databases/", StringComparison.OrdinalIgnoreCase);
			if (databasesIndex > 0)
			{
				rootUrl = rootUrl.Substring(0, databasesIndex);
			}
			this.jsonRequestFactory = jsonRequestFactory;
			this.sessionId = sessionId;
			this.convention = convention;
			this.credentialsThatShouldBeUsedOnlyInOperationsWithoutReplication = credentials;
			this.databaseName = databaseName;
			this.conflictListeners = conflictListeners;
			this.replicationInformerGetter = replicationInformerGetter;
			this.replicationInformer = replicationInformerGetter(databaseName);
			this.readStripingBase = replicationInformer.GetReadStripingBase(incrementReadStripe);

			this.replicationInformer.UpdateReplicationInformationIfNeeded(this);
		}

		public void Dispose()
		{
		}

		public Task<string[]> GetIndexNamesAsync(int start, int pageSize, CancellationToken token = default(CancellationToken))
		{
			return ExecuteWithReplication("GET", async operationMetadata =>
			{
				using (var request = jsonRequestFactory.CreateHttpJsonRequest(new CreateHttpJsonRequestParams(this, operationMetadata.Url.IndexNames(start, pageSize), "GET", operationMetadata.Credentials, convention)).AddReplicationStatusHeaders(url, operationMetadata.Url, replicationInformer, convention.FailoverBehavior, HandleReplicationStatusChanges))
				{
					var json = (RavenJArray)await request.ReadResponseJsonAsync().WithCancellation(token).ConfigureAwait(false);
					return json.Select(x => x.Value<string>()).ToArray();
				}
			}, token);
		}

		public Task<IndexDefinition[]> GetIndexesAsync(int start, int pageSize, CancellationToken token = default(CancellationToken))
		{
			return ExecuteWithReplication("GET", async operationMetadata =>
			{
				var operationUrl = operationMetadata.Url + "/indexes/?start=" + start + "&pageSize=" + pageSize;
				using (var request = jsonRequestFactory.CreateHttpJsonRequest(new CreateHttpJsonRequestParams(this, operationUrl, "GET", operationMetadata.Credentials, convention)))
				{
					request.AddReplicationStatusHeaders(url, operationMetadata.Url, replicationInformer, convention.FailoverBehavior, HandleReplicationStatusChanges);
					
					var json = (RavenJArray)await request.ReadResponseJsonAsync().WithCancellation(token).ConfigureAwait(false);
					//NOTE: To review, I'm not confidence this is the correct way to deserialize the index definition
					return json.Select(x =>
					{
						var value = ((RavenJObject)x)["definition"].ToString();
						return JsonConvert.DeserializeObject<IndexDefinition>(value, new JsonToJsonConverter());
					}).ToArray();
				}
			}, token);
		}

		public Task<TransformerDefinition[]> GetTransformersAsync(int start, int pageSize, CancellationToken token = default(CancellationToken))
		{
			return ExecuteWithReplication("GET", async operationMetadata =>
			{
				var operationUrl = operationMetadata.Url + "/transformers?start=" + start + "&pageSize=" + pageSize;
				using (var request = jsonRequestFactory.CreateHttpJsonRequest(new CreateHttpJsonRequestParams(this, operationUrl, "GET", operationMetadata.Credentials, convention)))
				{
					request.AddReplicationStatusHeaders(url, operationMetadata.Url, replicationInformer, convention.FailoverBehavior, HandleReplicationStatusChanges);

					var json = (RavenJArray)await request.ReadResponseJsonAsync().WithCancellation(token).ConfigureAwait(false);

					//NOTE: To review, I'm not confidence this is the correct way to deserialize the transformer definition
					return json.Select(x => JsonConvert.DeserializeObject<TransformerDefinition>(((RavenJObject)x)["definition"].ToString(), new JsonToJsonConverter())).ToArray();
				}
			}, token);
		}

		public Task ResetIndexAsync(string name, CancellationToken token = default(CancellationToken))
		{
			return ExecuteWithReplication("RESET", async operationMetadata =>
			{
				using (var request = jsonRequestFactory.CreateHttpJsonRequest(new CreateHttpJsonRequestParams(this, operationMetadata.Url + "/indexes/" + name, "RESET", operationMetadata.Credentials, convention)))
				{
					request.AddOperationHeaders(OperationsHeaders);
					request.AddReplicationStatusHeaders(url, operationMetadata.Url, replicationInformer, convention.FailoverBehavior, HandleReplicationStatusChanges);

					return await request.ReadResponseJsonAsync().WithCancellation(token).ConfigureAwait(false);
				}
			}, token);
		}

         public Task SetIndexLockAsync(string name, IndexLockMode unLockMode , CancellationToken token = default(CancellationToken))
         {
             return ExecuteWithReplication("POST", async operationMetadata =>
             {
                 var operationUrl = operationMetadata.Url + "/indexes/" + name + "?op=" + "lockModeChange" + "&mode=" + unLockMode;
                 using (var request = jsonRequestFactory.CreateHttpJsonRequest(new CreateHttpJsonRequestParams(this, operationUrl, "POST", operationMetadata.Credentials, convention)))
                 {
                     request.AddOperationHeaders(OperationsHeaders);
                     request.AddReplicationStatusHeaders(url, operationMetadata.Url, replicationInformer, convention.FailoverBehavior, HandleReplicationStatusChanges);

                     return await request.ReadResponseJsonAsync().WithCancellation(token).ConfigureAwait(false);
                 }
             }, token);
         }
         public Task SetIndexPriorityAsync(string name, IndexingPriority priority, CancellationToken token = default(CancellationToken))
         {
             return ExecuteWithReplication("POST", async operationMetadata =>
             {
                 var operationUrl = operationMetadata.Url + "/indexes/set-priority/" + name + "?priority=" + priority;
                 using (var request = jsonRequestFactory.CreateHttpJsonRequest(new CreateHttpJsonRequestParams(this, operationUrl, "POST", operationMetadata.Credentials, convention)))
                 {
                     request.AddOperationHeaders(OperationsHeaders);
                     request.AddReplicationStatusHeaders(url, operationMetadata.Url, replicationInformer, convention.FailoverBehavior, HandleReplicationStatusChanges);

                     return await request.ReadResponseJsonAsync().WithCancellation(token).ConfigureAwait(false);
                 }
             }, token);
         }
        public Task<string> PutIndexAsync<TDocument, TReduceResult>(string name, IndexDefinitionBuilder<TDocument, TReduceResult> indexDef, CancellationToken token = default(CancellationToken))
		{
			return PutIndexAsync(name, indexDef, false, token);
		}

		public Task<string> PutIndexAsync<TDocument, TReduceResult>(string name,
					 IndexDefinitionBuilder<TDocument, TReduceResult> indexDef, bool overwrite = false, CancellationToken token = default(CancellationToken))
		{
			return PutIndexAsync(name, indexDef.ToIndexDefinition(convention), overwrite, token);
		}

		public Task<bool> IndexHasChangedAsync(string name, IndexDefinition indexDef, CancellationToken token = default(CancellationToken))
		{
			return ExecuteWithReplication("POST", operationMetadata => DirectIndexHasChangedAsync(name, indexDef, operationMetadata,token), token);
		}

		private async Task<bool> DirectIndexHasChangedAsync(string name, IndexDefinition indexDef, OperationMetadata operationMetadata, CancellationToken token)
		{
			var requestUri = operationMetadata.Url.Indexes(name) + "?op=hasChanged";
			using (var request = jsonRequestFactory.CreateHttpJsonRequest(new CreateHttpJsonRequestParams(this, requestUri, "POST", operationMetadata.Credentials, convention).AddOperationHeaders(OperationsHeaders)))
			{
				request.AddReplicationStatusHeaders(url, operationMetadata.Url, replicationInformer, convention.FailoverBehavior, HandleReplicationStatusChanges);

				var serializeObject = JsonConvert.SerializeObject(indexDef, Default.Converters);

				await request.WriteAsync(serializeObject).WithCancellation(token).ConfigureAwait(false);
				var result = await request.ReadResponseJsonAsync().WithCancellation(token).ConfigureAwait(false);
				return result.Value<bool>("Changed");
			}
		}

		public Task<string> PutIndexAsync(string name, IndexDefinition indexDef, CancellationToken token = default(CancellationToken))
		{
			return PutIndexAsync(name, indexDef, false,token);
		}

		public Task<string> PutIndexAsync(string name, IndexDefinition indexDef, bool overwrite, CancellationToken token = default(CancellationToken))
		{
			return ExecuteWithReplication("PUT", operationMetadata => DirectPutIndexAsync(name, indexDef, overwrite, operationMetadata, token), token);
		}

		public Task<string> PutTransformerAsync(string name, TransformerDefinition transformerDefinition, CancellationToken token = default(CancellationToken))
		{
			return ExecuteWithReplication("PUT", operationMetadata => DirectPutTransformerAsync(name, transformerDefinition, operationMetadata, token), token);
		}

		public async Task<string> DirectPutIndexAsync(string name, IndexDefinition indexDef, bool overwrite, OperationMetadata operationMetadata, CancellationToken token = default(CancellationToken))
		{
			var requestUri = operationMetadata.Url + "/indexes/" + Uri.EscapeUriString(name) + "?definition=yes";
			using (var webRequest = jsonRequestFactory.CreateHttpJsonRequest(new CreateHttpJsonRequestParams(this, requestUri, "GET", operationMetadata.Credentials, convention).AddOperationHeaders(OperationsHeaders)))
			{
				webRequest.AddReplicationStatusHeaders(url, operationMetadata.Url, replicationInformer, convention.FailoverBehavior, HandleReplicationStatusChanges);

				try
				{
					await webRequest.ExecuteRequestAsync().WithCancellation(token).ConfigureAwait(false);
					if (overwrite == false) throw new InvalidOperationException("Cannot put index: " + name + ", index already exists");
				}
				catch (ErrorResponseException e)
				{
					if (e.StatusCode != HttpStatusCode.NotFound) throw;
				}
			}

			using (var request = jsonRequestFactory.CreateHttpJsonRequest(new CreateHttpJsonRequestParams(this, requestUri, "PUT", operationMetadata.Credentials, convention).AddOperationHeaders(OperationsHeaders)))
			{
				var serializeObject = JsonConvert.SerializeObject(indexDef, Default.Converters);

				ErrorResponseException responseException;
				try
				{
					await request.WriteAsync(serializeObject).ConfigureAwait(false);
					var result = await request.ReadResponseJsonAsync().ConfigureAwait(false);
					return result.Value<string>("Index");
				}
				catch (ErrorResponseException e)
				{
					if (e.StatusCode != HttpStatusCode.BadRequest) throw;
					responseException = e;
				}
				var error = await responseException.TryReadErrorResponseObject(new { Error = "", Message = "", IndexDefinitionProperty = "", ProblematicText = "" }).ConfigureAwait(false);
				if (error == null) throw responseException;

				throw new IndexCompilationException(error.Message) { IndexDefinitionProperty = error.IndexDefinitionProperty, ProblematicText = error.ProblematicText };
			}
		}

		public async Task<string> DirectPutTransformerAsync(string name, TransformerDefinition transformerDefinition,
															OperationMetadata operationMetadata, CancellationToken token = default(CancellationToken))
		{
			var requestUri = operationMetadata.Url + "/transformers/" + name;

			using (var request = jsonRequestFactory.CreateHttpJsonRequest(new CreateHttpJsonRequestParams(this, requestUri, "PUT", operationMetadata.Credentials, convention).AddOperationHeaders(OperationsHeaders)))
			{
				var serializeObject = JsonConvert.SerializeObject(transformerDefinition, Default.Converters);

				ErrorResponseException responseException;
				try
				{
					await request.WriteAsync(serializeObject).ConfigureAwait(false);
					var result = await request.ReadResponseJsonAsync().WithCancellation(token).ConfigureAwait(false);
					return result.Value<string>("Transformer");
				}
				catch (BadRequestException e)
				{
					throw new TransformCompilationException(e.Message);
				}
				catch (ErrorResponseException e)
				{
					if (e.StatusCode != HttpStatusCode.BadRequest) throw;

					responseException = e;
				}
				var error = await responseException.TryReadErrorResponseObject(new { Error = "", Message = "" }).ConfigureAwait(false);
				if (error == null) throw responseException;

				throw new TransformCompilationException(error.Message);
			}
		}

		public Task DeleteIndexAsync(string name, CancellationToken token = default (CancellationToken))
		{
			return ExecuteWithReplication("DELETE", async operationMetadata =>
			{
				using (var request = jsonRequestFactory.CreateHttpJsonRequest(new CreateHttpJsonRequestParams(this, operationMetadata.Url.Indexes(name), "DELETE", operationMetadata.Credentials, convention).AddOperationHeaders(operationsHeaders)))
				{
					request.AddReplicationStatusHeaders(url, operationMetadata.Url, replicationInformer, convention.FailoverBehavior, HandleReplicationStatusChanges);
					await request.ExecuteRequestAsync().WithCancellation(token).ConfigureAwait(false);
				}
			}, token);
		}

		public Task<Operation> DeleteByIndexAsync(string indexName, IndexQuery queryToDelete, BulkOperationOptions options = null, CancellationToken token = default (CancellationToken))
		{
			return ExecuteWithReplication("DELETE", async operationMetadata =>
			{
				var notNullOptions = options ?? new BulkOperationOptions();
				string path = queryToDelete.GetIndexQueryUrl(operationMetadata.Url, indexName, "bulk_docs") + "&allowStale=" + notNullOptions.AllowStale
					 + "&details=" + notNullOptions.RetrieveDetails;
				if (notNullOptions.MaxOpsPerSec != null)
					path += "&maxOpsPerSec=" + notNullOptions.MaxOpsPerSec;
				if (notNullOptions.StaleTimeout != null)
					path += "&staleTimeout=" + notNullOptions.StaleTimeout;

				token.ThrowCancellationIfNotDefault(); //maybe the operation is canceled and we can spare the request..
				using (var request = jsonRequestFactory.CreateHttpJsonRequest(new CreateHttpJsonRequestParams(this, path, "DELETE", operationMetadata.Credentials, convention).AddOperationHeaders(OperationsHeaders)))
				{
					request.AddReplicationStatusHeaders(url, operationMetadata.Url, replicationInformer, convention.FailoverBehavior, HandleReplicationStatusChanges);
					RavenJToken jsonResponse;
					try
					{
						jsonResponse = await request.ReadResponseJsonAsync().WithCancellation(token).ConfigureAwait(false);
					}
					catch (ErrorResponseException e)
					{
						if (e.StatusCode == HttpStatusCode.NotFound) throw new InvalidOperationException("There is no index named: " + indexName, e);
						throw;
					}

					// Be compatible with the response from v2.0 server
					var opId = ((RavenJObject)jsonResponse)["OperationId"];

					if (opId == null || opId.Type != JTokenType.Integer) return null;

					return new Operation(this, opId.Value<long>());
				}
			}, token);
		}

		public Task DeleteTransformerAsync(string name, CancellationToken token = default (CancellationToken))
		{
			return ExecuteWithReplication("DELETE", async operationMetadata =>
			{
				using (var request = jsonRequestFactory.CreateHttpJsonRequest(new CreateHttpJsonRequestParams(this, operationMetadata.Url.Transformer(name), "DELETE", operationMetadata.Credentials, convention).AddOperationHeaders(operationsHeaders)))
				{
					request.AddReplicationStatusHeaders(url, operationMetadata.Url, replicationInformer, convention.FailoverBehavior, HandleReplicationStatusChanges);
					await request.ExecuteRequestAsync().WithCancellation(token).ConfigureAwait(false);
				}
			}, token);
		}

		public Task<RavenJObject> PatchAsync(string key, PatchRequest[] patches, CancellationToken token = default(CancellationToken))
		{
			return PatchAsync(key, patches, null, token);
		}

		public async Task<RavenJObject> PatchAsync(string key, PatchRequest[] patches, bool ignoreMissing, CancellationToken token = default(CancellationToken))
		{
			var batchResults = await BatchAsync(new ICommandData[]
					{
						new PatchCommandData
							{
								Key = key,
								Patches = patches,
							}
					}, token).ConfigureAwait(false);
			if (!ignoreMissing && batchResults[0].PatchResult != null &&
				batchResults[0].PatchResult == PatchResult.DocumentDoesNotExists)
				throw new DocumentDoesNotExistsException("Document with key " + key + " does not exist.");
			return batchResults[0].AdditionalData;
		}

		public Task<RavenJObject> PatchAsync(string key, ScriptedPatchRequest patch, CancellationToken token = default(CancellationToken))
		{
			return PatchAsync(key, patch, null, token);
		}

		public async Task<RavenJObject> PatchAsync(string key, PatchRequest[] patches, Etag etag, CancellationToken token = default(CancellationToken))
		{
			var batchResults = await BatchAsync(new ICommandData[]
					{
						new PatchCommandData
							{
								Key = key,
								Patches = patches,
								Etag = etag,
							}
					}, token).ConfigureAwait(false);
			return batchResults[0].AdditionalData;
		}

		public async Task<RavenJObject> PatchAsync(string key, PatchRequest[] patchesToExisting,
												   PatchRequest[] patchesToDefault, RavenJObject defaultMetadata, CancellationToken token = default(CancellationToken))
		{
			var batchResults = await BatchAsync(new ICommandData[]
					{
						new PatchCommandData
							{
								Key = key,
								Patches = patchesToExisting,
								PatchesIfMissing = patchesToDefault,
								Metadata = defaultMetadata
							}
					}, token).ConfigureAwait(false);
			return batchResults[0].AdditionalData;
		}

		public async Task<RavenJObject> PatchAsync(string key, ScriptedPatchRequest patch, bool ignoreMissing, CancellationToken token = default(CancellationToken))
		{
			var batchResults = await BatchAsync(new ICommandData[]
			{
				new ScriptedPatchCommandData
				{
					Key = key,
					Patch = patch,
				}
			}, token).ConfigureAwait(false);
			if (!ignoreMissing && batchResults[0].PatchResult != null &&
				batchResults[0].PatchResult == PatchResult.DocumentDoesNotExists)
				throw new DocumentDoesNotExistsException("Document with key " + key + " does not exist.");
			return batchResults[0].AdditionalData;
		}

		public async Task<RavenJObject> PatchAsync(string key, ScriptedPatchRequest patch, Etag etag, CancellationToken token = default(CancellationToken))
		{
			var batchResults = await BatchAsync(new ICommandData[]
			{
				new ScriptedPatchCommandData
				{
					Key = key,
					Patch = patch,
					Etag = etag
				}
			}, token).ConfigureAwait(false);
			return batchResults[0].AdditionalData;
		}

		public async Task<RavenJObject> PatchAsync(string key, ScriptedPatchRequest patchExisting,
												   ScriptedPatchRequest patchDefault, RavenJObject defaultMetadata, CancellationToken token = default(CancellationToken))
		{
			var batchResults = await BatchAsync(new ICommandData[]
			{
				new ScriptedPatchCommandData
				{
					Key = key,
					Patch = patchExisting,
					PatchIfMissing = patchDefault,
					Metadata = defaultMetadata
				}
			}, token).ConfigureAwait(false);
			return batchResults[0].AdditionalData;
		}

		public Task<PutResult> PutAsync(string key, Etag etag, RavenJObject document, RavenJObject metadata, CancellationToken token = default(CancellationToken))
		{
			return ExecuteWithReplication("PUT", operationMetadata => DirectPutAsync(operationMetadata, key, etag, document, metadata, token), token);
		}

		private async Task<PutResult> DirectPutAsync(OperationMetadata operationMetadata, string key, Etag etag, RavenJObject document, RavenJObject metadata, CancellationToken token = default(CancellationToken))
		{
			if (metadata == null)
				metadata = new RavenJObject();
			var method = String.IsNullOrEmpty(key) ? "POST" : "PUT";
			if (etag != null)
				metadata[Constants.MetadataEtagField] = new RavenJValue((string)etag);

			if (key != null)
				key = Uri.EscapeDataString(key);

			using (var request = jsonRequestFactory.CreateHttpJsonRequest(new CreateHttpJsonRequestParams(this, operationMetadata.Url + "/docs/" + key, method, metadata, operationMetadata.Credentials, convention).AddOperationHeaders(OperationsHeaders)))
			{
				request.AddReplicationStatusHeaders(url, operationMetadata.Url, replicationInformer, convention.FailoverBehavior, HandleReplicationStatusChanges);

				ErrorResponseException responseException;
				try
				{
					await request.WriteAsync(document).WithCancellation(token).ConfigureAwait(false);
					var result = await request.ReadResponseJsonAsync().WithCancellation(token).ConfigureAwait(false);
					if (result == null)
					{
						throw new InvalidOperationException("Got null response from the server after doing a put on " + key + ", something is very wrong. Probably a garbled response.");
					}
					return convention.CreateSerializer().Deserialize<PutResult>(new RavenJTokenReader(result));
				}
				catch (ErrorResponseException e)
				{
					if (e.StatusCode != HttpStatusCode.Conflict) throw;
					responseException = e;
				}
				throw FetchConcurrencyException(responseException);
			}
		}

		public IAsyncDatabaseCommands ForDatabase(string database)
		{
			return ForDatabaseInternal(database);
		}

		public IAsyncDatabaseCommands ForSystemDatabase()
		{
			return ForSystemDatabaseInternal();
		}

		internal AsyncServerClient ForDatabaseInternal(string database)
		{
			if (database == Constants.SystemDatabase)
				return ForSystemDatabaseInternal();

			var databaseUrl = MultiDatabase.GetRootDatabaseUrl(url);
			databaseUrl = databaseUrl + "/databases/" + database + "/";
			if (databaseUrl == url)
				return this;

			return new AsyncServerClient(databaseUrl, convention, credentialsThatShouldBeUsedOnlyInOperationsWithoutReplication, jsonRequestFactory, sessionId, replicationInformerGetter, database, conflictListeners, false) { operationsHeaders = operationsHeaders };
		}

		internal AsyncServerClient ForSystemDatabaseInternal()
		{
			var databaseUrl = MultiDatabase.GetRootDatabaseUrl(url);
			if (databaseUrl == url)
				return this;

			return new AsyncServerClient(databaseUrl, convention, credentialsThatShouldBeUsedOnlyInOperationsWithoutReplication, jsonRequestFactory, sessionId, replicationInformerGetter, databaseName, conflictListeners, false) { operationsHeaders = operationsHeaders };
		}

		public NameValueCollection OperationsHeaders
		{
			get { return operationsHeaders; }
			set { operationsHeaders = value; }
		}

		public IAsyncGlobalAdminDatabaseCommands GlobalAdmin { get { return new AsyncAdminServerClient(this); } }

		public IAsyncAdminDatabaseCommands Admin { get { return new AsyncAdminServerClient(this); } }

		public Task<JsonDocument> GetAsync(string key, CancellationToken token = default (CancellationToken))
		{
			EnsureIsNotNullOrEmpty(key, "key");

			return ExecuteWithReplication("GET", operationMetadata => DirectGetAsync(operationMetadata, key, token), token);
		}

		public Task<TransformerDefinition> GetTransformerAsync(string name, CancellationToken token = default(CancellationToken))
		{
			return ExecuteWithReplication("GET", async operationMetadata =>
			{
				try
				{
					using (var request = jsonRequestFactory.CreateHttpJsonRequest(new CreateHttpJsonRequestParams(this, operationMetadata.Url.Transformer(name), "GET", operationMetadata.Credentials, convention)).AddReplicationStatusHeaders(url, operationMetadata.Url, replicationInformer, convention.FailoverBehavior, HandleReplicationStatusChanges))
					{
						var transformerDefinitionJson = (RavenJObject)await request.ReadResponseJsonAsync().WithCancellation(token).ConfigureAwait(false);
						var value = transformerDefinitionJson.Value<RavenJObject>("Transformer");
						return convention.CreateSerializer().Deserialize<TransformerDefinition>(new RavenJTokenReader(value));
					}
				}
				catch (ErrorResponseException we)
				{
					if (we.StatusCode == HttpStatusCode.NotFound)
						return null;

					throw;
				}
			}, token);
		}

		public Task<IndexDefinition> GetIndexAsync(string name, CancellationToken token = default (CancellationToken))
		{
			return ExecuteWithReplication("GET", async operationMetadata =>
			{
				try
				{
					using (var request = jsonRequestFactory.CreateHttpJsonRequest(new CreateHttpJsonRequestParams(this, operationMetadata.Url.IndexDefinition(name), "GET", operationMetadata.Credentials, convention)).AddReplicationStatusHeaders(url, operationMetadata.Url, replicationInformer, convention.FailoverBehavior, HandleReplicationStatusChanges))
					{
						var indexDefinitionJson = (RavenJObject)await request.ReadResponseJsonAsync().WithCancellation(token).ConfigureAwait(false);
						var value = indexDefinitionJson.Value<RavenJObject>("Index");
						return convention.CreateSerializer().Deserialize<IndexDefinition>(new RavenJTokenReader(value));
					}
				}
				catch (ErrorResponseException we)
				{
					if (we.StatusCode == HttpStatusCode.NotFound)
						return null;

					throw;
				}

			}, token);
		}

		public async Task<JsonDocument> DirectGetAsync(OperationMetadata operationMetadata, string key, CancellationToken token)
		{
			if (key.Length > 127)
			{
				// avoid hitting UrlSegmentMaxLength limits in Http.sys
				var multiLoadResult = await DirectGetAsync(operationMetadata, new[] { key }, new string[0], null, new Dictionary<string, RavenJToken>(), false, token).WithCancellation(token).ConfigureAwait(false);
				var result = multiLoadResult.Results.FirstOrDefault();
				if (result == null)
					return null;
				return SerializationHelper.RavenJObjectToJsonDocument(result);
			}

			var metadata = new RavenJObject();
			AddTransactionInformation(metadata);
			var createHttpJsonRequestParams = new CreateHttpJsonRequestParams(this, (operationMetadata.Url + "/docs?id=" + Uri.EscapeDataString(key)), "GET", metadata, operationMetadata.Credentials, convention);
			using (var request = jsonRequestFactory.CreateHttpJsonRequest(createHttpJsonRequestParams.AddOperationHeaders(OperationsHeaders)).AddReplicationStatusHeaders(url, operationMetadata.Url, replicationInformer, convention.FailoverBehavior, HandleReplicationStatusChanges))
			{
				Task<JsonDocument> resolveConflictTask;
				try
				{
					var requestJson = await request.ReadResponseJsonAsync().WithCancellation(token).ConfigureAwait(false);
					var docKey = request.ResponseHeaders.Get(Constants.DocumentIdFieldName) ?? key;
					docKey = Uri.UnescapeDataString(docKey);
					request.ResponseHeaders.Remove(Constants.DocumentIdFieldName);
					var deserializeJsonDocument = SerializationHelper.DeserializeJsonDocument(docKey, requestJson, request.ResponseHeaders, request.ResponseStatusCode);
					return deserializeJsonDocument;
				}
				catch (ErrorResponseException e)
				{
					switch (e.StatusCode)
					{
						case HttpStatusCode.NotFound:
							return null;
						case HttpStatusCode.Conflict:
							resolveConflictTask = ResolveConflict(e.ResponseString, e.Etag, operationMetadata, key,token);
							break;
						default:
							throw;
					}
				}
				return await resolveConflictTask.WithCancellation(token).ConfigureAwait(false);
			}
		}

		private async Task<JsonDocument> ResolveConflict(string httpResponse, Etag etag, OperationMetadata operationMetadata, string key, CancellationToken token)
		{
			var conflicts = new StringReader(httpResponse);
			var conflictsDoc = RavenJObject.Load(new RavenJsonTextReader(conflicts));
			var result =
				await TryResolveConflictOrCreateConcurrencyException(operationMetadata, key, conflictsDoc, etag, token).ConfigureAwait(false);
			if (result != null)
				throw result;
			return await DirectGetAsync(operationMetadata, key, token).ConfigureAwait(false);
		}

		public Task<MultiLoadResult> GetAsync(string[] keys, string[] includes, string transformer = null,
											  Dictionary<string, RavenJToken> transformerParameters = null, bool metadataOnly = false, CancellationToken token = default (CancellationToken))
		{
			return ExecuteWithReplication("GET", operationMetadata => DirectGetAsync(operationMetadata, keys, includes, transformer, transformerParameters, metadataOnly, token), token);
		}

		private async Task<MultiLoadResult> DirectGetAsync(OperationMetadata operationMetadata, string[] keys, string[] includes, string transformer,
														   Dictionary<string, RavenJToken> transformerParameters, bool metadataOnly, CancellationToken token = default (CancellationToken))
		{
			var path = operationMetadata.Url + "/queries/?";
			if (metadataOnly)
				path += "&metadata-only=true";
			if (includes != null && includes.Length > 0)
			{
				path += string.Join("&", includes.Select(x => "include=" + x).ToArray());
			}
			if (string.IsNullOrEmpty(transformer) == false)
				path += "&transformer=" + transformer;

			if (transformerParameters != null)
			{
				path = transformerParameters.Aggregate(path,
											 (current, transformerParam) =>
											 current + ("&" + string.Format("tp-{0}={1}", transformerParam.Key, transformerParam.Value)));
			}

			var metadata = new RavenJObject();
			AddTransactionInformation(metadata);

			var uniqueIds = new HashSet<string>(keys);
			HttpJsonRequest request = null;

			try
			{
				// if it is too big, we drop to POST (note that means that we can't use the HTTP cache any longer)
				// we are fine with that, requests to load > 128 items are going to be rare
				if (uniqueIds.Sum(x => x.Length) < 1024)
				{
					path += "&" + string.Join("&", uniqueIds.Select(x => "id=" + Uri.EscapeDataString(x)).ToArray());
					request =
						jsonRequestFactory.CreateHttpJsonRequest(new CreateHttpJsonRequestParams(this, path, "GET", metadata, operationMetadata.Credentials,
																								 convention)
																	 .AddOperationHeaders(OperationsHeaders));

					request.AddReplicationStatusHeaders(url, operationMetadata.Url, replicationInformer, convention.FailoverBehavior,
														HandleReplicationStatusChanges);

					var result = await request.ReadResponseJsonAsync().ConfigureAwait(false);
					return await CompleteMultiGetAsync(operationMetadata, keys, includes, transformer, transformerParameters, result, token).ConfigureAwait(false);
				}
				request =
					jsonRequestFactory.CreateHttpJsonRequest(new CreateHttpJsonRequestParams(this, path, "POST", metadata, operationMetadata.Credentials, convention)
																 .AddOperationHeaders(OperationsHeaders));

				await request.WriteAsync(new RavenJArray(uniqueIds)).WithCancellation(token).ConfigureAwait(false);
				var responseResult = await request.ReadResponseJsonAsync().WithCancellation(token).ConfigureAwait(false);
				return await CompleteMultiGetAsync(operationMetadata, keys, includes, transformer, transformerParameters, responseResult, token).ConfigureAwait(false);
			}
			finally
			{
				if (request != null)
					request.Dispose();
			}
		}

		private async Task<MultiLoadResult> CompleteMultiGetAsync(OperationMetadata operationMetadata, string[] keys, string[] includes, string transformer,
														   Dictionary<string, RavenJToken> transformerParameters, RavenJToken result, CancellationToken token = default (CancellationToken))
		{
			ErrorResponseException responseException;
			try
			{
				var uniqueKeys = new HashSet<string>(keys);

				var results = result
					.Value<RavenJArray>("Results")
					.Select(x => x as RavenJObject)
					.ToList();

				var documents = results
					.Where(x => x != null && x.ContainsKey("@metadata") && x["@metadata"].Value<string>("@id") != null)
					.ToDictionary(x => x["@metadata"].Value<string>("@id"), x => x, StringComparer.OrdinalIgnoreCase);

				if (results.Count >= uniqueKeys.Count)
				{
					for (var i = 0; i < uniqueKeys.Count; i++)
					{
						var key = keys[i];
						if (documents.ContainsKey(key))
							continue;

						documents.Add(key, results[i]);
					}
				}

				var multiLoadResult = new MultiLoadResult
				{
					Includes = result.Value<RavenJArray>("Includes").Cast<RavenJObject>().ToList(),
					Results = documents.Count == 0 ? results : keys.Select(key => documents.ContainsKey(key) ? documents[key] : null).ToList()
				};

				var docResults = multiLoadResult.Results.Concat(multiLoadResult.Includes);

				return
					await
					RetryOperationBecauseOfConflict(operationMetadata, docResults, multiLoadResult,
													() => DirectGetAsync(operationMetadata, keys, includes, transformer, transformerParameters, false, token), token: token).ConfigureAwait(false);
			}
			catch (ErrorResponseException e)
			{
				if (e.StatusCode != HttpStatusCode.Conflict)
					throw;
				responseException = e;
			}
			throw FetchConcurrencyException(responseException);
		}

		public Task<JsonDocument[]> GetDocumentsAsync(int start, int pageSize, bool metadataOnly = false, CancellationToken token = default (CancellationToken))
		{
			return ExecuteWithReplication("GET", async operationMetadata =>
			{
				var result = await GetDocumentsInternalAsync(start, null, pageSize, operationMetadata, metadataOnly, token).ConfigureAwait(false);

				return result.Cast<RavenJObject>()
							 .ToJsonDocuments()
							 .ToArray();
			}, token);
		}

		public Task<JsonDocument[]> GetDocumentsAsync(Etag fromEtag, int pageSize, bool metadataOnly = false, CancellationToken token = default (CancellationToken))
		{
			return ExecuteWithReplication("GET", async operationMetadata =>
			{
				var result = await GetDocumentsInternalAsync(null, fromEtag, pageSize, operationMetadata, metadataOnly, token).ConfigureAwait(false);
				return result.Cast<RavenJObject>()
							 .ToJsonDocuments()
							 .ToArray();
			}, token);
		}

		public async Task<RavenJArray> GetDocumentsInternalAsync(int? start, Etag fromEtag, int pageSize, OperationMetadata operationMetadata, bool metadataOnly = false, CancellationToken token = default (CancellationToken))
		{
			var requestUri = url + "/docs/?";
			if (start.HasValue && start.Value > 0)
			{
				requestUri += "start=" + start;
			}
			else if (fromEtag != null)
			{
				requestUri += "etag=" + fromEtag;
			}
			requestUri += "&pageSize=" + pageSize;
			if (metadataOnly)
				requestUri += "&metadata-only=true";
			var @params = new CreateHttpJsonRequestParams(this, requestUri, "GET", operationMetadata.Credentials, convention)
				.AddOperationHeaders(OperationsHeaders);

			using (var request = jsonRequestFactory.CreateHttpJsonRequest(@params))
			{
				return (RavenJArray)await request.ReadResponseJsonAsync().WithCancellation(token).ConfigureAwait(false);
			}
		}

		public Task<Operation> UpdateByIndexAsync(string indexName, IndexQuery queryToUpdate, ScriptedPatchRequest patch, BulkOperationOptions options = null, CancellationToken token = default(CancellationToken))
		{
			var notNullOptions = options ?? new BulkOperationOptions();
			var requestData = RavenJObject.FromObject(patch).ToString(Formatting.Indented);
			return UpdateByIndexImpl(indexName, queryToUpdate, notNullOptions, requestData, "EVAL", token);
		}

		public Task<Operation> UpdateByIndexAsync(string indexName, IndexQuery queryToUpdate, PatchRequest[] patchRequests,
				BulkOperationOptions options = null, CancellationToken token = default(CancellationToken))
		{
			var notNullOptions = options ?? new BulkOperationOptions();
			var requestData = new RavenJArray(patchRequests.Select(x => x.ToJson())).ToString(Formatting.Indented);
			return UpdateByIndexImpl(indexName, queryToUpdate, notNullOptions, requestData, "PATCH", token);
		}

		public async Task<MultiLoadResult> MoreLikeThisAsync(MoreLikeThisQuery query, CancellationToken token = default(CancellationToken))
		{
			var requestUrl = query.GetRequestUri();
			EnsureIsNotNullOrEmpty(requestUrl, "url");
			var result = await ExecuteWithReplication("GET", async operationMetadata =>
			{
				var metadata = new RavenJObject();
				AddTransactionInformation(metadata);
				using (var request = jsonRequestFactory.CreateHttpJsonRequest(new CreateHttpJsonRequestParams(this, operationMetadata.Url + requestUrl, "GET", metadata, operationMetadata.Credentials, convention).AddOperationHeaders(OperationsHeaders)))
				{
					return await request.ReadResponseJsonAsync().WithCancellation(token);
				}
			}, token).ConfigureAwait(false);
			return ((RavenJObject)result).Deserialize<MultiLoadResult>(convention);
		}

		public Task<long> NextIdentityForAsync(string name, CancellationToken token = default(CancellationToken))
		{
			return ExecuteWithReplication("POST", async operationMetadata =>
			{
				using (var request = jsonRequestFactory.CreateHttpJsonRequest(new CreateHttpJsonRequestParams(this, operationMetadata.Url + "/identity/next?name=" + Uri.EscapeDataString(name), "POST", operationMetadata.Credentials, convention).AddOperationHeaders(OperationsHeaders)))
				{
					var readResponseJson = await request.ReadResponseJsonAsync().WithCancellation(token).ConfigureAwait(false);
					return readResponseJson.Value<long>("Value");
				}
			}, token);
		}

		public Task<long> SeedIdentityForAsync(string name, long value, CancellationToken token = default(CancellationToken))
		{
			return ExecuteWithReplication("POST", async operationMetadata =>
			{
				using (var request = jsonRequestFactory.CreateHttpJsonRequest(new CreateHttpJsonRequestParams(this, operationMetadata.Url + "/identity/seed?name=" + Uri.EscapeDataString(name) + "&value=" + Uri.EscapeDataString(value.ToString()), "POST", operationMetadata.Credentials, convention).AddOperationHeaders(OperationsHeaders)))
				{
					var readResponseJson = await request.ReadResponseJsonAsync().WithCancellation(token).ConfigureAwait(false);

					return readResponseJson.Value<long>("Value");
				}
			}, token);
		}

		private Task<Operation> UpdateByIndexImpl(string indexName, IndexQuery queryToUpdate, BulkOperationOptions options, String requestData, String method, CancellationToken token = default(CancellationToken))
		{
			return ExecuteWithReplication(method, async operationMetadata =>
			{
				var notNullOptions = options ?? new BulkOperationOptions();
				string path = queryToUpdate.GetIndexQueryUrl(operationMetadata.Url, indexName, "bulk_docs") + "&allowStale=" + notNullOptions.AllowStale
					+ "&maxOpsPerSec=" + notNullOptions.MaxOpsPerSec + "&details=" + notNullOptions.RetrieveDetails;
				if (notNullOptions.StaleTimeout != null)
					path += "&staleTimeout=" + notNullOptions.StaleTimeout;
				using (var request = jsonRequestFactory.CreateHttpJsonRequest(new CreateHttpJsonRequestParams(this, path, method, operationMetadata.Credentials, convention)))
				{
					request.AddOperationHeaders(OperationsHeaders);
					await request.WriteAsync(requestData).ConfigureAwait(false);

					RavenJToken jsonResponse;
					try
					{
						jsonResponse = await request.ReadResponseJsonAsync().WithCancellation(token).ConfigureAwait(false);
					}
					catch (ErrorResponseException e)
					{
						if (e.StatusCode == HttpStatusCode.NotFound) throw new InvalidOperationException("There is no index named: " + indexName);
						throw;
					}

					return new Operation(this, jsonResponse.Value<long>("OperationId"));
				}
			}, token);
		}

		public Task<FacetResults> GetFacetsAsync(string index, IndexQuery query, string facetSetupDoc, int start = 0,
												 int? pageSize = null, CancellationToken token = default (CancellationToken))
		{
			return ExecuteWithReplication("GET", async operationMetadata =>
			{
				var requestUri = operationMetadata.Url + string.Format("/facets/{0}?facetDoc={1}{2}&facetStart={3}&facetPageSize={4}",
				Uri.EscapeUriString(index),
				Uri.EscapeDataString(facetSetupDoc),
				query.GetMinimalQueryString(),
				start,
				pageSize);

				using (var request = jsonRequestFactory.CreateHttpJsonRequest(new CreateHttpJsonRequestParams(this, requestUri, "GET", operationMetadata.Credentials, convention).AddOperationHeaders(OperationsHeaders)))
				{
					request.AddReplicationStatusHeaders(url, operationMetadata.Url, replicationInformer, convention.FailoverBehavior, HandleReplicationStatusChanges);

                    var cachedRequestDetails = jsonRequestFactory.ConfigureCaching(requestUri, (key, val) => request.AddHeader(key, val));
                    request.CachedRequestDetails = cachedRequestDetails.CachedRequest;
                    request.SkipServerCheck = cachedRequestDetails.SkipServerCheck;

					var json = (RavenJObject)await request.ReadResponseJsonAsync().WithCancellation(token).ConfigureAwait(false);
					return json.JsonDeserialization<FacetResults>();
				}
			}, token);
		}

		public Task<FacetResults[]> GetMultiFacetsAsync(FacetQuery[] facetedQueries, CancellationToken token = default(CancellationToken))
		{
            var multiGetReuestItems = facetedQueries.Select(x =>
            {
                string addition;
	            if (x.FacetSetupDoc != null)
	            {
		            addition = "facetDoc=" + x.FacetSetupDoc;
					return new GetRequest()
					{
						Url = "/facets/" + x.IndexName,
						Query = string.Format("{0}&facetStart={1}&facetPageSize={2}&{3}",
							x.Query.GetQueryString(),
							x.Query.Start,
							x.Query.PageSize,
							addition)
					};
	            }
	            
		        var serializedFacets = JsonConvert.SerializeObject(x.Facets, Default.Converters);
		        if (serializedFacets.Length < 65519)
		        {
			        addition = "facets=" + Uri.EscapeDataString(serializedFacets);
			        return new GetRequest()
			        {
				        Url = "/facets/" + x.IndexName,
				        Query = string.Format("{0}&facetStart={1}&facetPageSize={2}&{3}",
					        x.Query.GetQueryString(),
					        x.Query.Start,
					        x.Query.PageSize,
					        addition)
			        };
		        }

		        return new GetRequest()
		        {
			        Url = "/facets/" + x.IndexName,
			        Method = "POST",
			        Content = serializedFacets
		        };
            }).ToArray();

		    var results =  MultiGetAsync(multiGetReuestItems, token).ContinueWith(x =>
		    {
                var facetResults = new FacetResults[x.Result.Length];

				var getResponses = x.Result;
				for (var facetResultCounter = 0; facetResultCounter < facetResults.Length; facetResultCounter++)
		        {
			        var getResponse = getResponses[facetResultCounter];
			        if (getResponse.RequestHasErrors())
			        {
						throw new InvalidOperationException("Got an error from server, status code: " + getResponse.Status +
													   Environment.NewLine + getResponse.Result);
                   
			        }
                    var curFacetDoc = getResponse.Result;

                    facetResults[facetResultCounter] = curFacetDoc.JsonDeserialization<FacetResults>();
		        }

		        return facetResults;
		    }, token);
		    return results;
		}

		public Task<FacetResults> GetFacetsAsync(string index, IndexQuery query, List<Facet> facets, int start = 0,
												 int? pageSize = null,
												 CancellationToken token = default(CancellationToken))
		{
			var ravenJArray = (RavenJArray) RavenJToken.FromObject(facets, new JsonSerializer
			{
				NullValueHandling = NullValueHandling.Ignore,
				DefaultValueHandling = DefaultValueHandling.Ignore,
			});
			foreach (var facet in ravenJArray)
			{
				var obj = (RavenJObject) facet;
				if (obj.Value<string>("Name") == obj.Value<string>("DisplayName"))
					obj.Remove("DisplayName");
				var jArray = obj.Value<RavenJArray>("Ranges");
				if (jArray != null && jArray.Length == 0)
					obj.Remove("Ranges");
			}
			string facetsJson = ravenJArray.ToString(Formatting.None);
			var method = facetsJson.Length > 1024 ? "POST" : "GET";
		    if (method == "POST")
		    {
		        return GetMultiFacetsAsync(new []
		        {
                    new FacetQuery
                    {
                        Facets =  facets,
                        IndexName = index,
                        Query = query,
                        PageSize = pageSize,
                        PageStart = start
                    }
		        }).ContinueWith(x=>x.Result.FirstOrDefault());
		    }
			return ExecuteWithReplication(method, async operationMetadata =>
			{
				var requestUri = operationMetadata.Url + string.Format("/facets/{0}?{1}&facetStart={2}&facetPageSize={3}",
																Uri.EscapeUriString(index),
																query.GetQueryString(),
																start,
																pageSize);

				if (method == "GET")
					requestUri += "&facets=" + Uri.EscapeDataString(facetsJson);
			    using (var request = jsonRequestFactory.CreateHttpJsonRequest(new CreateHttpJsonRequestParams(this, requestUri, method, operationMetadata.Credentials, convention).AddOperationHeaders(OperationsHeaders)).AddReplicationStatusHeaders(Url, operationMetadata.Url, replicationInformer, convention.FailoverBehavior, HandleReplicationStatusChanges))
				{
				    if (method != "GET")
				    {
                        await request.WriteAsync(facetsJson).ConfigureAwait(false);
				    }

                    var json = await request.ReadResponseJsonAsync().ConfigureAwait(false);

                    return json.JsonDeserialization<FacetResults>();
				}
			});
		}

		public Task<LogItem[]> GetLogsAsync(bool errorsOnly, CancellationToken token = default(CancellationToken))
		{
			return ExecuteWithReplication("GET", async operationMetadata =>
			{
				var requestUri = url + "/logs";
				if (errorsOnly)
					requestUri += "?type=error";

				using (var request = jsonRequestFactory.CreateHttpJsonRequest(new CreateHttpJsonRequestParams(this, requestUri, "GET", operationMetadata.Credentials, convention)))
				{
					request.AddOperationHeaders(OperationsHeaders);
					request.AddReplicationStatusHeaders(url, operationMetadata.Url, replicationInformer, convention.FailoverBehavior, HandleReplicationStatusChanges);

					var result = await request.ReadResponseJsonAsync().WithCancellation(token).ConfigureAwait(false);
					return convention.CreateSerializer().Deserialize<LogItem[]>(new RavenJTokenReader(result));
				}
			}, token);
		}

		public async Task<LicensingStatus> GetLicenseStatusAsync(CancellationToken token = default(CancellationToken))
		{
			using (var request = jsonRequestFactory.CreateHttpJsonRequest(new CreateHttpJsonRequestParams(this, (MultiDatabase.GetRootDatabaseUrl(url) + "/license/status"), "GET", credentialsThatShouldBeUsedOnlyInOperationsWithoutReplication, convention)))
			{
				request.AddOperationHeaders(OperationsHeaders);

				var result = await request.ReadResponseJsonAsync().WithCancellation(token).ConfigureAwait(false);
				return convention.CreateSerializer().Deserialize<LicensingStatus>(new RavenJTokenReader(result));
			}
		}

		public async Task<BuildNumber> GetBuildNumberAsync(CancellationToken token = default (CancellationToken))
		{
			using (var request = jsonRequestFactory.CreateHttpJsonRequest(new CreateHttpJsonRequestParams(this, (url + "/build/version"), "GET", credentialsThatShouldBeUsedOnlyInOperationsWithoutReplication, convention)))
			{
				request.AddOperationHeaders(OperationsHeaders);

				var result = await request.ReadResponseJsonAsync().WithCancellation(token).ConfigureAwait(false);
				return convention.CreateSerializer().Deserialize<BuildNumber>(new RavenJTokenReader(result));
			}
		}

		public async Task<IndexMergeResults> GetIndexMergeSuggestionsAsync(CancellationToken token = default (CancellationToken))
		{
			using (var request = jsonRequestFactory.CreateHttpJsonRequest(new CreateHttpJsonRequestParams(this, (url + "/debug/suggest-index-merge"), "GET", credentialsThatShouldBeUsedOnlyInOperationsWithoutReplication, convention)))
			{
				request.AddOperationHeaders(OperationsHeaders);

				var result = await request.ReadResponseJsonAsync().WithCancellation(token).ConfigureAwait(false);
				return convention.CreateSerializer().Deserialize<IndexMergeResults>(new RavenJTokenReader(result));
			}
		}

		public Task<JsonDocument[]> StartsWithAsync(string keyPrefix, string matches, int start, int pageSize,
									RavenPagingInformation pagingInformation = null,
									bool metadataOnly = false,
									string exclude = null,
									string transformer = null,
									Dictionary<string, RavenJToken> transformerParameters = null,
									string skipAfter = null, CancellationToken token = default(CancellationToken))
		{
			return ExecuteWithReplication("GET", async operationMetadata =>
			{
				var metadata = new RavenJObject();
				AddTransactionInformation(metadata);

				var actualStart = start;

				var nextPage = pagingInformation != null && pagingInformation.IsForPreviousPage(start, pageSize);
				if (nextPage)
					actualStart = pagingInformation.NextPageStart;

				var actualUrl = string.Format("{0}/docs?startsWith={1}&matches={5}&exclude={4}&start={2}&pageSize={3}", operationMetadata.Url,
											  Uri.EscapeDataString(keyPrefix), actualStart.ToInvariantString(), pageSize.ToInvariantString(), exclude, matches);

				if (metadataOnly)
					actualUrl += "&metadata-only=true";

				if (string.IsNullOrEmpty(skipAfter) == false)
					actualUrl += "&skipAfter=" + Uri.EscapeDataString(skipAfter);

				if (string.IsNullOrEmpty(transformer) == false)
				{
					actualUrl += "&transformer=" + transformer;

					if (transformerParameters != null)
					{
						actualUrl = transformerParameters.Aggregate(actualUrl,
											 (current, transformerParamater) =>
											 current + ("&" + string.Format("tp-{0}={1}", transformerParamater.Key, transformerParamater.Value)));
					}
				}

				if (nextPage)
					actualUrl += "&next-page=true";

				using (var request = jsonRequestFactory.CreateHttpJsonRequest(new CreateHttpJsonRequestParams(this, actualUrl, "GET", metadata, operationMetadata.Credentials, convention).AddOperationHeaders(OperationsHeaders)))
				{
					request.AddReplicationStatusHeaders(url, operationMetadata.Url, replicationInformer, convention.FailoverBehavior, HandleReplicationStatusChanges);

					var result = (RavenJArray)await request.ReadResponseJsonAsync().WithCancellation(token).ConfigureAwait(false);

					int nextPageStart;
					if (pagingInformation != null && int.TryParse(request.ResponseHeaders[Constants.NextPageStart], out nextPageStart)) pagingInformation.Fill(start, pageSize, nextPageStart);

					var docResults = result.OfType<RavenJObject>().ToList();
					var startsWithResults = SerializationHelper.RavenJObjectsToJsonDocuments(docResults.Select(x => (RavenJObject)x.CloneToken())).ToArray();
					return await RetryOperationBecauseOfConflict(operationMetadata, docResults, startsWithResults, () => 
						StartsWithAsync(keyPrefix, matches, start, pageSize, pagingInformation, metadataOnly, exclude, transformer, transformerParameters, skipAfter, token), conflictedResultId => 
							new ConflictException("Conflict detected on " + conflictedResultId.Substring(0, conflictedResultId.IndexOf("/conflicts/", StringComparison.InvariantCulture)) +
								", conflict must be resolved before the document will be accessible", true) { ConflictedVersionIds = new[] { conflictedResultId } }, token).ConfigureAwait(false);
				}
			}, token);
		}

		public Task<GetResponse[]> MultiGetAsync(GetRequest[] requests, CancellationToken token = default (CancellationToken))
		{
			return ExecuteWithReplication<GetResponse[]>("GET", async operationMetadata => // logical GET even though the actual request is a POST
			{
				var multiGetOperation = new MultiGetOperation(this, convention, operationMetadata.Url, requests);

				using (var request = jsonRequestFactory.CreateHttpJsonRequest(new CreateHttpJsonRequestParams(this, multiGetOperation.RequestUri, "POST", operationMetadata.Credentials, convention).AddOperationHeaders(OperationsHeaders)))
				{
					request.AddReplicationStatusHeaders(url, operationMetadata.Url, replicationInformer, convention.FailoverBehavior, HandleReplicationStatusChanges);

					var requestsForServer = multiGetOperation.PreparingForCachingRequest(jsonRequestFactory);

					var postedData = JsonConvert.SerializeObject(requestsForServer);

					if (multiGetOperation.CanFullyCache(jsonRequestFactory, request, postedData))
					{
						var cachedResponses = multiGetOperation.HandleCachingResponse(new GetResponse[requests.Length], jsonRequestFactory);
						return cachedResponses;
					}

					await request.WriteAsync(postedData).ConfigureAwait(false);
					var result = await request.ReadResponseJsonAsync().ConfigureAwait(false);
					var responses = convention.CreateSerializer().Deserialize<GetResponse[]>(new RavenJTokenReader(result));

					await multiGetOperation.TryResolveConflictOrCreateConcurrencyException(responses, (key, conflictDoc, etag) => TryResolveConflictOrCreateConcurrencyException(operationMetadata, key, conflictDoc, etag,token)).ConfigureAwait(false);

					return multiGetOperation.HandleCachingResponse(responses, jsonRequestFactory);
				}
			}, token);
		}

		public Task<QueryResult> QueryAsync(string index, IndexQuery query, string[] includes = null, bool metadataOnly = false, bool indexEntriesOnly = false, CancellationToken token = default(CancellationToken))
		{
			var method = (query.Query == null || query.Query.Length <= convention.MaxLengthOfQueryUsingGetUrl)
				? "GET" : "POST";
			
		    if (method == "POST")
		    {
                return QueryAsyncAsPost(index, query, includes, token);
		    }

				
			return QueryAsyncAsGet(index, query, includes, metadataOnly, indexEntriesOnly, method, token);
		}

		private Task<QueryResult> QueryAsyncAsGet(string index, IndexQuery query, string[] includes, bool metadataOnly, bool indexEntriesOnly, string method, CancellationToken token = default(CancellationToken))
	    {
	        return ExecuteWithReplication(method, async operationMetadata =>
	        {
	            EnsureIsNotNullOrEmpty(index, "index");
	            string path = query.GetIndexQueryUrl(operationMetadata.Url, index, "indexes", includeQuery: method == "GET");


	            if (metadataOnly)
	                path += "&metadata-only=true";
	            if (indexEntriesOnly)
	                path += "&debug=entries";
	            if (includes != null && includes.Length > 0)
	            {
	                path += "&" + string.Join("&", includes.Select(x => "include=" + x).ToArray());
	            }


	            using (var request = jsonRequestFactory.CreateHttpJsonRequest(new CreateHttpJsonRequestParams(this, path, method, operationMetadata.Credentials, convention) {AvoidCachingRequest = query.DisableCaching}.AddOperationHeaders(OperationsHeaders)))
	            {
	                RavenJObject json = null;
	                request.AddReplicationStatusHeaders(operationMetadata.Url, operationMetadata.Url, replicationInformer, convention.FailoverBehavior, HandleReplicationStatusChanges);
                    
	                json = (RavenJObject) await request.ReadResponseJsonAsync().WithCancellation(token).ConfigureAwait(false);


	                ErrorResponseException responseException;
	                try
	                {
	                    if (json == null) throw new InvalidOperationException("Got empty response from the server for the following request: " + request.Url);

	                    var queryResult = SerializationHelper.ToQueryResult(json, request.ResponseHeaders.GetEtagHeader(), request.ResponseHeaders.Get("Temp-Request-Time"), request.Size);

	                    var docResults = queryResult.Results.Concat(queryResult.Includes);
	                    return await RetryOperationBecauseOfConflict(operationMetadata, docResults, queryResult, () => 
							QueryAsync(index, query, includes, metadataOnly, indexEntriesOnly, token), conflictedResultId => 
								new ConflictException("Conflict detected on " + conflictedResultId.Substring(0, conflictedResultId.IndexOf("/conflicts/", StringComparison.InvariantCulture)) + 
									", conflict must be resolved before the document will be accessible", true) {ConflictedVersionIds = new[] {conflictedResultId}}, token).ConfigureAwait(false);
	                }
	                catch (ErrorResponseException e)
	                {
	                    if (e.StatusCode == HttpStatusCode.NotFound)
	                    {
	                        var text = e.ResponseString;
	                        if (text.Contains("maxQueryString")) throw new ErrorResponseException(e, text);
	                        throw new ErrorResponseException(e, "There is no index named: " + index);
	                    }
	                    responseException = e;
	                }
	                if (HandleException(responseException)) return null;
	                throw responseException;
	            }
	        }, token);
	    }

		private Task<QueryResult> QueryAsyncAsPost(string index, IndexQuery query, IEnumerable<string> includes, CancellationToken token = default(CancellationToken))
	    {
	        var stringBuilder = new StringBuilder();
	        query.AppendQueryString(stringBuilder);

	        foreach (var include in includes)
	        {
	            stringBuilder.Append("&include=").Append(include);
	        }

	        var result = MultiGetAsync(new[]
	        {
	            new GetRequest
	            {
	                Query = stringBuilder.ToString(),
	                Url = "/indexes/" + index
	            }
	        }, token).ContinueWith(x =>
	        {
	            if (x.IsFaulted || x.IsCanceled)
	            {
	                if (x.Exception == null)
	                    throw new TaskCanceledException(string.Format("Canceled Index {0} Query", index));
	                AggregateException aggregateException = x.Exception;
	                var e = aggregateException.InnerException;
	                var errorResponseException = e as ErrorResponseException;

	                if (errorResponseException != null)
	                {
	                    if (errorResponseException.StatusCode == HttpStatusCode.NotFound)
	                    {
	                        var text = errorResponseException.ResponseString;
	                        if (text.Contains("maxQueryString")) throw new ErrorResponseException(errorResponseException, text);
	                        throw new ErrorResponseException(errorResponseException, "There is no index named: " + index);
	                    }

	                    if (HandleException(errorResponseException)) return null;
	                }

	                throw e;
	            }

	            var getResponse = x.Result.FirstOrDefault();
	            var json = (RavenJObject) getResponse.Result;
	            var queryResult = SerializationHelper.ToQueryResult(json, getResponse.GetEtagHeader(), getResponse.Headers["Temp-Request-Time"], -1);
	            return queryResult;
	        }, token);
	        return result;
	    }

	    /// <summary>
		/// Attempts to handle an exception raised when receiving a response from the server
		/// </summary>
		/// <param name="e">The exception to handle</param>
		/// <returns>returns true if the exception is handled, false if it should be thrown</returns>
private bool HandleException(ErrorResponseException e)
		{
			if (e.StatusCode == HttpStatusCode.InternalServerError)
			{
				var content = e.ResponseString;
				var json = RavenJObject.Load(new JsonTextReader(new StringReader(content)));
				var error = json.Deserialize<ServerRequestError>(convention);

				throw new ErrorResponseException(e, error.Error);
			}
			return false;
		}

public Task<SuggestionQueryResult> SuggestAsync(string index, SuggestionQuery suggestionQuery, CancellationToken token = default(CancellationToken))
		{
			if (suggestionQuery == null)
				throw new ArgumentNullException("suggestionQuery");

			return ExecuteWithReplication("GET", async operationMetadata =>
			{
				var requestUri = operationMetadata.Url + string.Format("/suggest/{0}?term={1}&field={2}&max={3}&popularity={4}",
					Uri.EscapeUriString(index),
					Uri.EscapeDataString(suggestionQuery.Term),
					Uri.EscapeDataString(suggestionQuery.Field),
					Uri.EscapeDataString(suggestionQuery.MaxSuggestions.ToInvariantString()),
															  suggestionQuery.Popularity);

				if (suggestionQuery.Accuracy.HasValue)
					requestUri += "&accuracy=" + suggestionQuery.Accuracy.Value.ToInvariantString();

				if (suggestionQuery.Distance.HasValue)
					requestUri += "&distance=" + suggestionQuery.Distance;

				using (var request = jsonRequestFactory.CreateHttpJsonRequest(new CreateHttpJsonRequestParams(this, requestUri, "GET", operationMetadata.Credentials, convention).AddOperationHeaders(OperationsHeaders)))
				{
					request.AddReplicationStatusHeaders(url, operationMetadata.Url, replicationInformer, convention.FailoverBehavior, HandleReplicationStatusChanges);

					var json = (RavenJObject)await request.ReadResponseJsonAsync().WithCancellation(token).ConfigureAwait(false);
					return new SuggestionQueryResult { Suggestions = ((RavenJArray)json["Suggestions"]).Select(x => x.Value<string>()).ToArray(), };
				}
			}, token);
		}

		public Task<BatchResult[]> BatchAsync(ICommandData[] commandDatas, CancellationToken token = default (CancellationToken))
		{
			return ExecuteWithReplication("POST", async operationMetadata =>
			{
				var metadata = new RavenJObject();
				AddTransactionInformation(metadata);

				using (var request = jsonRequestFactory.CreateHttpJsonRequest(new CreateHttpJsonRequestParams(this, operationMetadata.Url + "/bulk_docs", "POST", metadata, operationMetadata.Credentials, convention).AddOperationHeaders(OperationsHeaders)))
				{
					request.AddReplicationStatusHeaders(url, operationMetadata.Url, replicationInformer, convention.FailoverBehavior, HandleReplicationStatusChanges);

					var serializedData = commandDatas.Select(x => x.ToJson()).ToList();
					var jArray = new RavenJArray(serializedData);

					ErrorResponseException responseException;
					try
					{
						await request.WriteAsync(jArray).WithCancellation(token).ConfigureAwait(false);
						var response = (RavenJArray)await request.ReadResponseJsonAsync().WithCancellation(token).ConfigureAwait(false);
						if (response == null)
						{
							throw new InvalidOperationException("Got null response from the server after doing a batch, something is very wrong. Probably a garbled response. Posted: " + jArray);
						}
						return convention.CreateSerializer().Deserialize<BatchResult[]>(new RavenJTokenReader(response));
					}
					catch (ErrorResponseException e)
					{
						if (e.StatusCode != HttpStatusCode.Conflict) throw;
						responseException = e;
					}
					throw FetchConcurrencyException(responseException);
				}
			}, token);
		}

		private static ConcurrencyException FetchConcurrencyException(ErrorResponseException e)
		{
			var text = e.ResponseString;
			var errorResults = JsonConvert.DeserializeAnonymousType(text, new
			{
				url = (string)null,
				actualETag = Etag.Empty,
				expectedETag = Etag.Empty,
				error = (string)null
			});
			return new ConcurrencyException(errorResults.error)
			{
				ActualETag = errorResults.actualETag,
				ExpectedETag = errorResults.expectedETag
			};
		}

		private void AddTransactionInformation(RavenJObject metadata)
		{
			if (convention.EnlistInDistributedTransactions == false)
				return;

			var transactionInformation = RavenTransactionAccessor.GetTransactionInformation();
			if (transactionInformation == null)
				return;

			string txInfo = string.Format("{0}, {1}", transactionInformation.Id, transactionInformation.Timeout);
			metadata["Raven-Transaction-Information"] = new RavenJValue(txInfo);
		}

		private static void EnsureIsNotNullOrEmpty(string key, string argName)
		{
			if (string.IsNullOrEmpty(key))
				throw new ArgumentException("Key cannot be null or empty", argName);
		}

		public async Task<DatabaseStatistics> GetStatisticsAsync(CancellationToken token = default(CancellationToken))
		{
			using (var request = jsonRequestFactory.CreateHttpJsonRequest(new CreateHttpJsonRequestParams(this, url.Stats(), "GET", credentialsThatShouldBeUsedOnlyInOperationsWithoutReplication, convention)))
			{
				var json = (RavenJObject)await request.ReadResponseJsonAsync().WithCancellation(token).ConfigureAwait(false);
				return json.Deserialize<DatabaseStatistics>(convention);
			}
		}

		[Obsolete("Use RavenFS instead.")]
		public Task<AttachmentInformation[]> GetAttachmentsAsync(int start, Etag startEtag, int pageSize, CancellationToken token = default (CancellationToken))
		{
			return ExecuteWithReplication("GET", async operationMetadata =>
			{
				using (var request = jsonRequestFactory.CreateHttpJsonRequest(new CreateHttpJsonRequestParams(this, operationMetadata.Url + "/static/?pageSize=" + pageSize + "&etag=" + startEtag + "&start=" + start, "GET", operationMetadata.Credentials, convention).AddOperationHeaders(OperationsHeaders)))
				{
					request.AddReplicationStatusHeaders(url, operationMetadata.Url, replicationInformer, convention.FailoverBehavior, HandleReplicationStatusChanges);

					var json = (RavenJArray)await request.ReadResponseJsonAsync().WithCancellation(token).ConfigureAwait(false);
					return convention.CreateSerializer().Deserialize<AttachmentInformation[]>(new RavenJTokenReader(json));
				}
			}, token);
		}

		[Obsolete("Use RavenFS instead.")]
		public Task PutAttachmentAsync(string key, Etag etag, Stream data, RavenJObject metadata, CancellationToken token = default(CancellationToken))
		{
			return ExecuteWithReplication("PUT", async operationMetadata =>
			{
				if (metadata == null)
					metadata = new RavenJObject();

				if (etag != null)
					metadata[Constants.MetadataEtagField] = new RavenJValue((string)etag);

				using (var request = jsonRequestFactory.CreateHttpJsonRequest(new CreateHttpJsonRequestParams(this, Static(operationMetadata.Url, key), "PUT", metadata, operationMetadata.Credentials, convention)))
				{
					request.AddOperationHeaders(OperationsHeaders);
					request.AddReplicationStatusHeaders(url, operationMetadata.Url, replicationInformer, convention.FailoverBehavior, HandleReplicationStatusChanges);

					await request.WriteAsync(data).WithCancellation(token).ConfigureAwait(false);
				}
			}, token);
		}

		[Obsolete("Use RavenFS instead.")]
		public Task<Attachment> GetAttachmentAsync(string key, CancellationToken token = default (CancellationToken))
		{
			EnsureIsNotNullOrEmpty(key, "key");

			return ExecuteWithReplication("GET", operationMetadata => DirectGetAttachmentAsync(key, operationMetadata, "GET", token), token);
		}

		[Obsolete("Use RavenFS instead.")]
		public Task<Attachment> HeadAttachmentAsync(string key, CancellationToken token = default(CancellationToken))
		{
			EnsureIsNotNullOrEmpty(key, "key");

			return ExecuteWithReplication("HEAD", operationMetadata => DirectGetAttachmentAsync(key, operationMetadata, "HEAD", token), token);
		}

		[Obsolete("Use RavenFS instead.")]
		private async Task<Attachment> DirectGetAttachmentAsync(string key, OperationMetadata operationMetadata, string method, CancellationToken token = default(CancellationToken))
		{
			var metadata = new RavenJObject();
			AddTransactionInformation(metadata);
			var createHttpJsonRequestParams = new CreateHttpJsonRequestParams(this, (operationMetadata.Url + "/static/" + key), method, metadata, operationMetadata.Credentials, convention);
			using (var request = jsonRequestFactory.CreateHttpJsonRequest(createHttpJsonRequestParams.AddOperationHeaders(OperationsHeaders)).AddReplicationStatusHeaders(Url, operationMetadata.Url, replicationInformer, convention.FailoverBehavior, HandleReplicationStatusChanges))
			{
				ErrorResponseException responseException;
				try
				{
					var result = await request.ReadResponseBytesAsync().WithCancellation(token).ConfigureAwait(false);
					HandleReplicationStatusChanges(request.ResponseHeaders, Url, operationMetadata.Url);

					if (method == "GET")
					{
						var memoryStream = new MemoryStream(result);
						return new Attachment
						{
							Key = key,
							Data = () => memoryStream,
							Size = result.Length,
							Etag = request.ResponseHeaders.GetEtagHeader(),
							Metadata = request.ResponseHeaders.FilterHeadersAttachment()
						};
					}
					else
					{
						return new Attachment
						{
							Key = key,
							Data = () =>
							{
								throw new InvalidOperationException("Cannot get attachment data because it was loaded using: " + method);
							},
							Size = int.Parse(request.ResponseHeaders["Content-Length"]),
							Etag = request.ResponseHeaders.GetEtagHeader(),
							Metadata = request.ResponseHeaders.FilterHeadersAttachment()
						};
					}
				}
				catch (ErrorResponseException e)
				{
					if (e.StatusCode == HttpStatusCode.NotFound) return null;
					if (e.StatusCode != HttpStatusCode.Conflict) throw;
					responseException = e;
				}

				using (var stream = await responseException.Response.GetResponseStreamWithHttpDecompression().WithCancellation(token).ConfigureAwait(false))
				{
					string[] conflictIds;
					if (method == "GET")
					{
						var conflictsDoc = stream.ToJObject();
						conflictIds = conflictsDoc.Value<RavenJArray>("Conflicts").Select(x => x.Value<string>()).ToArray();
					}
					else
					{
						conflictIds = new[] { "Cannot get conflict ids in HEAD requesT" };
					}

					throw new ConflictException("Conflict detected on " + key + ", conflict must be resolved before the attachment will be accessible", true) { ConflictedVersionIds = conflictIds, Etag = responseException.Etag };
				}
			}
		}

		[Obsolete("Use RavenFS instead.")]
		public Task DeleteAttachmentAsync(string key, Etag etag, CancellationToken token = default (CancellationToken))
		{
			return ExecuteWithReplication("DELETE", operationMetadata =>
			{
				var metadata = new RavenJObject();

				if (etag != null)
					metadata[Constants.MetadataEtagField] = new RavenJValue((string)etag);

				using (var request = jsonRequestFactory.CreateHttpJsonRequest(new CreateHttpJsonRequestParams(this, Static(operationMetadata.Url, key), "DELETE", metadata, operationMetadata.Credentials, convention)))
				{
					request.AddOperationHeaders(OperationsHeaders);
					request.AddReplicationStatusHeaders(url, operationMetadata.Url, replicationInformer, convention.FailoverBehavior, HandleReplicationStatusChanges);

					return request.ExecuteRequestAsync();
				}
			}, token);
		}

		public static string Static(string url, string key)
		{
			return url + "/static/" + Uri.EscapeUriString(key);
		}

		public IDisposable DisableAllCaching()
		{
			return jsonRequestFactory.DisableAllCaching();
		}

		public Task<string[]> GetTermsAsync(string index, string field, string fromValue, int pageSize, CancellationToken token = default(CancellationToken))
		{
			return ExecuteWithReplication("GET", async operationMetadata =>
			{
				using (var request = jsonRequestFactory.CreateHttpJsonRequest(new CreateHttpJsonRequestParams(this, operationMetadata.Url.Terms(index, field, fromValue, pageSize), "GET", operationMetadata.Credentials, convention)).AddReplicationStatusHeaders(url, operationMetadata.Url, replicationInformer,
																			convention.FailoverBehavior,
																			HandleReplicationStatusChanges))
				{
					var result = await request.ReadResponseJsonAsync().WithCancellation(token).ConfigureAwait(false);
					var json = ((RavenJArray)result);
					return json.Select(x => x.Value<string>()).ToArray();
				}
			}, token);
		}

		public ProfilingInformation ProfilingInformation
		{
			get { return profilingInformation; }
		}

		public event EventHandler<FailoverStatusChangedEventArgs> FailoverStatusChanged
		{
			add { replicationInformer.FailoverStatusChanged += value; }
			remove { replicationInformer.FailoverStatusChanged -= value; }
		}

		public IDisposable ForceReadFromMaster()
		{
			var old = readStripingBase;
			readStripingBase = -1;// this means that will have to use the master url first
			return new DisposableAction(() => readStripingBase = old);
		}

		public Task<JsonDocumentMetadata> HeadAsync(string key, CancellationToken token = default(CancellationToken))
		{
			EnsureIsNotNullOrEmpty(key, "key");
			return ExecuteWithReplication("HEAD", u => DirectHeadAsync(u, key, token), token);
		}

		public Task<IAsyncEnumerator<RavenJObject>> StreamQueryAsync(string index, IndexQuery query, Reference<QueryHeaderInformation> queryHeaderInfo, CancellationToken token = default(CancellationToken))
		{
			return ExecuteWithReplication("GET", operationMetadata => DirectStreamQueryAsync(index, query, queryHeaderInfo, operationMetadata, token), token);
		}

		private async Task<IAsyncEnumerator<RavenJObject>> DirectStreamQueryAsync(string index, IndexQuery query, Reference<QueryHeaderInformation> queryHeaderInfo, OperationMetadata operationMetadata, CancellationToken cancellationToken = default(CancellationToken))
		{
			EnsureIsNotNullOrEmpty(index, "index");
			string path;
			string method;
			if (query.Query != null && query.Query.Length > convention.MaxLengthOfQueryUsingGetUrl)
			{
				path = query.GetIndexQueryUrl(operationMetadata.Url, index, "streams/query", includePageSizeEvenIfNotExplicitlySet: false, includeQuery: false);
				method = "POST";
			}
			else
			{
				method = "GET";
				path = query.GetIndexQueryUrl(operationMetadata.Url, index, "streams/query", includePageSizeEvenIfNotExplicitlySet: false);
			}

			var request = jsonRequestFactory
				.CreateHttpJsonRequest(new CreateHttpJsonRequestParams(this, path, method, operationMetadata.Credentials, convention)
				.AddOperationHeaders(OperationsHeaders))
				.AddReplicationStatusHeaders(Url, operationMetadata.Url, replicationInformer, convention.FailoverBehavior, HandleReplicationStatusChanges);

			request.RemoveAuthorizationHeader();
			var token = await GetSingleAuthToken(operationMetadata).WithCancellation(cancellationToken).ConfigureAwait(false);
			try
			{
				token = await ValidateThatWeCanUseAuthenticateTokens(operationMetadata, token).WithCancellation(cancellationToken).ConfigureAwait(false);
			}
			catch (Exception e)
			{
				request.Dispose();

				throw new InvalidOperationException(
					"Could not authenticate token for query streaming, if you are using ravendb in IIS make sure you have Anonymous Authentication enabled in the IIS configuration",
					e);
			}
			request.AddOperationHeader("Single-Use-Auth-Token", token);

			HttpResponseMessage response;
			try
			{
				if (method == "POST")
				{
					response = await request.ExecuteRawResponseAsync(query.Query)
											.WithCancellation(cancellationToken)
											.ConfigureAwait(false);
				}
				else
				{
					response = await request.ExecuteRawResponseAsync()
											.WithCancellation(cancellationToken)
											.ConfigureAwait(false);
				}

				await response.AssertNotFailingResponse().WithCancellation(cancellationToken);
			}
			catch (Exception e)
			{
				request.Dispose();

				if (index.StartsWith("dynamic/", StringComparison.InvariantCultureIgnoreCase) && request.ResponseStatusCode == HttpStatusCode.NotFound)
				{
					throw new InvalidOperationException(
						@"StreamQuery does not support querying dynamic indexes. It is designed to be used with large data-sets and is unlikely to return all data-set after 15 sec of indexing, like Query() does.",
						e);
				}

				throw;
			}

			queryHeaderInfo.Value = new QueryHeaderInformation
			{
				Index = response.Headers.GetFirstValue("Raven-Index"),
				IndexTimestamp = DateTime.ParseExact(response.Headers.GetFirstValue("Raven-Index-Timestamp"), Default.DateTimeFormatsToRead,
																CultureInfo.InvariantCulture, DateTimeStyles.None),
				IndexEtag = Etag.Parse(response.Headers.GetFirstValue("Raven-Index-Etag")),
				ResultEtag = Etag.Parse(response.Headers.GetFirstValue("Raven-Result-Etag")),
				IsStale = bool.Parse(response.Headers.GetFirstValue("Raven-Is-Stale")),
				TotalResults = int.Parse(response.Headers.GetFirstValue("Raven-Total-Results"))
			};

			return new YieldStreamResults(request, await response.GetResponseStreamWithHttpDecompression().ConfigureAwait(false));
		}

		public class YieldStreamResults : IAsyncEnumerator<RavenJObject>
		{
			private readonly HttpJsonRequest request;

			private readonly int start;

			private readonly int pageSize;

			private readonly RavenPagingInformation pagingInformation;

			private readonly Stream stream;
			private readonly StreamReader streamReader;
			private readonly JsonTextReaderAsync reader;
			private bool complete;

			private bool wasInitialized;
			private Func<JsonTextReaderAsync, bool> customizedEndResult;

			public YieldStreamResults(HttpJsonRequest request, Stream stream, int start = 0, int pageSize = 0, RavenPagingInformation pagingInformation = null, Func<JsonTextReaderAsync, bool> customizedEndResult = null)
			{
				this.request = request;
				this.start = start;
				this.pageSize = pageSize;
				this.pagingInformation = pagingInformation;
				this.stream = stream;
				this.customizedEndResult = customizedEndResult;
				streamReader = new StreamReader(stream);
				reader = new JsonTextReaderAsync(streamReader);
			}

			private async Task InitAsync()
			{
				if (await reader.ReadAsync().ConfigureAwait(false) == false || reader.TokenType != JsonToken.StartObject)
					throw new InvalidOperationException("Unexpected data at start of stream");

				if (await reader.ReadAsync().ConfigureAwait(false) == false || reader.TokenType != JsonToken.PropertyName || Equals("Results", reader.Value) == false)
					throw new InvalidOperationException("Unexpected data at stream 'Results' property name");

				if (await reader.ReadAsync().ConfigureAwait(false) == false || reader.TokenType != JsonToken.StartArray)
					throw new InvalidOperationException("Unexpected data at 'Results', could not find start results array");
			}

			public void Dispose()
			{
				reader.Close();
				streamReader.Close();
				stream.Close();
				request.Dispose();
			}

			public async Task<bool> MoveNextAsync()
			{
				if (complete)
				{
					// to parallel IEnumerable<T>, subsequent calls to MoveNextAsync after it has returned false should
					// also return false, rather than throwing
					return false;
				}

				if (wasInitialized == false)
				{
					await InitAsync().ConfigureAwait(false);
					wasInitialized = true;
				}

				if (await reader.ReadAsync().ConfigureAwait(false) == false)
					throw new InvalidOperationException("Unexpected end of data");

				if (reader.TokenType == JsonToken.EndArray)
				{
					complete = true;

					await TryReadNextPageStart().ConfigureAwait(false);

					await EnsureValidEndOfResponse().ConfigureAwait(false);

					return false;
				}
				Current = (RavenJObject)await RavenJToken.ReadFromAsync(reader).ConfigureAwait(false);
				return true;
			}

			private async Task TryReadNextPageStart()
			{
				if (!(await reader.ReadAsync().ConfigureAwait(false)) || reader.TokenType != JsonToken.PropertyName)
					return;

				switch ((string)reader.Value)
				{
					case "NextPageStart":
						var nextPageStart = await reader.ReadAsInt32().ConfigureAwait(false);
						if (pagingInformation == null)
							return;
						if (nextPageStart.HasValue == false)
							throw new InvalidOperationException("Unexpected end of data");

						pagingInformation.Fill(start, pageSize, nextPageStart.Value);
						break;
					case "Error":
						var err = await reader.ReadAsString().ConfigureAwait(false);
						throw new InvalidOperationException("Server error" + Environment.NewLine + err);
					default:
						if (customizedEndResult != null && customizedEndResult(reader))
							break;

						throw new InvalidOperationException("Unexpected property name: " + reader.Value);
				}

			}

			private async Task EnsureValidEndOfResponse()
			{
				if (reader.TokenType != JsonToken.EndObject && await reader.ReadAsync().ConfigureAwait(false) == false)
					throw new InvalidOperationException("Unexpected end of response - missing EndObject token");

				if (reader.TokenType != JsonToken.EndObject)
					throw new InvalidOperationException(string.Format("Unexpected token type at the end of the response: {0}. Error: {1}", reader.TokenType, streamReader.ReadToEnd()));

				var remainingContent = await streamReader.ReadToEndAsync().ConfigureAwait(false);

				if (string.IsNullOrEmpty(remainingContent) == false)
					throw new InvalidOperationException("Server error: " + remainingContent);
			}

			public RavenJObject Current { get; private set; }
		}

		public async Task<IAsyncEnumerator<RavenJObject>> StreamDocsAsync(
						Etag fromEtag = null, string startsWith = null,
						string matches = null, int start = 0,
						int pageSize = Int32.MaxValue,
						string exclude = null,
						RavenPagingInformation pagingInformation = null,
						string skipAfter = null, CancellationToken token = default(CancellationToken))
		{
			if (fromEtag != null && startsWith != null)
				throw new InvalidOperationException("Either fromEtag or startsWith must be null, you can't specify both");

			if (fromEtag != null) // etags does not match between servers
				return await DirectStreamDocsAsync(fromEtag, null, matches, start, pageSize, exclude, pagingInformation, new OperationMetadata(url, credentialsThatShouldBeUsedOnlyInOperationsWithoutReplication), skipAfter, token).ConfigureAwait(false);

			return await ExecuteWithReplication("GET", operationMetadata => DirectStreamDocsAsync(null, startsWith, matches, start, pageSize, exclude, pagingInformation, operationMetadata, skipAfter, token), token).ConfigureAwait(false);
		}

		private async Task<IAsyncEnumerator<RavenJObject>> DirectStreamDocsAsync(Etag fromEtag, string startsWith, string matches, int start, int pageSize, string exclude, RavenPagingInformation pagingInformation, OperationMetadata operationMetadata, string skipAfter, CancellationToken cancellationToken = default(CancellationToken))
		{
			if (fromEtag != null && startsWith != null)
				throw new InvalidOperationException("Either fromEtag or startsWith must be null, you can't specify both");

			var sb = new StringBuilder(operationMetadata.Url).Append("/streams/docs?");

			if (fromEtag != null)
			{
				sb.Append("etag=").Append(fromEtag).Append("&");
			}
			else
			{
				if (startsWith != null)
				{
					sb.Append("startsWith=").Append(Uri.EscapeDataString(startsWith)).Append("&");
				}
				if (matches != null)
				{
					sb.Append("matches=").Append(Uri.EscapeDataString(matches)).Append("&");
				}
				if (exclude != null)
				{
					sb.Append("exclude=").Append(Uri.EscapeDataString(exclude)).Append("&");
				}
				if (skipAfter != null)
				{
					sb.Append("skipAfter=").Append(Uri.EscapeDataString(skipAfter)).Append("&");
				}
			}

			var actualStart = start;

			var nextPage = pagingInformation != null && pagingInformation.IsForPreviousPage(start, pageSize);
			if (nextPage)
				actualStart = pagingInformation.NextPageStart;

			if (actualStart != 0)
				sb.Append("start=").Append(actualStart).Append("&");

			if (pageSize != int.MaxValue)
				sb.Append("pageSize=").Append(pageSize).Append("&");

			if (nextPage)
				sb.Append("next-page=true").Append("&");

			var request = jsonRequestFactory
				.CreateHttpJsonRequest(new CreateHttpJsonRequestParams(this, sb.ToString(), "GET", operationMetadata.Credentials, convention)
				.AddOperationHeaders(OperationsHeaders))
				.AddReplicationStatusHeaders(Url, operationMetadata.Url, replicationInformer, convention.FailoverBehavior, HandleReplicationStatusChanges);

			request.RemoveAuthorizationHeader();

			var token = await GetSingleAuthToken(operationMetadata).WithCancellation(cancellationToken).ConfigureAwait(false);
			try
			{
				token = await ValidateThatWeCanUseAuthenticateTokens(operationMetadata, token).WithCancellation(cancellationToken).ConfigureAwait(false);
			}
			catch (Exception e)
			{
				request.Dispose();

				throw new InvalidOperationException("Could not authenticate token for docs streaming, if you are using ravendb in IIS make sure you have Anonymous Authentication enabled in the IIS configuration", e);
			}

			request.AddOperationHeader("Single-Use-Auth-Token", token);

			HttpResponseMessage response;

			try
			{
				response = await request.ExecuteRawResponseAsync()
										.WithCancellation(cancellationToken)
										.ConfigureAwait(false);

				await response.AssertNotFailingResponse().WithCancellation(cancellationToken);
			}
			catch (Exception)
			{
				request.Dispose();

				throw;
			}

			return new YieldStreamResults(request, await response.GetResponseStreamWithHttpDecompression().WithCancellation(cancellationToken).ConfigureAwait(false), start, pageSize, pagingInformation);
		}

		public Task DeleteAsync(string key, Etag etag, CancellationToken token = default (CancellationToken))
		{
			EnsureIsNotNullOrEmpty(key, "key");
			return ExecuteWithReplication("DELETE", async operationMetadata =>
			{
				using (var request = jsonRequestFactory.CreateHttpJsonRequest(new CreateHttpJsonRequestParams(this, operationMetadata.Url.Doc(key), "DELETE", operationMetadata.Credentials, convention).AddOperationHeaders(operationsHeaders)))
				{
					request.AddReplicationStatusHeaders(Url, operationMetadata.Url, replicationInformer, convention.FailoverBehavior, HandleReplicationStatusChanges);
					if (etag != null)
						request.AddHeader("If-None-Match", etag);

					try
					{
						await request.ExecuteRequestAsync().WithCancellation(token).ConfigureAwait(false);
					}
					catch (ErrorResponseException e)
					{
						if (e.StatusCode != HttpStatusCode.Conflict) 
							throw;

						throw FetchConcurrencyException(e);
					}
				}
			}, token);
		}

		public string UrlFor(string documentKey)
		{
			return url + "/docs/" + documentKey;
		}

		public ILowLevelBulkInsertOperation GetBulkInsertOperation(BulkInsertOptions options, IDatabaseChanges changes)
		{
			return new RemoteBulkInsertOperation(options, this, changes);
		}

		private async Task<JsonDocumentMetadata> DirectHeadAsync(OperationMetadata operationMetadata, string key, CancellationToken token = default(CancellationToken))
		{
			var metadata = new RavenJObject();
			AddTransactionInformation(metadata);
			using (var request = jsonRequestFactory.CreateHttpJsonRequest(new CreateHttpJsonRequestParams(this, operationMetadata.Url + "/docs/" + key, "HEAD", operationMetadata.Credentials, convention).AddOperationHeaders(OperationsHeaders)).AddReplicationStatusHeaders(Url, operationMetadata.Url, replicationInformer, convention.FailoverBehavior, HandleReplicationStatusChanges))
			{
				try
				{
					await request.ReadResponseJsonAsync().WithCancellation(token).ConfigureAwait(false);
					return SerializationHelper.DeserializeJsonDocumentMetadata(key, request.ResponseHeaders, request.ResponseStatusCode);
				}
				catch (ErrorResponseException e)
				{
					if (e.StatusCode == HttpStatusCode.NotFound) return null;
					if (e.StatusCode == HttpStatusCode.Conflict)
					{
						throw new ConflictException("Conflict detected on " + key + ", conflict must be resolved before the document will be accessible. Cannot get the conflicts ids because a HEAD request was performed. A GET request will provide more information, and if you have a document conflict listener, will automatically resolve the conflict", true) { Etag = e.Etag };
					}
					throw;
				}
			}
		}

		public Task<RavenJToken> ExecuteGetRequest(string requestUrl)
		{
			EnsureIsNotNullOrEmpty(requestUrl, "url");
			return ExecuteWithReplication("GET", async operationMetadata =>
			{
				var metadata = new RavenJObject();
				AddTransactionInformation(metadata);
				using (var request = jsonRequestFactory.CreateHttpJsonRequest(new CreateHttpJsonRequestParams(this, operationMetadata.Url + requestUrl, "GET", metadata, operationMetadata.Credentials, convention).AddOperationHeaders(OperationsHeaders)))
				{
					return await request.ReadResponseJsonAsync().ConfigureAwait(false);
				}
			});
		}

		public HttpJsonRequest CreateRequest(string requestUrl, string method, bool disableRequestCompression = false, bool disableAuthentication = false, TimeSpan? timeout = null)
		{
			var metadata = new RavenJObject();
			AddTransactionInformation(metadata);
			var createHttpJsonRequestParams = new CreateHttpJsonRequestParams(this, url + requestUrl, method, metadata, credentialsThatShouldBeUsedOnlyInOperationsWithoutReplication, convention, timeout)
				.AddOperationHeaders(OperationsHeaders);
			createHttpJsonRequestParams.DisableRequestCompression = disableRequestCompression;
			createHttpJsonRequestParams.DisableAuthentication = disableAuthentication;
			return jsonRequestFactory.CreateHttpJsonRequest(createHttpJsonRequestParams);
		}

		public HttpJsonRequest CreateRequest(OperationMetadata operationMetadata, string requestUrl, string method, bool disableRequestCompression = false, bool disableAuthentication = false, TimeSpan? timeout = null)
		{
			var metadata = new RavenJObject();
			AddTransactionInformation(metadata);
			var createHttpJsonRequestParams = new CreateHttpJsonRequestParams(this, (operationMetadata.Url + requestUrl), method, metadata, operationMetadata.Credentials, convention, timeout)
				.AddOperationHeaders(OperationsHeaders);
			createHttpJsonRequestParams.DisableRequestCompression = disableRequestCompression;
			createHttpJsonRequestParams.DisableAuthentication = disableAuthentication;
			return jsonRequestFactory.CreateHttpJsonRequest(createHttpJsonRequestParams);
		}

		public HttpJsonRequest CreateReplicationAwareRequest(string currentServerUrl, string requestUrl, string method, bool disableRequestCompression = false, bool disableAuthentication = false, TimeSpan? timeout = null)
		{
			var metadata = new RavenJObject();
			AddTransactionInformation(metadata);

			var createHttpJsonRequestParams = new CreateHttpJsonRequestParams(this, currentServerUrl + requestUrl, method, credentialsThatShouldBeUsedOnlyInOperationsWithoutReplication,
																			  convention, timeout).AddOperationHeaders(OperationsHeaders);
			createHttpJsonRequestParams.DisableRequestCompression = disableRequestCompression;
			createHttpJsonRequestParams.DisableAuthentication = disableAuthentication;

			return jsonRequestFactory.CreateHttpJsonRequest(createHttpJsonRequestParams)
									 .AddReplicationStatusHeaders(url, currentServerUrl, replicationInformer,
																  convention.FailoverBehavior, HandleReplicationStatusChanges);
		}

		[Obsolete("Use RavenFS instead.")]
		public Task UpdateAttachmentMetadataAsync(string key, Etag etag, RavenJObject metadata, CancellationToken token = default(CancellationToken))
		{
			return ExecuteWithReplication("POST", operationMetadata => DirectUpdateAttachmentMetadata(key, metadata, etag, operationMetadata, token), token);
		}

		[Obsolete("Use RavenFS instead.")]
		private async Task DirectUpdateAttachmentMetadata(string key, RavenJObject metadata, Etag etag, OperationMetadata operationMetadata, CancellationToken token = default(CancellationToken))
		{
			if (etag != null)
			{
				metadata[Constants.MetadataEtagField] = etag.ToString();
			}
			using (var request = jsonRequestFactory.CreateHttpJsonRequest(new CreateHttpJsonRequestParams(this, operationMetadata.Url + "/static/" + key, "POST", metadata, operationMetadata.Credentials, convention)).AddReplicationStatusHeaders(url, operationMetadata.Url, replicationInformer, convention.FailoverBehavior, HandleReplicationStatusChanges))
			{
				ErrorResponseException responseException;
				try
				{
					await request.ExecuteRequestAsync().WithCancellation(token).ConfigureAwait(false);
					return;
				}
				catch (ErrorResponseException e)
				{
					responseException = e;
				}
				if (!HandleException(responseException)) throw responseException;
			}
		}

		[Obsolete("Use RavenFS instead.")]
		public Task<IAsyncEnumerator<Attachment>> GetAttachmentHeadersStartingWithAsync(string idPrefix, int start, int pageSize, CancellationToken token = default (CancellationToken))
		{
			return ExecuteWithReplication("GET", operationMetadata => DirectGetAttachmentHeadersStartingWith("GET", idPrefix, start, pageSize, operationMetadata, token), token);
		}

		[Obsolete("Use RavenFS instead.")]
		private async Task<IAsyncEnumerator<Attachment>> DirectGetAttachmentHeadersStartingWith(string method, string idPrefix, int start, int pageSize, OperationMetadata operationMetadata, CancellationToken token = default (CancellationToken))
		{
			using (var request = jsonRequestFactory.CreateHttpJsonRequest(new CreateHttpJsonRequestParams(this, operationMetadata.Url + "/static/?startsWith=" + idPrefix + "&start=" + start + "&pageSize=" + pageSize, method, operationMetadata.Credentials, convention)).AddReplicationStatusHeaders(url, operationMetadata.Url, replicationInformer, convention.FailoverBehavior, HandleReplicationStatusChanges))
			{
				RavenJToken result = await request.ReadResponseJsonAsync().WithCancellation(token).ConfigureAwait(false);

				List<Attachment> attachments = convention.CreateSerializer().Deserialize<Attachment[]>(new RavenJTokenReader(result)).Select(x => new Attachment
				{
					Etag = x.Etag,
					Metadata = x.Metadata.WithCaseInsensitivePropertyNames(),
					Size = x.Size,
					Key = x.Key,
					Data = () =>
						{ throw new InvalidOperationException("Cannot get attachment data from an attachment header"); }
				}).ToList();

				return new AsyncEnumeratorBridge<Attachment>(attachments.GetEnumerator());
			}
		}

		public Task CommitAsync(string txId, CancellationToken token = default (CancellationToken))
		{
			return ExecuteWithReplication("POST", operationMetadata => DirectCommit(txId, operationMetadata, token), token);
		}

		private async Task DirectCommit(string txId, OperationMetadata operationMetadata, CancellationToken token)
		{
			using (var request = jsonRequestFactory.CreateHttpJsonRequest(new CreateHttpJsonRequestParams(this, operationMetadata.Url + "/transaction/commit?tx=" + txId, "POST", operationMetadata.Credentials, convention).AddOperationHeaders(OperationsHeaders)).AddReplicationStatusHeaders(url, operationMetadata.Url, replicationInformer, convention.FailoverBehavior, HandleReplicationStatusChanges))
			{
				await request.ReadResponseJsonAsync().WithCancellation(token).ConfigureAwait(false);
			}
		}

		public Task RollbackAsync(string txId, CancellationToken token = default(CancellationToken))
		{
			return ExecuteWithReplication("POST", operationMetadata => DirectRollback(txId, operationMetadata, token), token);
		}

		private async Task DirectRollback(string txId, OperationMetadata operationMetadata, CancellationToken token = default(CancellationToken))
		{
			using (var request = jsonRequestFactory.CreateHttpJsonRequest(new CreateHttpJsonRequestParams(this, operationMetadata.Url + "/transaction/rollback?tx=" + txId, "POST", operationMetadata.Credentials, convention).AddOperationHeaders(OperationsHeaders)).AddReplicationStatusHeaders(url, operationMetadata.Url, replicationInformer, convention.FailoverBehavior, HandleReplicationStatusChanges))
			{
				await request.ReadResponseJsonAsync().WithCancellation(token).ConfigureAwait(false);
			}
		}

		public Task PrepareTransactionAsync(string txId, Guid? resourceManagerId = null, byte[] recoveryInformation = null, CancellationToken token = default (CancellationToken))
		{
			return ExecuteWithReplication("POST", operationMetadata => DirectPrepareTransaction(txId, operationMetadata, resourceManagerId, recoveryInformation, token), token);
		}

		private async Task DirectPrepareTransaction(string txId, OperationMetadata operationMetadata, Guid? resourceManagerId, byte[] recoveryInformation, CancellationToken token = default (CancellationToken))
		{
			var opUrl = operationMetadata.Url + "/transaction/prepare?tx=" + txId;
			if (resourceManagerId != null)
				opUrl += "&resourceManagerId=" + resourceManagerId;

			using (var request = jsonRequestFactory.CreateHttpJsonRequest(new CreateHttpJsonRequestParams(this, opUrl, "POST", operationMetadata.Credentials, convention)
				.AddOperationHeaders(OperationsHeaders))
				.AddReplicationStatusHeaders(url, operationMetadata.Url, replicationInformer, convention.FailoverBehavior, HandleReplicationStatusChanges))
			{
				if (recoveryInformation != null)
				{
					var ms = new MemoryStream(recoveryInformation);
					await request.WriteAsync(ms).WithCancellation(token).ConfigureAwait(false);
				}

				await request.ReadResponseJsonAsync().WithCancellation(token).ConfigureAwait(false);
			}
		}

		private void HandleReplicationStatusChanges(NameValueCollection headers, string primaryUrl, string currentUrl)
		{
			if (primaryUrl.Equals(currentUrl, StringComparison.OrdinalIgnoreCase))
				return;

			var forceCheck = headers[Constants.RavenForcePrimaryServerCheck];
			bool shouldForceCheck;
			if (!string.IsNullOrEmpty(forceCheck) && bool.TryParse(forceCheck, out shouldForceCheck))
			{
				replicationInformer.ForceCheck(primaryUrl, shouldForceCheck);
			}
		}

		internal Task ExecuteWithReplication(string method, Func<OperationMetadata, Task> operation, CancellationToken token = default (CancellationToken))
		{
			// Convert the Func<string, Task> to a Func<string, Task<object>>
			return ExecuteWithReplication(method, u => operation(u).ContinueWith<object>(t =>
			{
				t.AssertNotFailed();
				return null;
			}, token), token);
		}

		private volatile bool currentlyExecuting;
		private bool resolvingConflict;
		private bool resolvingConflictRetries;

		internal async Task<T> ExecuteWithReplication<T>(string method, Func<OperationMetadata, Task<T>> operation,CancellationToken token = default (CancellationToken))
		{
			var currentRequest = Interlocked.Increment(ref requestCount);
			if (currentlyExecuting && convention.AllowMultipuleAsyncOperations == false)
				throw new InvalidOperationException("Only a single concurrent async request is allowed per async client instance.");
			currentlyExecuting = true;
			try
			{
				return await replicationInformer
					.ExecuteWithReplicationAsync(method, Url, credentialsThatShouldBeUsedOnlyInOperationsWithoutReplication, currentRequest, readStripingBase, operation, token).ConfigureAwait(false);
			}
			finally
			{
				currentlyExecuting = false;
			}
		}

		private async Task<bool> AssertNonConflictedDocumentAndCheckIfNeedToReload(OperationMetadata operationMetadata, RavenJObject docResult,
																					Func<string, ConflictException> onConflictedQueryResult = null, CancellationToken token = default (CancellationToken))
		{
			if (docResult == null)
				return (false);
			var metadata = docResult[Constants.Metadata];
			if (metadata == null)
				return (false);

			if (metadata.Value<int>("@Http-Status-Code") == 409)
			{
				var etag = HttpExtensions.EtagHeaderToEtag(metadata.Value<string>("@etag"));
				var e = await TryResolveConflictOrCreateConcurrencyException(operationMetadata, metadata.Value<string>("@id"), docResult, etag, token).ConfigureAwait(false);
				if (e != null)
					throw e;
				return true;

			}

			if (metadata.Value<bool>(Constants.RavenReplicationConflict) && onConflictedQueryResult != null)
				throw onConflictedQueryResult(metadata.Value<string>("@id"));

			return (false);
		}

		private async Task<ConflictException> TryResolveConflictOrCreateConcurrencyException(OperationMetadata operationMetadata, string key,
																							 RavenJObject conflictsDoc,
																							 Etag etag,
																							 CancellationToken token)
		{
			var ravenJArray = conflictsDoc.Value<RavenJArray>("Conflicts");
			if (ravenJArray == null)
				throw new InvalidOperationException(
					"Could not get conflict ids from conflicted document, are you trying to resolve a conflict when using metadata-only?");

			var conflictIds = ravenJArray.Select(x => x.Value<string>()).ToArray();

			var result = await TryResolveConflictByUsingRegisteredListenersAsync(key, etag, conflictIds, operationMetadata, token).ConfigureAwait(false);
			if (result)
				return null;

			return
				new ConflictException(
					"Conflict detected on " + key + ", conflict must be resolved before the document will be accessible",
												 true)
				{
					ConflictedVersionIds = conflictIds,
					Etag = etag
				};
		}

		internal async Task<bool> TryResolveConflictByUsingRegisteredListenersAsync(string key, Etag etag, string[] conflictIds, OperationMetadata operationMetadata = null, CancellationToken token = default(CancellationToken))
		{
			if (operationMetadata == null)
				operationMetadata = new OperationMetadata(Url);

			if (conflictListeners.Length > 0 && resolvingConflict == false)
			{
				resolvingConflict = true;
				try
				{
					var result = await DirectGetAsync(operationMetadata, conflictIds, null, null, null, false, token).ConfigureAwait(false);
					var results = result.Results.Select(SerializationHelper.ToJsonDocument).ToArray();

					foreach (var conflictListener in conflictListeners)
					{
						JsonDocument resolvedDocument;
						if (conflictListener.TryResolveConflict(key, results, out resolvedDocument))
						{
							await DirectPutAsync(operationMetadata, key, etag, resolvedDocument.DataAsJson, resolvedDocument.Metadata).ConfigureAwait(false);
							return true;
						}
					}

					return false;
				}
				finally
				{
					resolvingConflict = false;
				}
			}

			return false;
		}

		private async Task<T> RetryOperationBecauseOfConflict<T>(OperationMetadata operationMetadata, IEnumerable<RavenJObject> docResults,
																 T currentResult, Func<Task<T>> nextTry, Func<string, ConflictException> onConflictedQueryResult = null, CancellationToken token = default(CancellationToken))
		{
			bool requiresRetry = false;
			foreach (var docResult in docResults)
			{
				token.ThrowIfCancellationRequested();
				requiresRetry |=
					await AssertNonConflictedDocumentAndCheckIfNeedToReload(operationMetadata, docResult, onConflictedQueryResult, token).ConfigureAwait(false);
			}

			if (!requiresRetry)
				return currentResult;

			if (resolvingConflictRetries)
				throw new InvalidOperationException(
					"Encountered another conflict after already resolving a conflict. Conflict resultion cannot recurse.");
			resolvingConflictRetries = true;
			try
			{
				return await nextTry().WithCancellation(token).ConfigureAwait(false);
			}
			finally
			{
				resolvingConflictRetries = false;
			}
		}

		public async Task<RavenJToken> GetOperationStatusAsync(long id)
		{
			using (var request = jsonRequestFactory.CreateHttpJsonRequest(new CreateHttpJsonRequestParams(this, url + "/operation/status?id=" + id, "GET", credentialsThatShouldBeUsedOnlyInOperationsWithoutReplication, convention).AddOperationHeaders(OperationsHeaders)))
			{
				try
				{
					return await request.ReadResponseJsonAsync().ConfigureAwait(false);
				}
				catch (ErrorResponseException e)
				{
					if (e.StatusCode == HttpStatusCode.NotFound) return null;
					throw;
				}
			}
		}

		private async Task<string> GetSingleAuthToken(OperationMetadata operationMetadata)
		{
			using (var request = CreateRequest(operationMetadata, "/singleAuthToken", "GET", disableRequestCompression: true))
			{
				var response = await request.ReadResponseJsonAsync().ConfigureAwait(false);
				return response.Value<string>("Token");
			}
		}

		private async Task<string> ValidateThatWeCanUseAuthenticateTokens(OperationMetadata operationMetadata, string token)
		{
			using (var request = CreateRequest(operationMetadata, "/singleAuthToken", "GET", disableRequestCompression: true, disableAuthentication: true))
			{
				request.AddOperationHeader("Single-Use-Auth-Token", token);
				var result = await request.ReadResponseJsonAsync().ConfigureAwait(false);
				return result.Value<string>("Token");
			}
		}

		public IAsyncInfoDatabaseCommands Info
		{
			get { return this; }
		}

		async Task<ReplicationStatistics> IAsyncInfoDatabaseCommands.GetReplicationInfoAsync(CancellationToken token)
		{
			using (var request = jsonRequestFactory.CreateHttpJsonRequest(new CreateHttpJsonRequestParams(this, url.ReplicationInfo(), "GET", credentialsThatShouldBeUsedOnlyInOperationsWithoutReplication, convention)))
			{
				var json = (RavenJObject)await request.ReadResponseJsonAsync().WithCancellation(token).ConfigureAwait(false);
				return json.Deserialize<ReplicationStatistics>(convention);
			}
		}

		public IAsyncDatabaseCommands With(ICredentials credentialsForSession)
		{
			return WithInternal(credentialsForSession);
		}

		internal AsyncServerClient WithInternal(ICredentials credentialsForSession)
		{
			return new AsyncServerClient(url, convention, new OperationCredentials(credentialsThatShouldBeUsedOnlyInOperationsWithoutReplication.ApiKey, credentialsForSession), jsonRequestFactory, sessionId,
										 replicationInformerGetter, databaseName, conflictListeners, false);
		}

		internal async Task<ReplicationDocument> DirectGetReplicationDestinationsAsync(OperationMetadata operationMetadata)
		{
			var createHttpJsonRequestParams = new CreateHttpJsonRequestParams(this, operationMetadata.Url + "/replication/topology", "GET", operationMetadata.Credentials, convention);
			using (var request = jsonRequestFactory.CreateHttpJsonRequest(createHttpJsonRequestParams.AddOperationHeaders(OperationsHeaders)).AddReplicationStatusHeaders(url, operationMetadata.Url, replicationInformer, convention.FailoverBehavior, HandleReplicationStatusChanges))
			{
				try
				{
					var requestJson = await request.ReadResponseJsonAsync().ConfigureAwait(false);
					return requestJson.JsonDeserialization<ReplicationDocument>();
				}
				catch (ErrorResponseException e)
				{
					switch (e.StatusCode)
					{
						case HttpStatusCode.NotFound:
						case HttpStatusCode.BadRequest: //replication bundle if not enabled
							return null;
						default:
							throw;
					}
				}
			}
		}
	}
}<|MERGE_RESOLUTION|>--- conflicted
+++ resolved
@@ -14,11 +14,7 @@
 using System.Text;
 using System.Threading;
 using System.Threading.Tasks;
-<<<<<<< HEAD
 using Raven.Client.Connection.Implementation;
-=======
-using Microsoft.VisualBasic;
->>>>>>> 2142195d
 using Raven.Client.Indexes;
 using Raven.Database.Data;
 using Raven.Imports.Newtonsoft.Json.Linq;
@@ -955,9 +951,9 @@
             var multiGetReuestItems = facetedQueries.Select(x =>
             {
                 string addition;
-	            if (x.FacetSetupDoc != null)
+                if (x.FacetSetupDoc != null)
 	            {
-		            addition = "facetDoc=" + x.FacetSetupDoc;
+                    addition = "facetDoc=" + x.FacetSetupDoc;
 					return new GetRequest()
 					{
 						Url = "/facets/" + x.IndexName,
@@ -968,20 +964,20 @@
 							addition)
 					};
 	            }
-	            
+
 		        var serializedFacets = JsonConvert.SerializeObject(x.Facets, Default.Converters);
 		        if (serializedFacets.Length < 65519)
 		        {
 			        addition = "facets=" + Uri.EscapeDataString(serializedFacets);
-			        return new GetRequest()
-			        {
-				        Url = "/facets/" + x.IndexName,
-				        Query = string.Format("{0}&facetStart={1}&facetPageSize={2}&{3}",
-					        x.Query.GetQueryString(),
-					        x.Query.Start,
-					        x.Query.PageSize,
-					        addition)
-			        };
+                return new GetRequest()
+                {
+                    Url = "/facets/" + x.IndexName,
+                    Query = string.Format("{0}&facetStart={1}&facetPageSize={2}&{3}",
+                        x.Query.GetQueryString(),
+                        x.Query.Start,
+                        x.Query.PageSize,
+                        addition)
+                };
 		        }
 
 		        return new GetRequest()
