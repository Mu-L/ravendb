--- conflicted
+++ resolved
@@ -20,11 +20,7 @@
 
         public static Etag GetEtagHeader(this HttpWebResponse response)
         {
-<<<<<<< HEAD
-            return EtagHeaderToEtag(response.GetResponseHeader("ETag"));
-=======
             return EtagHeaderToEtag(response.GetResponseHeader(Constants.MetadataEtagField));
->>>>>>> 516f488e
         }
 
         public static Etag GetEtagHeader(this HttpResponseMessage response)
