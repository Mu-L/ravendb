--- conflicted
+++ resolved
@@ -1,14 +1,8 @@
 namespace Raven.Abstractions.FileSystem.Notifications
 {
-<<<<<<< HEAD
 	public class FileChangeNotification : FileSystemNotification
 	{
 		public string File { get; set; }
-=======
-    public class FileChangeNotification : Notification
-    {
-        public string File { get; set; }
->>>>>>> b19bf61a
 
         public FileChangeAction Action { get; set; }
     }
