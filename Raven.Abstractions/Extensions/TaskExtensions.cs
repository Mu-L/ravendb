﻿using System;
using System.Net;
using System.Security;
using System.Threading.Tasks;
using Raven.Abstractions.Exceptions;

namespace Raven.Abstractions.Extensions
{
	public static class TaskExtensions
	{
		public static void AssertNotFailed(this Task task)
		{
			if (task.IsFaulted)
				task.Wait(); // would throw
		}

<<<<<<< HEAD
		public static Task<T> ConvertSecurityExceptionToServerNotFound<T>(this Task<T> parent)
		{
			return parent.ContinueWith(task =>
			{
				if (task.IsFaulted)
				{
					var exception = task.Exception.ExtractSingleInnerException();
					if (exception is SecurityException)
						throw new WebException("Could not contact server.\r\nGot security error because RavenDB wasn't able to contact the database to get ClientAccessPolicy.xml permission.", exception);
				}
				return task;
			}).Unwrap();
		}


		public static Task<T> AddUrlIfFaulting<T>(this Task<T> parent, Uri uri)
		{
			return parent.ContinueWith(task =>
			{
				if (task.IsFaulted)
				{
					var e = task.Exception.ExtractSingleInnerException();
					if (e != null)
						e.Data["Url"] = uri;
				}

				return task;
			})
			             .Unwrap();
		}

#if !SILVERLIGHT && !NETFX_CORE
        public static Task<T> MaterializeBadRequestAsException<T>(this Task<T> parent)
        {
            return parent.ContinueWith(t =>
            {
                if (t.Exception != null)
                {
                    var we = t.Exception.ExtractSingleInnerException() as WebException;
                    if (we == null || we.Response == null || ((HttpWebResponse)we.Response).StatusCode != HttpStatusCode.BadRequest)
                        throw t.Exception;

                    var error = we.TryReadErrorResponseObject(new {Message = ""});
                    if (error != null && error.Message != null)
                    {
                        throw new BadRequestException(error.Message);
                    }
                    else
                    {
                        throw t.Exception;
                    }
                }
                else
                {
                    return t.Result;
                }
            });
        }
#endif

=======
>>>>>>> c49c8979
		public static async Task<bool> WaitWithTimeout(this Task task, TimeSpan? timeout)
		{
			if (timeout == null)
			{
				await task;
				return true;
			}
#if SILVERLIGHT
			if (task == await TaskEx.WhenAny(task, TaskEx.Delay(timeout.Value)))
#else
			if (task == await Task.WhenAny(task, Task.Delay(timeout.Value)))
#endif
				return true;
			return false;
		}
	}
}<|MERGE_RESOLUTION|>--- conflicted
+++ resolved
@@ -14,70 +14,37 @@
 				task.Wait(); // would throw
 		}
 
-<<<<<<< HEAD
-		public static Task<T> ConvertSecurityExceptionToServerNotFound<T>(this Task<T> parent)
-		{
-			return parent.ContinueWith(task =>
-			{
-				if (task.IsFaulted)
-				{
-					var exception = task.Exception.ExtractSingleInnerException();
-					if (exception is SecurityException)
-						throw new WebException("Could not contact server.\r\nGot security error because RavenDB wasn't able to contact the database to get ClientAccessPolicy.xml permission.", exception);
-				}
-				return task;
-			}).Unwrap();
-		}
+        public static Task<T> ConvertSecurityExceptionToServerNotFound<T>(this Task<T> parent)
+        {
+            return parent.ContinueWith(task =>
+            {
+                if (task.IsFaulted)
+                {
+                    var exception = task.Exception.ExtractSingleInnerException();
+                    if (exception is SecurityException)
+                        throw new WebException("Could not contact server.\r\nGot security error because RavenDB wasn't able to contact the database to get ClientAccessPolicy.xml permission.", exception);
+                }
+                return task;
+            }).Unwrap();
+        }
 
+	    public static Task<T> AddUrlIfFaulting<T>(this Task<T> parent, Uri uri)
+	    {
+	        return parent.ContinueWith(
+	            task =>
+	            {
+	                if (task.IsFaulted)
+	                {
+	                    var e = task.Exception.ExtractSingleInnerException();
+	                    if (e != null) 
+                            e.Data["Url"] = uri;
+	                }
 
-		public static Task<T> AddUrlIfFaulting<T>(this Task<T> parent, Uri uri)
-		{
-			return parent.ContinueWith(task =>
-			{
-				if (task.IsFaulted)
-				{
-					var e = task.Exception.ExtractSingleInnerException();
-					if (e != null)
-						e.Data["Url"] = uri;
-				}
+	                return task;
+	            }).Unwrap();
+	    }
 
-				return task;
-			})
-			             .Unwrap();
-		}
-
-#if !SILVERLIGHT && !NETFX_CORE
-        public static Task<T> MaterializeBadRequestAsException<T>(this Task<T> parent)
-        {
-            return parent.ContinueWith(t =>
-            {
-                if (t.Exception != null)
-                {
-                    var we = t.Exception.ExtractSingleInnerException() as WebException;
-                    if (we == null || we.Response == null || ((HttpWebResponse)we.Response).StatusCode != HttpStatusCode.BadRequest)
-                        throw t.Exception;
-
-                    var error = we.TryReadErrorResponseObject(new {Message = ""});
-                    if (error != null && error.Message != null)
-                    {
-                        throw new BadRequestException(error.Message);
-                    }
-                    else
-                    {
-                        throw t.Exception;
-                    }
-                }
-                else
-                {
-                    return t.Result;
-                }
-            });
-        }
-#endif
-
-=======
->>>>>>> c49c8979
-		public static async Task<bool> WaitWithTimeout(this Task task, TimeSpan? timeout)
+	    public static async Task<bool> WaitWithTimeout(this Task task, TimeSpan? timeout)
 		{
 			if (timeout == null)
 			{
