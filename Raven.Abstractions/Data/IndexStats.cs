//-----------------------------------------------------------------------
// <copyright file="IndexStats.cs" company="Hibernating Rhinos LTD">
//     Copyright (c) Hibernating Rhinos LTD. All rights reserved.
// </copyright>
//-----------------------------------------------------------------------
using System;
using System.Collections.Generic;
using System.Globalization;
using System.Linq;

using Raven.Abstractions.Indexing;
using Raven.Imports.Newtonsoft.Json;

namespace Raven.Abstractions.Data
{
    public class IndexStats
    {
        /// <summary>
        /// Index identifier.
        /// </summary>
        public int Id { get; set; }

        /// <summary>
        /// Index name.
        /// </summary>
        public string Name { get; set; }

        /// <summary>
        /// Indicates how many times database tried to index documents (map) using this index.
        /// </summary>
        public int IndexingAttempts { get; set; }

        /// <summary>
        /// Indicates how many indexing attempts succeeded.
        /// </summary>
        public int IndexingSuccesses { get; set; }

        /// <summary>
        /// Indicates how many indexing attempts failed.
        /// </summary>
        public int IndexingErrors { get; set; }

        /// <summary>
        /// This value represents etag of last document indexed (using map) by this index.
        /// </summary>
        public Etag LastIndexedEtag { get; set; }

        /// <summary>
        /// Shows the difference between last document etag available in database and last indexed etag.
        /// </summary>
        public int? IndexingLag { get; set; }

        /// <summary>
        /// Time of last indexing for this index.
        /// </summary>
        public DateTime LastIndexedTimestamp { get; set; }

        /// <summary>
        /// Time of last query for this index.
        /// </summary>
        public DateTime? LastQueryTimestamp { get; set; }

        public int TouchCount { get; set; }

        /// <summary>
        /// Index priority (Normal, Disabled, Idle, Abandoned, Error)
        /// </summary>
        public IndexingPriority Priority { get; set; }

        /// <summary>
        /// Indicates how many times database tried to index documents (reduce) using this index.
        /// </summary>
        public int? ReduceIndexingAttempts { get; set; }

        /// <summary>
        /// Indicates how many reducing attempts succeeded.
        /// </summary>
        public int? ReduceIndexingSuccesses { get; set; }

        /// <summary>
        /// Indicates how many reducing attempts failed.
        /// </summary>
        public int? ReduceIndexingErrors { get; set; }

        /// <summary>
        /// This value represents etag of last document indexed (using reduce) by this index.
        /// </summary>
        public Etag LastReducedEtag { get; set; }

        /// <summary>
        /// Time of last reduce for this index.
        /// </summary>
        public DateTime? LastReducedTimestamp { get; set; }

        /// <summary>
        /// Date of index creation.
        /// </summary>
        public DateTime CreatedTimestamp { get; set; }

<<<<<<< HEAD
		/// <summary>
		/// Time of last indexing (map or reduce) for this index.
		/// </summary>
		public DateTime LastIndexingTime { get; set; }

		/// <summary>
		/// Indicates if index is in-memory only.
		/// </summary>
		public string IsOnRam { get; set; }

		/// <summary>
		/// Indicates current lock mode:
		/// <para>- Unlock - all index definition changes acceptable</para>
		/// <para>- LockedIgnore - all index definition changes will be ignored, only log entry will be created</para>
		/// <para>- LockedError - all index definition changes will raise exception</para>
		/// </summary>
		public IndexLockMode LockMode { get; set; }

		/// <summary>
		/// List of all entity names (collections) for which this index is working.
		/// </summary>
		public string[] ForEntityName { get; set; } 

		/// <summary>
		/// Total number of entries in this index.
		/// </summary>
		public int DocsCount { get; set; }

		/// <summary>
		/// Indicates if this is a test index (works on a limited data set - for testing purposes only)
		/// </summary>
=======
        /// <summary>
        /// Time of last indexing (map or reduce) for this index.
        /// </summary>
        public DateTime LastIndexingTime { get; set; }

        /// <summary>
        /// Indicates if index is in-memory only.
        /// </summary>
        public string IsOnRam { get; set; }

        /// <summary>
        /// Indicates current lock mode:
        /// <para>- Unlock - all index definition changes acceptable</para>
        /// <para>- LockedIgnore - all index definition changes will be ignored, only log entry will be created</para>
        /// <para>- LockedError - all index definition changes will raise exception</para>
        /// </summary>
        public IndexLockMode LockMode { get; set; }

        /// <summary>
        /// List of all entity names (collections) for which this index is working.
        /// </summary>
        public string[] ForEntityName { get; set; } 

        /// <summary>
        /// Performance statistics for this index.
        /// </summary>
        public IndexingPerformanceStats[] Performance { get; set; }

        /// <summary>
        /// Total number of entries in this index.
        /// </summary>
        public int DocsCount { get; set; }

        /// <summary>
        /// Indicates if this is a test index (works on a limited data set - for testing purposes only)
        /// </summary>
>>>>>>> b19bf61a
        public bool IsTestIndex { get; set; }

        /// <summary>
        /// Determines if index is invalid. If more thant 15% of attemps (map or reduce) are errors then value will be <c>true</c>.
        /// </summary>
        public bool IsInvalidIndex
        {
            get
            {
                return IndexFailureInformation.CheckIndexInvalid(IndexingAttempts, IndexingErrors, ReduceIndexingAttempts, ReduceIndexingErrors);
            }
        }

        public override string ToString()
        {
            return Id.ToString(CultureInfo.InvariantCulture);
        }

        public void SetLastDocumentEtag(Etag lastDocEtag)
        {
            if (lastDocEtag == null)
                return;

            IndexingLag = (int) (lastDocEtag.Changes - LastIndexedEtag.Changes);

            if (lastDocEtag.Restarts != LastIndexedEtag.Restarts)
            {
                IndexingLag *= -1;
            }
        }
    }

    [Flags]
    public enum IndexingPriority
    {
        None = 0,

        Normal = 1,
        
        Disabled = 2,
        
        Idle = 4,
        
        Abandoned = 8,

        Error = 16,

        Forced = 512,
    }

<<<<<<< HEAD
	public enum IndexingOperation
	{
=======
    public class IndexingPerformanceStats
    {
        public string Operation { get; set; }
        public int ItemsCount { get; set; }
        public int InputCount { get; set; }
        public int OutputCount { get; set; }
        public DateTime Started { get; set; }
        public DateTime Completed { get; set; }
        public TimeSpan Duration { get; set; }
        public double DurationMilliseconds { get { return Math.Round(Duration.TotalMilliseconds, 2); } }
        [JsonProperty(ItemTypeNameHandling = TypeNameHandling.Objects)]

        public BasePerformanceStats[] Operations { get; set; }

        public TimeSpan WaitingTimeSinceLastBatchCompleted { get; set; }
        [JsonIgnore]
        public Action OnCompleted = delegate { };

        public void RunCompleted()
        {
            var onCompleted = OnCompleted;
            OnCompleted = null;
            if (onCompleted != null)
                onCompleted();
        }
    }

    public enum IndexingOperation
    {
>>>>>>> b19bf61a
// ReSharper disable InconsistentNaming
        LoadDocument,

        Linq_MapExecution,
        Linq_ReduceLinqExecution,

        Lucene_DeleteExistingDocument,
        Lucene_ConvertToLuceneDocument,
        Lucene_AddDocument,
        Lucene_FlushToDisk,
        Lucene_RecreateSearcher,

        Map_DeleteMappedResults,
        Map_ConvertToRavenJObject,
        Map_PutMappedResults,
        Map_ScheduleReductions,

        Reduce_GetItemsToReduce,
        Reduce_DeleteScheduledReductions,
        Reduce_ScheduleReductions,
        Reduce_GetMappedResults,
        Reduce_RemoveReduceResults,

        UpdateDocumentReferences,

        Extension_Suggestions,

        StorageCommit,
// ReSharper restore InconsistentNaming
    }

    public abstract class BasePerformanceStats
    {
        public long DurationMs { get; set; }
    }

    public class PerformanceStats : BasePerformanceStats
    {
        public IndexingOperation Name { get; set; }
        

        public static PerformanceStats From(IndexingOperation name, long durationMs)
        {
            return new PerformanceStats
            {
                Name = name,
                DurationMs = durationMs
            };
        }
    }

    public class ParallelPerformanceStats : BasePerformanceStats
    {
        public ParallelPerformanceStats()
        {
            BatchedOperations = new List<ParallelBatchStats>();
        }
        public long NumberOfThreads { get; set; }

        public List<ParallelBatchStats> BatchedOperations { get; set; } 
    }

    public class ParallelBatchStats
    {

        public ParallelBatchStats()
        {
            Operations = new List<PerformanceStats>();
        }
        public long StartDelay { get; set; }
        public List<PerformanceStats> Operations { get; set; } 
    }

    public class ReducingPerformanceStats
    {
        public ReducingPerformanceStats(ReduceType reduceType)
        {
            ReduceType = reduceType;
            LevelStats = new List<ReduceLevelPeformanceStats>();
        }

        public ReduceType ReduceType { get; private set; }
        public List<ReduceLevelPeformanceStats> LevelStats { get; set; }
    }

    public class ReduceLevelPeformanceStats
    {
        public int Level { get; set; }
        public int ItemsCount { get; set; }
        public int InputCount { get; set; }
        public int OutputCount { get; set; }
        public DateTime Started { get; set; }
        public DateTime Completed { get; set; }
        public TimeSpan Duration { get; set; }
        public double DurationMs{ get { return Math.Round(Duration.TotalMilliseconds, 2); } }
        [JsonProperty(ItemTypeNameHandling = TypeNameHandling.Objects)]
        public List<BasePerformanceStats> Operations { get; set; }

        public ReduceLevelPeformanceStats()
        {
            Operations = new List<BasePerformanceStats>();
        }

        public void Add(IndexingPerformanceStats other)
        {
            ItemsCount += other.ItemsCount;
            InputCount += other.InputCount;
            OutputCount += other.OutputCount;
            foreach (var stats in other.Operations)
            {
                var performanceStats = stats as PerformanceStats;
                if (performanceStats != null)
                {
                    var existingStat = Operations.OfType<PerformanceStats>().FirstOrDefault(x => x.Name == performanceStats.Name);
                    if (existingStat != null)
                    {
                        existingStat.DurationMs += performanceStats.DurationMs;
                    }
                    else
                    {
                        Operations.Add(new PerformanceStats
                        {
                            Name = performanceStats.Name,
                            DurationMs = performanceStats.DurationMs
                        });
                    }
                }
            }
        }
    }
}<|MERGE_RESOLUTION|>--- conflicted
+++ resolved
@@ -97,7 +97,6 @@
         /// </summary>
         public DateTime CreatedTimestamp { get; set; }
 
-<<<<<<< HEAD
 		/// <summary>
 		/// Time of last indexing (map or reduce) for this index.
 		/// </summary>
@@ -129,44 +128,6 @@
 		/// <summary>
 		/// Indicates if this is a test index (works on a limited data set - for testing purposes only)
 		/// </summary>
-=======
-        /// <summary>
-        /// Time of last indexing (map or reduce) for this index.
-        /// </summary>
-        public DateTime LastIndexingTime { get; set; }
-
-        /// <summary>
-        /// Indicates if index is in-memory only.
-        /// </summary>
-        public string IsOnRam { get; set; }
-
-        /// <summary>
-        /// Indicates current lock mode:
-        /// <para>- Unlock - all index definition changes acceptable</para>
-        /// <para>- LockedIgnore - all index definition changes will be ignored, only log entry will be created</para>
-        /// <para>- LockedError - all index definition changes will raise exception</para>
-        /// </summary>
-        public IndexLockMode LockMode { get; set; }
-
-        /// <summary>
-        /// List of all entity names (collections) for which this index is working.
-        /// </summary>
-        public string[] ForEntityName { get; set; } 
-
-        /// <summary>
-        /// Performance statistics for this index.
-        /// </summary>
-        public IndexingPerformanceStats[] Performance { get; set; }
-
-        /// <summary>
-        /// Total number of entries in this index.
-        /// </summary>
-        public int DocsCount { get; set; }
-
-        /// <summary>
-        /// Indicates if this is a test index (works on a limited data set - for testing purposes only)
-        /// </summary>
->>>>>>> b19bf61a
         public bool IsTestIndex { get; set; }
 
         /// <summary>
@@ -217,40 +178,8 @@
         Forced = 512,
     }
 
-<<<<<<< HEAD
 	public enum IndexingOperation
 	{
-=======
-    public class IndexingPerformanceStats
-    {
-        public string Operation { get; set; }
-        public int ItemsCount { get; set; }
-        public int InputCount { get; set; }
-        public int OutputCount { get; set; }
-        public DateTime Started { get; set; }
-        public DateTime Completed { get; set; }
-        public TimeSpan Duration { get; set; }
-        public double DurationMilliseconds { get { return Math.Round(Duration.TotalMilliseconds, 2); } }
-        [JsonProperty(ItemTypeNameHandling = TypeNameHandling.Objects)]
-
-        public BasePerformanceStats[] Operations { get; set; }
-
-        public TimeSpan WaitingTimeSinceLastBatchCompleted { get; set; }
-        [JsonIgnore]
-        public Action OnCompleted = delegate { };
-
-        public void RunCompleted()
-        {
-            var onCompleted = OnCompleted;
-            OnCompleted = null;
-            if (onCompleted != null)
-                onCompleted();
-        }
-    }
-
-    public enum IndexingOperation
-    {
->>>>>>> b19bf61a
 // ReSharper disable InconsistentNaming
         LoadDocument,
 
