--- conflicted
+++ resolved
@@ -7,7 +7,6 @@
     {
     }
 
-<<<<<<< HEAD
 	public class DatabaseMetrics
 	{
 		public double DocsWritesPerSecond { get; set; }
@@ -25,24 +24,6 @@
 		public Dictionary<string, HistogramData> ReplicationBatchSizeHistogram { get; set; }
 		public Dictionary<string, HistogramData> ReplicationDurationHistogram { get; set; }
 	}
-=======
-    public class DatabaseMetrics
-    {
-        public double DocsWritesPerSecond { get; set; }
-        public double IndexedPerSecond { get; set; }
-        public double ReducedPerSecond { get; set; }
-        public double RequestsPerSecond { get; set; }
-        public MeterData Requests { get; set; }
-        public HistogramData RequestsDuration { get; set; }
-        public HistogramData StaleIndexMaps { get; set; }
-        public HistogramData StaleIndexReduces { get; set; }
-        public Dictionary<string, Dictionary<string, string>> Gauges { get; set; }
-        public Dictionary<string, MeterData> ReplicationBatchSizeMeter { get; set; }
-        public Dictionary<string, MeterData> ReplicationDurationMeter { get; set; }
-        public Dictionary<string, HistogramData> ReplicationBatchSizeHistogram { get; set; }
-        public Dictionary<string, HistogramData> ReplicationDurationHistogram { get; set; }
-    }
->>>>>>> b19bf61a
 
     public class HistogramData : IMetricsData
     {
@@ -70,7 +51,6 @@
         public MetricType Type = MetricType.Meter;
     }
 
-<<<<<<< HEAD
 
 	public class OneMinuteMetricData : IMetricsData
 	{
@@ -85,11 +65,4 @@
 		Meter = 1,
 		Histogram = 2
 	}
-=======
-    public enum MetricType
-    {
-        Meter = 1,
-        Histogram = 2
-    }
->>>>>>> b19bf61a
 }