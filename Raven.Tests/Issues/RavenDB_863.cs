--- conflicted
+++ resolved
@@ -42,11 +42,7 @@
 
 				storage.Batch(accessor =>
 				{
-<<<<<<< HEAD
 					var results = accessor.MapReduce.GetItemsToReduce(new GetItemsToReduceParams(test, new[] { "a", "b" }, 0, true, new List<object>()){Take = 2}).ToList();
-=======
-					var results = accessor.MapReduce.GetItemsToReduce(new GetItemsToReduceParams("test", new[] { "a", "b" }, 0, true, new ConcurrentSet<object>()){Take = 2}).ToList();
->>>>>>> d7c956d8
 					Assert.Equal(2, results.Count);
 					Assert.Equal(results[0].Bucket, results[1].Bucket);
 				});
@@ -76,11 +72,7 @@
 
 				storage.Batch(accessor =>
 				{
-<<<<<<< HEAD
 					var results = accessor.MapReduce.GetItemsToReduce(new GetItemsToReduceParams(test, new[] { "a", "b" }, 0, true, new List<object>()){Take = 3}).ToList();
-=======
-					var results = accessor.MapReduce.GetItemsToReduce(new GetItemsToReduceParams("test", new[] { "a", "b" }, 0, true, new ConcurrentSet<object>()) { Take = 3 }).ToList();
->>>>>>> d7c956d8
 					Assert.Equal(4, results.Count);
 				});
 			}
