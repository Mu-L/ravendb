--- conflicted
+++ resolved
@@ -109,55 +109,43 @@
 			}
 		}
 
-		[Fact]
-<<<<<<< HEAD
-		public async Task ThrowInvalidOperationExceptionIfConventionExistsForOtherTypeOfOperationButDoesntForCurrentType()
-=======
-		public async void ThrowInvalidOperationExceptionIfConventionExistsForOtherTypeOfOperationButDoesntForCurrentType()
->>>>>>> c49c8979
-		{
-			using (var store = NewRemoteDocumentStore())
-			{
-				store.Conventions.RegisterAsyncIdConvention<Bedroom>((dbName, cmds, r) => new CompletedTask<string>("b/" + r.Sth));
-
-				using (var session = store.OpenSession())
-				{
-					var exception = Assert.Throws<InvalidOperationException>(() =>
-					{
-						session.Store(new Bedroom {Sth = "3"});
-						session.SaveChanges();
-					});
-					Assert.Equal("Id convention for synchronous operation was not found for entity Raven.Tests.Issues.RDoc_76+Bedroom, but convention for asynchronous operation exists.", exception.Message);
-				}
-			}
-
-
-<<<<<<< HEAD
-			using (var store = NewRemoteDocumentStore())
-=======
-			exception = await AssertAsync.Throws<InvalidOperationException>(async () =>
->>>>>>> c49c8979
-			{
-				store.Conventions.RegisterIdConvention<Bedroom>((dbName, cmds, r) => "b/" + r.Sth);
-
-				using (var session = store.OpenAsyncSession())
-				{
-					var exception = await AssertAsync.Throws<InvalidOperationException>(async () =>
-					{
-<<<<<<< HEAD
-						 await session.StoreAsync(new Bedroom {Sth = "3"});
-						 await session.SaveChangesAsync();
-					});
-					Assert.Equal("Id convention for asynchronous operation was not found for entity Raven.Tests.Issues.RDoc_76+Bedroom, but convention for synchronous operation exists.", exception.Message);
-=======
-						session.Store(new Bedroom {Sth = "3"});
-
-						await session.SaveChangesAsync();
-					}
->>>>>>> c49c8979
-				}
-			}
-		}
+        [Fact]
+        public async void ThrowInvalidOperationExceptionIfConventionExistsForOtherTypeOfOperationButDoesntForCurrentType()
+        {
+            var exception = Assert.Throws<InvalidOperationException>(() =>
+            {
+                using (var store = NewRemoteDocumentStore())
+                {
+                    store.Conventions.RegisterAsyncIdConvention<Bedroom>((dbName, cmds, r) => new CompletedTask<string>("b/" + r.Sth));
+
+                    using (var session = store.OpenSession())
+                    {
+                        session.Store(new Bedroom { Sth = "3" });
+
+                        session.SaveChanges();
+                    }
+                }
+            });
+
+            Assert.Equal("Id convention for synchronous operation was not found for entity Raven.Tests.Issues.RDoc_76+Bedroom, but convention for asynchronous operation exists.", exception.Message);
+
+            exception = await AssertAsync.Throws<InvalidOperationException>(async () =>
+            {
+                using (var store = NewRemoteDocumentStore())
+                {
+                    store.Conventions.RegisterIdConvention<Bedroom>((dbName, cmds, r) => "b/" + r.Sth);
+
+                    using (var session = store.OpenAsyncSession())
+                    {
+                        await session.StoreAsync(new Bedroom { Sth = "3" });
+
+                        await session.SaveChangesAsync();
+                    }
+                }
+            });
+
+            Assert.Equal("Id convention for asynchronous operation was not found for entity Raven.Tests.Issues.RDoc_76+Bedroom, but convention for synchronous operation exists.", exception.Message);
+        }
 
 		[Fact]
 		public void RegisteringConventionForSameTypeShouldOverrideOldOne()
