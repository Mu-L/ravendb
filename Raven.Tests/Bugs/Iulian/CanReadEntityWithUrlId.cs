--- conflicted
+++ resolved
@@ -15,29 +15,13 @@
             public string Tag { get; set; }
         }
 
-<<<<<<< HEAD
         [Theory]
         [PropertyData("Storages")]
-		public void Can_Load_entities_with_id_containing_url(string storage)
-		{
-			var id = @"mssage@msmq://local/Sample.AppService";
-
-			using (var server = GetNewServer(requestedStorage:storage))
-			using (var store = NewRemoteDocumentStore(ravenDbServer: server))
-			{
-				using (var s = store.OpenSession())
-				{
-					var e = new Event { Id = id, Tag = "tag" };
-					s.Store(e);
-					s.SaveChanges();
-				}
-=======
-        [Fact]
-        public void Can_Load_entities_with_id_containing_url()
+        public void Can_Load_entities_with_id_containing_url(string storage)
         {
             var id = @"mssage@msmq://local/Sample.AppService";
 
-            using (var server = GetNewServer(requestedStorage:"esent"))
+            using (var server = GetNewServer(requestedStorage:storage))
             using (var store = NewRemoteDocumentStore(ravenDbServer: server))
             {
                 using (var s = store.OpenSession())
@@ -46,7 +30,6 @@
                     s.Store(e);
                     s.SaveChanges();
                 }
->>>>>>> 68f1ca50
 
                 using (var s = store.OpenSession())
                 {
