--- conflicted
+++ resolved
@@ -282,13 +282,10 @@
     <Compile Include="Bugs\Chripede\IndexOnList.cs" />
     <Compile Include="Bugs\AccessingMetadataInTransformer.cs" />
     <Compile Include="Bugs\WhenStoringADocumentWithAsyncSessionAndZipCompressionOn.cs" />
-<<<<<<< HEAD
     <Compile Include="Issues\1379\RavenDB_1379_Client_Lazy.cs" />
     <Compile Include="Issues\1379\RavenDB_1379_Client_Remote.cs" />
     <Compile Include="Issues\1379\RavenDB_1379_Client.cs" />
-=======
     <Compile Include="Issues\RavenDB_1466.cs" />
->>>>>>> 4bb92ec2
     <Compile Include="Issues\RavenDB_1305.cs" />
     <Compile Include="Issues\RavenDB_1443 .cs" />
     <Compile Include="Bugs\CanPatchADocumentThatContainsBytes.cs" />
