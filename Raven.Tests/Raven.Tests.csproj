--- conflicted
+++ resolved
@@ -640,7 +640,6 @@
     <Compile Include="Issues\RavenDB_1235.cs" />
     <Compile Include="Issues\RavenDB_1251_1.cs" />
     <Compile Include="Issues\RavenDB_1288.cs" />
-<<<<<<< HEAD
     <Compile Include="Issues\RavenDB_1187.cs" />
     <Compile Include="Issues\RavenDB_1205.cs" />
     <Compile Include="Issues\RavenDB_1217.cs" />
@@ -648,10 +647,8 @@
     <Compile Include="Issues\RavenDB_1345.cs" />
     <Compile Include="Issues\RavenDB_1346.cs" />
     <Compile Include="Issues\RavenDB_1353.cs" />
-=======
     <Compile Include="Issues\RavenDB_1345.cs" />
     <Compile Include="Issues\RavenDB_1346.cs" />
->>>>>>> 04121733
     <Compile Include="Issues\RavenDB_406.cs" />
     <Compile Include="Issues\RavenDB953.cs" />
     <Compile Include="Issues\RavenDB955.cs" />
