--- conflicted
+++ resolved
@@ -751,12 +751,9 @@
     <Compile Include="Notifications\ReplicationConflicts_Embedded.cs" />
     <Compile Include="Patching\BigDoc.cs" />
     <Compile Include="PreFetching.cs" />
-<<<<<<< HEAD
     <Compile Include="ResultsTransformer\QueryInputsToResultTransformer.cs" />
     <Compile Include="ResultsTransformer\StonglyTypedResultsTransformer.cs" />
-=======
     <Compile Include="Querying\HighlightesTests.cs" />
->>>>>>> 2141ce69
     <Compile Include="Security\OAuth\ReplicateWithOAuth.cs" />
     <Compile Include="Spatial\CartesianTests.cs" />
     <Compile Include="Spatial\GeoJsonConverterTests.cs" />
