﻿using System;
using System.Diagnostics;
using System.IO;

namespace Raven.Tests.Common.Util
{
	public class IISExpressDriver : ProcessDriver
	{
		private readonly bool run64Bit;

		public IISExpressDriver(bool run64Bit)
		{
			this.run64Bit = run64Bit;
		}

		public string Url { get; private set;  }

		public void Start(string physicalPath, int port)
		{
			var sitePhysicalDirectory = physicalPath;

			foreach (var process in Process.GetProcessesByName("iisexpress"))
			{
				process.Kill();
			}
<<<<<<< HEAD

			var processFileName = run64Bit
				? @"c:\program files\IIS Express\IISExpress.exe" 
				: @"c:\program files (x86)\IIS Express\IISExpress.exe";

=======
			var processFileName =
				 @"c:\program files\IIS Express\IISExpress.exe";
>>>>>>> 6cfe0565
			StartProcess(processFileName, @"/systray:false /trace:error /port:" + port + @" /path:" + sitePhysicalDirectory);

			var match = WaitForConsoleOutputMatching(@"Successfully registered URL ""([^""]*)""");

			Url = match.Groups[1].Value;
		}

		protected override void Shutdown()
		{
			try
			{
				_process.Kill();
			}
			catch (Exception)
			{
			}

			if (!_process.WaitForExit(10000))
				throw new Exception("IISExpress did not halt within 10 seconds.");
		}
	}
}<|MERGE_RESOLUTION|>--- conflicted
+++ resolved
@@ -6,12 +6,7 @@
 {
 	public class IISExpressDriver : ProcessDriver
 	{
-		private readonly bool run64Bit;
-
-		public IISExpressDriver(bool run64Bit)
-		{
-			this.run64Bit = run64Bit;
-		}
+		
 
 		public string Url { get; private set;  }
 
@@ -23,16 +18,9 @@
 			{
 				process.Kill();
 			}
-<<<<<<< HEAD
-
-			var processFileName = run64Bit
-				? @"c:\program files\IIS Express\IISExpress.exe" 
-				: @"c:\program files (x86)\IIS Express\IISExpress.exe";
-
-=======
+			
 			var processFileName =
 				 @"c:\program files\IIS Express\IISExpress.exe";
->>>>>>> 6cfe0565
 			StartProcess(processFileName, @"/systray:false /trace:error /port:" + port + @" /path:" + sitePhysicalDirectory);
 
 			var match = WaitForConsoleOutputMatching(@"Successfully registered URL ""([^""]*)""");
