// -----------------------------------------------------------------------
//  <copyright file="AccessControlHeaders.cs" company="Hibernating Rhinos LTD">
//      Copyright (c) Hibernating Rhinos LTD. All rights reserved.
//  </copyright>
// -----------------------------------------------------------------------
using Raven.Client.Document;
using Raven.Imports.Newtonsoft.Json.Linq;
using Raven.Tests.Common;

using Xunit;

namespace Raven.Tests.MailingList
{
<<<<<<< HEAD
	public class AccessControlHeaders : RavenTest
	{
		protected override void ModifyConfiguration(Database.Config.InMemoryRavenConfiguration configuration)
		{
			configuration.Server.AccessControlAllowOrigin.Add("*");
		}
=======
    public class AccessControlHeaders : RavenTest
    {
        protected override void ModifyConfiguration(Database.Config.InMemoryRavenConfiguration configuration)
        {
            configuration.AccessControlAllowOrigin.Add("*");
        }
>>>>>>> 68f1ca50

        [Fact]
        public void CanWork()
        {
            using(GetNewServer())
            using(var store = new DocumentStore
            {
                Url = "http://localhost:8079"
            }.Initialize())
            {
                using(var session = store.OpenSession())
                {
                    session.Store(new Item());
                    session.SaveChanges();
                }

                for (int i = 0; i < 3; i++)
                {
                    using (var session = store.OpenSession())
                    {
                        session.Load<Item>(1).Count++;
                        session.SaveChanges();
                    }
                }
                using (var session = store.OpenSession())
                {
                    var load = session.Load<Item>(1);
                    var ravenJToken = session.Advanced.GetMetadataFor(load)["Access-Control-Allow-Origin"];
                    Assert.True(ravenJToken == null || ravenJToken.Type != JTokenType.Array);
                }

            }
        }
        public class Item
        {
            public int Count;
        }
    }
}<|MERGE_RESOLUTION|>--- conflicted
+++ resolved
@@ -11,21 +11,12 @@
 
 namespace Raven.Tests.MailingList
 {
-<<<<<<< HEAD
-	public class AccessControlHeaders : RavenTest
-	{
-		protected override void ModifyConfiguration(Database.Config.InMemoryRavenConfiguration configuration)
-		{
-			configuration.Server.AccessControlAllowOrigin.Add("*");
-		}
-=======
     public class AccessControlHeaders : RavenTest
     {
         protected override void ModifyConfiguration(Database.Config.InMemoryRavenConfiguration configuration)
         {
-            configuration.AccessControlAllowOrigin.Add("*");
+            configuration.Server.AccessControlAllowOrigin.Add("*");
         }
->>>>>>> 68f1ca50
 
         [Fact]
         public void CanWork()
