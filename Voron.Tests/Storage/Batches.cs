--- conflicted
+++ resolved
@@ -1,492 +1,3 @@
-<<<<<<< HEAD
-﻿namespace Voron.Tests.Storage
-{
-	using System;
-	using System.Globalization;
-	using System.IO;
-	using System.Text;
-	using System.Threading.Tasks;
-
-	using Voron.Impl;
-	using Voron.Trees;
-
-	using Xunit;
-
-	public class Batches : StorageTest
-	{
-		[Fact]
-		public void ReadVersion_Items_From_Both_WriteBatch_And_Snapshot()
-		{
-			using (var tx = Env.NewTransaction(TransactionFlags.ReadWrite))
-			{
-				Env.CreateTree(tx, "tree");
-				tx.GetTree("tree").Add(tx, "foo1", StreamFor("foo1"));
-
-				tx.Commit();
-			}
-
-			using (var writeBatch = new WriteBatch())
-			using (var snapshot = Env.CreateSnapshot())
-			{
-				writeBatch.Add("foo2", StreamFor("foo2"), "tree", 1);
-
-				var foor1Version = snapshot.ReadVersion("tree", "foo1", writeBatch);
-				var foo2Version = snapshot.ReadVersion("tree", "foo2", writeBatch);
-				var foo2VersionThatShouldBe0 = snapshot.ReadVersion("tree", "foo2");
-
-				Assert.Equal(1, foor1Version);
-				Assert.Equal(2, foo2Version); //is not committed yet
-				Assert.Equal(0, foo2VersionThatShouldBe0);
-
-			}
-		}
-
-		[Fact]
-		public void ReadVersion_Items_From_Both_WriteBatch_And_Snapshot_WithoutVersionNumber()
-		{
-			using (var tx = Env.NewTransaction(TransactionFlags.ReadWrite))
-			{
-				Env.CreateTree(tx, "tree");
-				tx.GetTree("tree").Add(tx, "foo1", StreamFor("foo1"));
-
-				tx.Commit();
-			}
-
-			using (var writeBatch = new WriteBatch())
-			using (var snapshot = Env.CreateSnapshot())
-			{
-				writeBatch.Add("foo2", StreamFor("foo2"), "tree");
-
-				var foor1Version = snapshot.ReadVersion("tree", "foo1", writeBatch);
-				var foo2Version = snapshot.ReadVersion("tree", "foo2", writeBatch);
-				var foo2VersionThatShouldBe0 = snapshot.ReadVersion("tree", "foo2");
-
-				Assert.Equal(1, foor1Version);
-				Assert.Equal(0, foo2Version); //added to write batch without version number, so 0 is version number that is fetched
-				Assert.Equal(0, foo2VersionThatShouldBe0);
-
-			}
-		}
-
-		[Fact]
-		public void Read_Items_From_Both_WriteBatch_And_Snapshot()
-		{
-			using (var tx = Env.NewTransaction(TransactionFlags.ReadWrite))
-			{
-				Env.CreateTree(tx, "tree");
-				tx.GetTree("tree").Add(tx, "foo1", StreamFor("foo1"));
-
-				tx.Commit();
-			}
-
-			using (var writeBatch = new WriteBatch())
-			using (var snapshot = Env.CreateSnapshot())
-			{
-				writeBatch.Add("foo2", StreamFor("foo2"), "tree");
-
-				var foo1ReadResult = snapshot.Read("tree", "foo1", writeBatch);
-				var foo2ReadResult = snapshot.Read("tree", "foo2", writeBatch);
-				var foo2ReadResultThatShouldBeNull = snapshot.Read("tree", "foo2");
-
-				Assert.NotNull(foo1ReadResult);
-				Assert.NotNull(foo2ReadResult);
-				Assert.Null(foo2ReadResultThatShouldBeNull);
-
-				Assert.Equal(foo1ReadResult.Stream.ReadData(), Encoding.UTF8.GetBytes("foo1"));
-				Assert.Equal(foo2ReadResult.Stream.ReadData(), Encoding.UTF8.GetBytes("foo2"));
-			}
-		}
-
-		[Fact]
-		public void Read_Items_From_Both_WriteBatch_And_Snapshot_Deleted_Key_Returns_Null()
-		{
-			using (var tx = Env.NewTransaction(TransactionFlags.ReadWrite))
-			{
-				Env.CreateTree(tx, "tree");
-				tx.GetTree("tree").Add(tx, "foo1", StreamFor("foo1"));
-
-				tx.Commit();
-			}
-
-			using (var writeBatch = new WriteBatch())
-			using (var snapshot = Env.CreateSnapshot())
-			{
-				writeBatch.Delete("foo1", "tree");
-
-				var foo1ReadResult = snapshot.Read("tree", "foo1", writeBatch);
-				var foo1ReadResultWithoutWriteBatch = snapshot.Read("tree", "foo1");
-
-				Assert.Null(foo1ReadResult);
-				Assert.NotNull(foo1ReadResultWithoutWriteBatch);
-
-				Assert.Equal(foo1ReadResultWithoutWriteBatch.Stream.ReadData(), Encoding.UTF8.GetBytes("foo1"));
-			}
-		}
-
-		[Fact]
-		public void WhenLastBatchOperationVersionIsNullThenVersionComesFromStorage()
-		{
-			using (var tx = Env.NewTransaction(TransactionFlags.ReadWrite))
-			{
-				Env.CreateTree(tx, "tree");
-				tx.GetTree("tree").Add(tx, "foo1", StreamFor("foo1"));
-
-				tx.Commit();
-			}
-
-			using (var writeBatch = new WriteBatch())
-			using (var snapshot = Env.CreateSnapshot())
-			{
-				writeBatch.Delete("foo1", "tree");
-
-				var foo1Version = snapshot.ReadVersion("tree", "foo1", writeBatch);
-				var foo1VersionThatShouldBe1 = snapshot.ReadVersion("tree", "foo1");
-
-				Assert.Equal(1, foo1Version);
-				Assert.Equal(1, foo1VersionThatShouldBe1);
-
-                writeBatch.Add("foo1",  StreamFor("123"), "tree");
-
-                foo1Version = snapshot.ReadVersion("tree", "foo1", writeBatch);
-                foo1VersionThatShouldBe1 = snapshot.ReadVersion("tree", "foo1");
-
-                Assert.Equal(1, foo1Version);
-                Assert.Equal(1, foo1VersionThatShouldBe1);
-			}
-		}
-
-		//if item with the same key is in both tree and writebatch, it can be assumed that the item in write batch has priority, and it will be returned
-		[Fact]
-		public void Read_The_Same_Item_Both_WriteBatch_And_Snapshot_WriteBatch_Takes_Precedence()
-		{
-			using (var tx = Env.NewTransaction(TransactionFlags.ReadWrite))
-			{
-				Env.CreateTree(tx, "tree");
-				tx.GetTree("tree").Add(tx, "foo1", StreamFor("foo1"));
-
-				tx.Commit();
-			}
-
-			using (var writeBatch = new WriteBatch())
-			using (var snapshot = Env.CreateSnapshot())
-			{
-				writeBatch.Add("foo1", StreamFor("updated foo1"), "tree");
-
-				var foo1ReadResult = snapshot.Read("tree", "foo1", writeBatch);
-				var foo1ReadResultWithoutWriteBatch = snapshot.Read("tree", "foo1");
-
-				Assert.NotNull(foo1ReadResult);
-				Assert.NotNull(foo1ReadResultWithoutWriteBatch);
-
-				Assert.Equal(foo1ReadResult.Stream.ReadData(), Encoding.UTF8.GetBytes("updated foo1"));
-				Assert.Equal(foo1ReadResultWithoutWriteBatch.Stream.ReadData(), Encoding.UTF8.GetBytes("foo1"));
-			}
-		}
-
-		[Fact]
-		public void ReadVersion_The_Same_Item_Both_WriteBatch_And_Snapshot_WriteBatch_Takes_Precedence()
-		{
-			using (var tx = Env.NewTransaction(TransactionFlags.ReadWrite))
-			{
-				Env.CreateTree(tx, "tree");
-				tx.GetTree("tree").Add(tx, "foo1", StreamFor("foo1"));
-
-				tx.Commit();
-			}
-
-			using (var tx = Env.NewTransaction(TransactionFlags.ReadWrite))
-			{
-				tx.GetTree("tree").Add(tx, "foo1", StreamFor("updated foo1"));
-
-				tx.Commit();
-			}
-
-			using (var writeBatch = new WriteBatch())
-			using (var snapshot = Env.CreateSnapshot())
-			{
-				writeBatch.Add("foo1", StreamFor("updated foo1 2"), "tree", 2);
-
-				var foo1Version = snapshot.ReadVersion("tree", "foo1", writeBatch);
-				var foo1VersionThatShouldBe2 = snapshot.ReadVersion("tree", "foo1");
-
-				Assert.Equal(3, foo1Version);
-				Assert.Equal(2, foo1VersionThatShouldBe2);
-
-			}
-		}
-
-		[Fact]
-		public void SingleItemBatchTest()
-		{
-			var batch = new WriteBatch();
-			batch.Add("key/1", new MemoryStream(Encoding.UTF8.GetBytes("123")), Constants.RootTreeName);
-
-			Env.Writer.Write(batch);
-
-			using (var tx = Env.NewTransaction(TransactionFlags.Read))
-			{
-				using (var stream = tx.State.Root.Read(tx, "key/1").Stream)
-				using (var reader = new StreamReader(stream))
-				{
-					var result = reader.ReadToEnd();
-					Assert.Equal("123", result);
-				}
-			}
-		}
-
-		[Fact]
-		public void MultipleItemBatchTest()
-		{
-			int numberOfItems = 10000;
-
-			var batch = new WriteBatch();
-			for (int i = 0; i < numberOfItems; i++)
-			{
-				batch.Add("key/" + i, new MemoryStream(Encoding.UTF8.GetBytes(i.ToString(CultureInfo.InvariantCulture))), Constants.RootTreeName);
-			}
-
-			Env.Writer.Write(batch);
-
-			using (var tx = Env.NewTransaction(TransactionFlags.Read))
-			{
-				for (int i = 0; i < numberOfItems; i++)
-				{
-					using (var stream = tx.State.Root.Read(tx, "key/" + i).Stream)
-					using (var reader = new StreamReader(stream))
-					{
-						var result = reader.ReadToEnd();
-						Assert.Equal(i.ToString(CultureInfo.InvariantCulture), result);
-					}
-				}
-			}
-		}
-
-		[Fact]
-		public async Task MultipleBatchesTest()
-		{
-			int numberOfItems = 10000;
-
-			var batch1 = new WriteBatch();
-			var batch2 = new WriteBatch();
-			for (int i = 0; i < numberOfItems; i++)
-			{
-				batch1.Add("key/" + i, new MemoryStream(Encoding.UTF8.GetBytes(i.ToString(CultureInfo.InvariantCulture))), Constants.RootTreeName);
-				batch2.Add("yek/" + i, new MemoryStream(Encoding.UTF8.GetBytes(i.ToString(CultureInfo.InvariantCulture))), Constants.RootTreeName);
-			}
-
-			await Task.WhenAll(Task.Run(() => Env.Writer.Write(batch1)), Task.Run(() => Env.Writer.Write(batch2)));
-
-			using (var tx = Env.NewTransaction(TransactionFlags.Read))
-			{
-				for (int i = 0; i < numberOfItems; i++)
-				{
-					using (var stream = tx.State.Root.Read(tx, "key/" + i).Stream)
-					using (var reader = new StreamReader(stream))
-					{
-						var result = reader.ReadToEnd();
-						Assert.Equal(i.ToString(CultureInfo.InvariantCulture), result);
-					}
-
-					using (var stream = tx.State.Root.Read(tx, "yek/" + i).Stream)
-					using (var reader = new StreamReader(stream))
-					{
-						var result = reader.ReadToEnd();
-						Assert.Equal(i.ToString(CultureInfo.InvariantCulture), result);
-					}
-				}
-			}
-		}
-
-		[Fact]
-		public async Task MultipleTreesTest()
-		{
-			int numberOfItems = 10000;
-
-			var batch1 = new WriteBatch();
-			var batch2 = new WriteBatch();
-			for (int i = 0; i < numberOfItems; i++)
-			{
-				batch1.Add("key/" + i, new MemoryStream(Encoding.UTF8.GetBytes(i.ToString(CultureInfo.InvariantCulture))), "tree1");
-				batch2.Add("yek/" + i, new MemoryStream(Encoding.UTF8.GetBytes(i.ToString(CultureInfo.InvariantCulture))), "tree2");
-			}
-
-
-			using (var tx = Env.NewTransaction(TransactionFlags.ReadWrite))
-			{
-				Env.CreateTree(tx, "tree1");
-				Env.CreateTree(tx, "tree2");
-
-				tx.Commit();
-			}
-
-			await Task.WhenAll(Task.Run(() => Env.Writer.Write(batch1)), Task.Run(() => Env.Writer.Write(batch2)));
-
-			using (var tx = Env.NewTransaction(TransactionFlags.Read))
-			{
-				for (int i = 0; i < numberOfItems; i++)
-				{
-					using (var stream = tx.GetTree("tree1").Read(tx, "key/" + i).Stream)
-					using (var reader = new StreamReader(stream))
-					{
-						var result = reader.ReadToEnd();
-						Assert.Equal(i.ToString(CultureInfo.InvariantCulture), result);
-					}
-
-					using (var stream = tx.GetTree("tree2").Read(tx, "yek/" + i).Stream)
-					using (var reader = new StreamReader(stream))
-					{
-						var result = reader.ReadToEnd();
-						Assert.Equal(i.ToString(CultureInfo.InvariantCulture), result);
-					}
-				}
-			}
-		}
-
-		[Fact]
-		public void MultipleTreesInSingleBatch()
-		{
-			var batch = new WriteBatch();
-			batch.Add("key/1", new MemoryStream(Encoding.UTF8.GetBytes("tree1")), "tree1");
-			batch.Add("key/1", new MemoryStream(Encoding.UTF8.GetBytes("tree2")), "tree2");
-
-
-			using (var tx = Env.NewTransaction(TransactionFlags.ReadWrite))
-			{
-				Env.CreateTree(tx, "tree1");
-				Env.CreateTree(tx, "tree2");
-
-				tx.Commit();
-			}
-
-			Env.Writer.Write(batch);
-
-			using (var tx = Env.NewTransaction(TransactionFlags.Read))
-			{
-				using (var stream = tx.GetTree("tree1").Read(tx, "key/1").Stream)
-				using (var reader = new StreamReader(stream))
-				{
-					var result = reader.ReadToEnd();
-					Assert.Equal("tree1", result);
-				}
-
-				using (var stream = tx.GetTree("tree2").Read(tx, "key/1").Stream)
-				using (var reader = new StreamReader(stream))
-				{
-					var result = reader.ReadToEnd();
-					Assert.Equal("tree2", result);
-				}
-			}
-		}
-
-		[Fact]
-		public async Task BatchErrorHandling()
-		{
-			var batch1 = new WriteBatch();
-			batch1.Add("key/1", new MemoryStream(Encoding.UTF8.GetBytes("tree1")), "tree1");
-
-			var batch2 = new WriteBatch();
-			batch2.Add("key/1", new MemoryStream(Encoding.UTF8.GetBytes("tree2")), "tree2");
-
-			var batch3 = new WriteBatch();
-			batch3.Add("key/1", new MemoryStream(Encoding.UTF8.GetBytes("tree3")), "tree3");
-
-
-			using (var tx = Env.NewTransaction(TransactionFlags.ReadWrite))
-			{
-				Env.CreateTree(tx, "tree1");
-				Env.CreateTree(tx, "tree3");
-
-				tx.Commit();
-			}
-
-			try
-			{
-				await Task.WhenAll(Task.Run(() => Env.Writer.Write(batch1)), Task.Run(() => Env.Writer.Write(batch2)), Task.Run(() => Env.Writer.Write(batch3)));
-				Assert.True(false);
-			}
-			catch (AggregateException e)
-			{
-				Assert.Equal("No such tree: tree2", e.InnerException.Message);
-
-				using (var tx = Env.NewTransaction(TransactionFlags.Read))
-				{
-					using (var stream = tx.GetTree("tree1").Read(tx, "key/1").Stream)
-					using (var reader = new StreamReader(stream))
-					{
-						var result = reader.ReadToEnd();
-						Assert.Equal("tree1", result);
-					}
-
-					using (var stream = tx.GetTree("tree3").Read(tx, "key/1").Stream)
-					using (var reader = new StreamReader(stream))
-					{
-						var result = reader.ReadToEnd();
-						Assert.Equal("tree3", result);
-					}
-				}
-			}
-		}
-
-		[Fact]
-		public async Task MergedBatchErrorHandling()
-		{
-			var batch1 = new WriteBatch();
-			batch1.Add("key/1", new MemoryStream(Encoding.UTF8.GetBytes("tree1")), "tree1");
-
-			var batch2 = new WriteBatch();
-			batch2.Add("key/1", new MemoryStream(Encoding.UTF8.GetBytes("tree2")), "tree2");
-
-			var batch3 = new WriteBatch();
-			batch3.Add("key/1", new MemoryStream(Encoding.UTF8.GetBytes("tree3")), "tree3");
-
-			using (var tx = Env.NewTransaction(TransactionFlags.ReadWrite))
-			{
-				Env.CreateTree(tx, "tree1");
-				Env.CreateTree(tx, "tree3");
-
-				tx.Commit();
-			}
-
-			var disposable = Env.Writer.StopWrites(); // forcing to build one batch group from all batches that will be added between this line and _semaphore.Release
-
-			var tasks = new[]
-			{
-				Task.Run(() => Env.Writer.Write(batch1)),
-				Task.Run(() => Env.Writer.Write(batch2)),
-				Task.Run(() => Env.Writer.Write(batch3))
-			};
-
-			disposable.Dispose();
-
-			try
-			{
-				await Task.WhenAll(tasks);
-				Assert.True(false);
-			}
-			catch (AggregateException e)
-			{
-				Assert.Equal("No such tree: tree2", e.InnerException.Message);
-			}
-
-			using (var tx = Env.NewTransaction(TransactionFlags.Read))
-			{
-				using (var stream = tx.GetTree("tree1").Read(tx, "key/1").Stream)
-				using (var reader = new StreamReader(stream))
-				{
-					var result = reader.ReadToEnd();
-					Assert.Equal("tree1", result);
-				}
-
-				using (var stream = tx.GetTree("tree3").Read(tx, "key/1").Stream)
-				using (var reader = new StreamReader(stream))
-				{
-					var result = reader.ReadToEnd();
-					Assert.Equal("tree3", result);
-				}
-			}
-		}
-	}
-=======
 ﻿namespace Voron.Tests.Storage
 {
     using System;
@@ -926,5 +437,4 @@
             }
         }
     }
->>>>>>> d8897405
 }