<<<<<<< HEAD
﻿using System.Diagnostics;
using System.Text;

namespace Voron.Tests.Bugs
{
	using System;
	using System.Collections.Generic;
	using System.IO;

	using Voron.Impl;
	using Voron.Trees;

	using Xunit;

	public class PageSplitter : StorageTest
	{
		readonly Random _random = new Random(1234);

		private string RandomString(int size)
		{
			var builder = new StringBuilder();
			for (int i = 0; i < size; i++)
			{
				builder.Append(Convert.ToChar(Convert.ToInt32(Math.Floor(26 * _random.NextDouble() + 65))));
			}

			return builder.ToString();
		}

		//Voron must support this in order to support MultiAdd() with values > 2000 characters
		[Fact]
		public void TreeAdds_WithVeryLargeKey()
		{
			using (var tx = Env.NewTransaction(TransactionFlags.ReadWrite))
			{
				Env.CreateTree(tx, "foo");
				tx.Commit();
			}

			var inputData = new List<string>();
			for (int i = 0; i < 1000; i++)
			{
				inputData.Add(RandomString(1024));
			}
			
			using (var tx = Env.NewTransaction(TransactionFlags.ReadWrite))
			{
				var tree = tx.GetTree("foo");
				for (int index = 0; index < inputData.Count; index++)
				{
					var keyString = inputData[index];
					Assert.DoesNotThrow(() => tree.Add(tx, keyString, new MemoryStream(new byte[] {1, 2, 3, 4})));
				}

				tx.Commit();
			}
		}

		[Fact]
		public void PageSplitterShouldCalculateSeparatorKeyCorrectly()
		{
			var ids = ReadIds("data.txt");
            //StopDatabase();
            //_options.Dispose();
			//using (var env = new StorageEnvironment(StorageEnvironmentOptions.ForPath("test.data")))
			var env = Env;
			{
				var rand = new Random();
				var testBuffer = new byte[79];
				rand.NextBytes(testBuffer);

				var trees = CreateTrees(env, 1, "tree");

				var addedIds = new List<string>();
				foreach (var id in ids) // 244276974/13/250/2092845878 -> 8887 iteration
				{
					using (var tx = env.NewTransaction(TransactionFlags.ReadWrite))
					{
						foreach (var treeName in trees)
						{
						    var tree = tx.GetTree(treeName);

							tree.Add(tx, id, new MemoryStream(testBuffer));
						}

						tx.Commit();

						addedIds.Add(id);
					}
				}

				ValidateRecords(env, trees, ids);
			}
		}

		[Fact]
		public void PageSplitterShouldCalculateSeparatorKeyCorrectly2()
		{
			var ids = ReadIds("data2.txt");

			using (var env = new StorageEnvironment(StorageEnvironmentOptions.GetInMemory()))
			{
				var rand = new Random();
				var testBuffer = new byte[69];
				rand.NextBytes(testBuffer);

				var trees = CreateTrees(env, 1, "tree");

				foreach (var id in ids)
				{
					using (var tx = env.NewTransaction(TransactionFlags.ReadWrite))
					{
						foreach (var treeName in trees)
						{
						    var tree = tx.GetTree(treeName);
							tree.Add(tx, id, new MemoryStream(testBuffer));
						}

						tx.Commit();
					}
				}

				ValidateRecords(env, trees, ids);
			}
		}

		private void ValidateRecords(StorageEnvironment env, IEnumerable<string> trees, IList<string> ids)
		{
			using (var snapshot = env.CreateSnapshot())
			{
				foreach (var tree in trees)
				{
					using (var iterator = snapshot.Iterate(tree))
					{
						Assert.True(iterator.Seek(Slice.BeforeAllKeys));

						var keys = new HashSet<string>();

						var count = 0;
						do
						{
							keys.Add(iterator.CurrentKey.ToString());
							Assert.True(ids.Contains(iterator.CurrentKey.ToString()));
							Assert.NotNull(snapshot.Read(tree, iterator.CurrentKey));

							count++;
						}
						while (iterator.MoveNext());

                        Assert.Equal(ids.Count, snapshot.Transaction.GetTree(tree).State.EntriesCount);
						Assert.Equal(ids.Count, count);
						Assert.Equal(ids.Count, keys.Count);
					}
				}
			}
		}

		private static IList<string> ReadIds(string fileName)
		{
			using (var reader = new StreamReader("Bugs/Data/" + fileName))
			{
				string line;

				var results = new List<string>();

				while (!string.IsNullOrEmpty(line = reader.ReadLine()))
				{
					results.Add(line.Trim());
				}

				return results;
			}
		}
	}
=======
﻿using System.Diagnostics;
using System.Text;
using Voron.Debugging;

namespace Voron.Tests.Bugs
{
	using System;
	using System.Collections.Generic;
	using System.IO;

	using Voron.Impl;
	using Voron.Trees;

	using Xunit;

	public class PageSplitter : StorageTest
	{
		readonly Random _random = new Random(1234);

		private string RandomString(int size)
		{
			var builder = new StringBuilder();
			for (int i = 0; i < size; i++)
			{
				builder.Append(Convert.ToChar(Convert.ToInt32(Math.Floor(26 * _random.NextDouble() + 65))));
			}

			return builder.ToString();
		}

		//Voron must support this in order to support MultiAdd() with values > 2000 characters
		[Fact]
		public void TreeAdds_WithVeryLargeKey()
		{
			using (var tx = Env.NewTransaction(TransactionFlags.ReadWrite))
			{
				Env.CreateTree(tx, "foo");
				tx.Commit();
			}

			var inputData = new List<string>();
			for (int i = 0; i < 1000; i++)
			{
				inputData.Add(RandomString(1024));
			}

			using (var tx = Env.NewTransaction(TransactionFlags.ReadWrite))
			{
				var tree = tx.GetTree("foo");
				for (int index = 0; index < inputData.Count; index++)
				{
					var keyString = inputData[index];
					Assert.DoesNotThrow(() => tree.Add(tx, keyString, new MemoryStream(new byte[] { 1, 2, 3, 4 })));
				}

				tx.Commit();
			}
		}

		[Fact]
		public void PageSplitterShouldCalculateSeparatorKeyCorrectly()
		{
			var ids = ReadIds("data.txt");
			var env = Env;
			{
				var rand = new Random();
				var testBuffer = new byte[79];
				rand.NextBytes(testBuffer);

				var trees = CreateTrees(env, 1, "tree");

				var addedIds = new List<string>();
				foreach (var id in ids) // 244276974/13/250/2092845878 -> 8887 iteration
				{
					
					using (var tx = env.NewTransaction(TransactionFlags.ReadWrite))
					{
						foreach (var treeName in trees)
						{
						    var tree = tx.GetTree(treeName);

							tree.Add(tx, id, new MemoryStream(testBuffer));
						}

						tx.Commit();

						addedIds.Add(id);
					}
				}

				ValidateRecords(env, trees, ids);
			}
		}

		[Fact]
		public void PageSplitter_SmallRun()
		{
			var ids = ReadIds("data.txt", 35);
			var env = Env;
			var rand = new Random();
			var testBuffer = new byte[79];
			rand.NextBytes(testBuffer);

			var trees = CreateTrees(env, 1, "tree");

			var addedIds = new List<string>();
			foreach (var id in ids) // 244276974/13/250/2092845878 -> 8887 iteration
			{
				using (var tx = env.NewTransaction(TransactionFlags.ReadWrite))
				{
					foreach (var treeName in trees)
					{
						var tree = tx.GetTree(treeName);

						if (ids.IndexOf(id) == 33)
						{
							DebugStuff.RenderAndShow(tx, tree.State.RootPageNumber, 1);
						}
						tree.Add(tx, id, new MemoryStream(testBuffer));

						var readResult = tree.Read(tx, id);
						if (readResult == null)
						{
						}
						Assert.NotNull(readResult);
					}

					tx.Commit();

					addedIds.Add(id);
				}
			}

			ValidateRecords(env, trees, ids);
		}

		[Fact]
		public void PageSplitterShouldCalculateSeparatorKeyCorrectly2()
		{
			var ids = ReadIds("data2.txt");

			using (var env = new StorageEnvironment(StorageEnvironmentOptions.GetInMemory()))
			{
				var rand = new Random();
				var testBuffer = new byte[69];
				rand.NextBytes(testBuffer);

				var trees = CreateTrees(env, 1, "tree");

				foreach (var id in ids)
				{
					using (var tx = env.NewTransaction(TransactionFlags.ReadWrite))
					{
						foreach (var treeName in trees)
						{
							var tree = tx.GetTree(treeName);
							tree.Add(tx, id, new MemoryStream(testBuffer));
						}

						tx.Commit();
					}
				}

				ValidateRecords(env, trees, ids);
			}
		}

		private void ValidateRecords(StorageEnvironment env, IEnumerable<string> trees, IList<string> ids)
		{
			using (var snapshot = env.CreateSnapshot())
			{
				foreach (var tree in trees)
				{
					using (var iterator = snapshot.Iterate(tree))
					{
						Assert.True(iterator.Seek(Slice.BeforeAllKeys));

						var keys = new HashSet<string>();

						var count = 0;
						do
						{
							keys.Add(iterator.CurrentKey.ToString());
							Assert.True(ids.Contains(iterator.CurrentKey.ToString()));
							Assert.NotNull(snapshot.Read(tree, iterator.CurrentKey));

							count++;
						}
						while (iterator.MoveNext());

						Assert.Equal(ids.Count, snapshot.Transaction.GetTree(tree).State.EntriesCount);
						Assert.Equal(ids.Count, count);
						Assert.Equal(ids.Count, keys.Count);
					}
				}
			}
		}

		private static IList<string> ReadIds(string fileName, int maxSize = int.MaxValue)
		{
			using (var reader = new StreamReader("Bugs/Data/" + fileName))
			{
				string line;

				var results = new List<string>();

				while (!string.IsNullOrEmpty(line = reader.ReadLine()) && results.Count < maxSize)
				{
					results.Add(line.Trim());
				}

				return results;
			}
		}
	}
>>>>>>> bb443197
}<|MERGE_RESOLUTION|>--- conflicted
+++ resolved
@@ -1,6 +1,6 @@
-<<<<<<< HEAD
 ﻿using System.Diagnostics;
 using System.Text;
+using Voron.Debugging;
 
 namespace Voron.Tests.Bugs
 {
@@ -43,182 +43,6 @@
 			{
 				inputData.Add(RandomString(1024));
 			}
-			
-			using (var tx = Env.NewTransaction(TransactionFlags.ReadWrite))
-			{
-				var tree = tx.GetTree("foo");
-				for (int index = 0; index < inputData.Count; index++)
-				{
-					var keyString = inputData[index];
-					Assert.DoesNotThrow(() => tree.Add(tx, keyString, new MemoryStream(new byte[] {1, 2, 3, 4})));
-				}
-
-				tx.Commit();
-			}
-		}
-
-		[Fact]
-		public void PageSplitterShouldCalculateSeparatorKeyCorrectly()
-		{
-			var ids = ReadIds("data.txt");
-            //StopDatabase();
-            //_options.Dispose();
-			//using (var env = new StorageEnvironment(StorageEnvironmentOptions.ForPath("test.data")))
-			var env = Env;
-			{
-				var rand = new Random();
-				var testBuffer = new byte[79];
-				rand.NextBytes(testBuffer);
-
-				var trees = CreateTrees(env, 1, "tree");
-
-				var addedIds = new List<string>();
-				foreach (var id in ids) // 244276974/13/250/2092845878 -> 8887 iteration
-				{
-					using (var tx = env.NewTransaction(TransactionFlags.ReadWrite))
-					{
-						foreach (var treeName in trees)
-						{
-						    var tree = tx.GetTree(treeName);
-
-							tree.Add(tx, id, new MemoryStream(testBuffer));
-						}
-
-						tx.Commit();
-
-						addedIds.Add(id);
-					}
-				}
-
-				ValidateRecords(env, trees, ids);
-			}
-		}
-
-		[Fact]
-		public void PageSplitterShouldCalculateSeparatorKeyCorrectly2()
-		{
-			var ids = ReadIds("data2.txt");
-
-			using (var env = new StorageEnvironment(StorageEnvironmentOptions.GetInMemory()))
-			{
-				var rand = new Random();
-				var testBuffer = new byte[69];
-				rand.NextBytes(testBuffer);
-
-				var trees = CreateTrees(env, 1, "tree");
-
-				foreach (var id in ids)
-				{
-					using (var tx = env.NewTransaction(TransactionFlags.ReadWrite))
-					{
-						foreach (var treeName in trees)
-						{
-						    var tree = tx.GetTree(treeName);
-							tree.Add(tx, id, new MemoryStream(testBuffer));
-						}
-
-						tx.Commit();
-					}
-				}
-
-				ValidateRecords(env, trees, ids);
-			}
-		}
-
-		private void ValidateRecords(StorageEnvironment env, IEnumerable<string> trees, IList<string> ids)
-		{
-			using (var snapshot = env.CreateSnapshot())
-			{
-				foreach (var tree in trees)
-				{
-					using (var iterator = snapshot.Iterate(tree))
-					{
-						Assert.True(iterator.Seek(Slice.BeforeAllKeys));
-
-						var keys = new HashSet<string>();
-
-						var count = 0;
-						do
-						{
-							keys.Add(iterator.CurrentKey.ToString());
-							Assert.True(ids.Contains(iterator.CurrentKey.ToString()));
-							Assert.NotNull(snapshot.Read(tree, iterator.CurrentKey));
-
-							count++;
-						}
-						while (iterator.MoveNext());
-
-                        Assert.Equal(ids.Count, snapshot.Transaction.GetTree(tree).State.EntriesCount);
-						Assert.Equal(ids.Count, count);
-						Assert.Equal(ids.Count, keys.Count);
-					}
-				}
-			}
-		}
-
-		private static IList<string> ReadIds(string fileName)
-		{
-			using (var reader = new StreamReader("Bugs/Data/" + fileName))
-			{
-				string line;
-
-				var results = new List<string>();
-
-				while (!string.IsNullOrEmpty(line = reader.ReadLine()))
-				{
-					results.Add(line.Trim());
-				}
-
-				return results;
-			}
-		}
-	}
-=======
-﻿using System.Diagnostics;
-using System.Text;
-using Voron.Debugging;
-
-namespace Voron.Tests.Bugs
-{
-	using System;
-	using System.Collections.Generic;
-	using System.IO;
-
-	using Voron.Impl;
-	using Voron.Trees;
-
-	using Xunit;
-
-	public class PageSplitter : StorageTest
-	{
-		readonly Random _random = new Random(1234);
-
-		private string RandomString(int size)
-		{
-			var builder = new StringBuilder();
-			for (int i = 0; i < size; i++)
-			{
-				builder.Append(Convert.ToChar(Convert.ToInt32(Math.Floor(26 * _random.NextDouble() + 65))));
-			}
-
-			return builder.ToString();
-		}
-
-		//Voron must support this in order to support MultiAdd() with values > 2000 characters
-		[Fact]
-		public void TreeAdds_WithVeryLargeKey()
-		{
-			using (var tx = Env.NewTransaction(TransactionFlags.ReadWrite))
-			{
-				Env.CreateTree(tx, "foo");
-				tx.Commit();
-			}
-
-			var inputData = new List<string>();
-			for (int i = 0; i < 1000; i++)
-			{
-				inputData.Add(RandomString(1024));
-			}
 
 			using (var tx = Env.NewTransaction(TransactionFlags.ReadWrite))
 			{
@@ -389,5 +213,4 @@
 			}
 		}
 	}
->>>>>>> bb443197
 }