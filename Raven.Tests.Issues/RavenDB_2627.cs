﻿// -----------------------------------------------------------------------
//  <copyright file="RavenDB_2627.cs" company="Hibernating Rhinos LTD">
//      Copyright (c) Hibernating Rhinos LTD. All rights reserved.
//  </copyright>
// -----------------------------------------------------------------------
using System;
using System.Collections.Concurrent;
using System.Collections.Generic;
using System.Linq;
using System.Threading;
using System.Threading.Tasks;
using Raven.Abstractions.Data;
using Raven.Abstractions.Exceptions.Subscriptions;
using Raven.Abstractions.Extensions;
using Raven.Client;
using Raven.Client.Document;
using Raven.Json.Linq;
using Raven.Tests.Common;
using Raven.Tests.Common.Dto;
using Xunit;

namespace Raven.Tests.Issues
{
	public class RavenDB_2627 : RavenTest
	{
		private readonly TimeSpan waitForDocTimeout = TimeSpan.FromSeconds(20);

		[Fact]
		public void CanCreateSubscription()
		{
			using (var store = NewDocumentStore())
			{
				var id = store.Subscriptions.Create(new SubscriptionCriteria());
				Assert.Equal(1, id);

				id = store.Subscriptions.Create(new SubscriptionCriteria());
				Assert.Equal(2, id);
			}
		}

		[Fact]
		public void CanDeleteSubscription()
		{
			using (var store = NewDocumentStore())
			{
				var id1 = store.Subscriptions.Create(new SubscriptionCriteria());
				var id2 = store.Subscriptions.Create(new SubscriptionCriteria());

				var subscriptions = store.Subscriptions.GetSubscriptions(0, 5);

				Assert.Equal(2, subscriptions.Count);

				store.Subscriptions.Delete(id1);
				store.Subscriptions.Delete(id2);

				subscriptions = store.Subscriptions.GetSubscriptions(0, 5);

				Assert.Equal(0, subscriptions.Count);
			}
		}

		[Fact]
		public void ShouldThrowWhenOpeningNoExisingSubscription()
		{
			using (var store = NewDocumentStore())
			{
				var ex = Assert.Throws<SubscriptionDoesNotExistExeption>(() => store.Subscriptions.Open(1, new SubscriptionConnectionOptions()));
				Assert.Equal("There is no subscription configuration for specified identifier (id: 1)", ex.Message);
			}
		}

		[Fact]
		public void ShouldThrowOnAttemptToOpenAlreadyOpenedSubscription()
		{
			using (var store = NewDocumentStore())
			{
				var id = store.Subscriptions.Create(new SubscriptionCriteria());
				store.Subscriptions.Open(id, new SubscriptionConnectionOptions());

				var ex = Assert.Throws<SubscriptionInUseException>(() => store.Subscriptions.Open(id, new SubscriptionConnectionOptions()));
				Assert.Equal("Subscription is already in use. There can be only a single open subscription connection per subscription.", ex.Message);
			}
		}

		[Fact]
		public void ShouldStreamAllDocumentsAfterSubscriptionCreation()
		{
			using (var store = NewDocumentStore())
			{
				using (var session = store.OpenSession())
				{
					session.Store(new User { Age = 31}, "users/1");
					session.Store(new User { Age = 27}, "users/12");
					session.Store(new User { Age = 25}, "users/3");

					session.SaveChanges();
				}

				var id = store.Subscriptions.Create(new SubscriptionCriteria());
				var subscription = store.Subscriptions.Open(id, new SubscriptionConnectionOptions());

				var keys = new BlockingCollection<string>();
				var ages = new BlockingCollection<int>();

				subscription.Subscribe(x => keys.Add(x[Constants.Metadata].Value<string>("@id")));
				subscription.Subscribe(x => ages.Add(x.Value<int>("Age")));

				string key;
				Assert.True(keys.TryTake(out key, waitForDocTimeout));
				Assert.Equal("users/1", key);

				Assert.True(keys.TryTake(out key, waitForDocTimeout));
				Assert.Equal("users/12", key);

				Assert.True(keys.TryTake(out key, waitForDocTimeout));
				Assert.Equal("users/3", key);

				int age;
				Assert.True(ages.TryTake(out age, waitForDocTimeout));
				Assert.Equal(31, age);

				Assert.True(ages.TryTake(out age, waitForDocTimeout));
				Assert.Equal(27, age);

				Assert.True(ages.TryTake(out age, waitForDocTimeout));
				Assert.Equal(25, age);
			}
		}

		[Fact]
		public void ShouldSendAllNewAndModifiedDocs()
		{
			using (var store = NewRemoteDocumentStore())
			{
				var id = store.Subscriptions.Create(new SubscriptionCriteria());
				var subscription = store.Subscriptions.Open(id, new SubscriptionConnectionOptions());

				var names = new BlockingCollection<string>();
				store.Changes().WaitForAllPendingSubscriptions();

				subscription.Subscribe(x => names.Add(x.Value<string>("Name")));
				
				using (var session = store.OpenSession())
				{
					session.Store(new User { Name = "James" }, "users/1");
					session.SaveChanges();
				}

				string name;
				Assert.True(names.TryTake(out name, waitForDocTimeout));
				Assert.Equal("James", name);

				using (var session = store.OpenSession())
				{
					session.Store(new User { Name = "Adam"}, "users/12");
					session.SaveChanges();
				}

				Assert.True(names.TryTake(out name, waitForDocTimeout));
				Assert.Equal("Adam", name);

				using (var session = store.OpenSession())
				{
					session.Store(new User { Name = "David"}, "users/1");
					session.SaveChanges();
				}

				Assert.True(names.TryTake(out name, waitForDocTimeout));
				Assert.Equal("David", name);
			}
		}

		[Fact]
		public void ShouldResendDocsIfAcknowledgmentTimeoutOccurred()
		{
			using (var store = NewDocumentStore())
			{
				var id = store.Subscriptions.Create(new SubscriptionCriteria());
				var subscriptionZeroTimeout = store.Subscriptions.Open(id, new SubscriptionConnectionOptions
				{
					BatchOptions = new SubscriptionBatchOptions()
					{
						AcknowledgmentTimeout = TimeSpan.FromMilliseconds(-10) // the client won't be able to acknowledge in negative time
					}
				});
				store.Changes().WaitForAllPendingSubscriptions();
				var docs = new BlockingCollection<RavenJObject>();

				subscriptionZeroTimeout.Subscribe(docs.Add);

				using (var session = store.OpenSession())
				{
					session.Store(new User {Name = "Raven"});
					session.SaveChanges();
				}

				RavenJObject document;

				Assert.True(docs.TryTake(out document, waitForDocTimeout));
				Assert.Equal("Raven", document.Value<string>("Name"));

				Assert.True(docs.TryTake(out document, waitForDocTimeout));
				Assert.Equal("Raven", document.Value<string>("Name"));

				Assert.True(docs.TryTake(out document, waitForDocTimeout));
				Assert.Equal("Raven", document.Value<string>("Name"));

				subscriptionZeroTimeout.Dispose();

				// retry with longer timeout - should sent just one doc

				var subscriptionLongerTimeout = store.Subscriptions.Open(id, new SubscriptionConnectionOptions
				{
					BatchOptions = new SubscriptionBatchOptions()
					{
						AcknowledgmentTimeout = TimeSpan.FromSeconds(30)
					}
				});

				var docs2 = new BlockingCollection<RavenJObject>();

				subscriptionLongerTimeout.Subscribe(docs2.Add);

				Assert.True(docs2.TryTake(out document, waitForDocTimeout));
				Assert.Equal("Raven", document.Value<string>("Name"));

				Assert.False(docs2.TryTake(out document, waitForDocTimeout));
			}
		}


		[Fact]
		public void ShouldRespectMaxDocCountInBatch()
		{
			using (var store = NewDocumentStore())
			{
				using (var session = store.OpenSession())
				{
					for (int i = 0; i < 100; i++)
					{
						session.Store(new Company());
					}

					session.SaveChanges();
				}

				var id = store.Subscriptions.Create(new SubscriptionCriteria());
				var subscription = store.Subscriptions.Open(id, new SubscriptionConnectionOptions{ BatchOptions = new SubscriptionBatchOptions { MaxDocCount = 25 }});

				var batchSizes = new List<Reference<int>>();

				subscription.BeforeBatch +=
					() => batchSizes.Add(new Reference<int>());

				subscription.Subscribe(x =>
				{
					var reference = batchSizes.Last();
					reference.Value++;
				});

				var result = SpinWait.SpinUntil(() => batchSizes.ToList().Sum(x => x.Value) >= 100, TimeSpan.FromSeconds(60));

				Assert.True(result);

				Assert.Equal(4, batchSizes.Count);

				foreach (var reference in batchSizes)
				{
					Assert.Equal(25, reference.Value);
				}
			}
		}

		[Fact]
		public void ShouldRespectMaxBatchSize()
		{
			using (var store = NewDocumentStore())
			{
				using (var session = store.OpenSession())
				{
					for (int i = 0; i < 100; i++)
					{
						session.Store(new Company());
						session.Store(new User());
					}

					session.SaveChanges();
				}

				var id = store.Subscriptions.Create(new SubscriptionCriteria());
				var subscription = store.Subscriptions.Open(id, new SubscriptionConnectionOptions()
				{
					BatchOptions = new SubscriptionBatchOptions()
					{
						MaxSize = 16 * 1024
					}
				});

				var batches = new List<List<RavenJObject>>();

				subscription.BeforeBatch +=
					() => batches.Add(new List<RavenJObject>());

				subscription.Subscribe(x =>
				{
					var list = batches.Last();
					list.Add(x);
				});

				var result = SpinWait.SpinUntil(() => batches.ToList().Sum(x => x.Count) >= 200, TimeSpan.FromSeconds(60));

				Assert.True(result);
				Assert.True(batches.Count > 1);
			}
		}

		[Fact]
		public void ShouldRespectCollectionCriteria()
		{
			using (var store = NewDocumentStore())
			{
				using (var session = store.OpenSession())
				{
					for (int i = 0; i < 100; i++)
					{
						session.Store(new Company());
						session.Store(new User());
					}

					session.SaveChanges();
				}

				var id = store.Subscriptions.Create(new SubscriptionCriteria
				{
					BelongsToAnyCollection = new [] { "Users" }
				});

				var subscription = store.Subscriptions.Open(id, new SubscriptionConnectionOptions
				{
					BatchOptions = new SubscriptionBatchOptions { MaxDocCount = 31 }
 				});

				var docs = new List<RavenJObject>();

				subscription.Subscribe(docs.Add);

				Assert.True(SpinWait.SpinUntil(() => docs.Count >= 100, TimeSpan.FromSeconds(60)));


				foreach (var jsonDocument in docs)
				{
					Assert.Equal("Users", jsonDocument[Constants.Metadata].Value<string>(Constants.RavenEntityName));
				}
			}
		}

		[Fact]
		public void ShouldRespectStartsWithCriteria()
		{
			using (var store = NewDocumentStore())
			{
				using (var session = store.OpenSession())
				{
					for (int i = 0; i < 100; i++)
					{
						session.Store(new User(), i % 2 == 0 ? "users/" : "users/favorite/");
					}

					session.SaveChanges();
				}

				var id = store.Subscriptions.Create(new SubscriptionCriteria
				{
					KeyStartsWith = "users/favorite/"
				});

				var subscription = store.Subscriptions.Open(id, new SubscriptionConnectionOptions
				{
					BatchOptions = new SubscriptionBatchOptions()
					{
						MaxDocCount = 15
					}
				});

				var docs = new List<RavenJObject>();

				subscription.Subscribe(docs.Add);

				Assert.True(SpinWait.SpinUntil(() => docs.Count >= 50, TimeSpan.FromSeconds(60)));


				foreach (var jsonDocument in docs)
				{
					Assert.True(jsonDocument[Constants.Metadata].Value<string>("@id").StartsWith("users/favorite/"));
				}
			}
		}

		[Fact]
		public void ShouldRespectPropertiesCriteria()
		{
			using (var store = NewDocumentStore())
			{
				using (var session = store.OpenSession())
				{
					for (int i = 0; i < 10; i++)
					{
						session.Store(new User
						{
							Name = i % 2 == 0 ? "Jessica" : "Caroline"
						});

						session.Store(new Person
						{
							Name = i % 2 == 0 ? "Caroline" : "Samantha"
						});

						session.Store(new Company());
					}

					session.SaveChanges();
				}

				var id = store.Subscriptions.Create(new SubscriptionCriteria
				{
					PropertiesMatch = new Dictionary<string, RavenJToken>()
					{
						{"Name", "Caroline"}
					}
				});

				var carolines = store.Subscriptions.Open(id, new SubscriptionConnectionOptions { BatchOptions = new SubscriptionBatchOptions { MaxDocCount = 5 }});

				var docs = new List<RavenJObject>();

				carolines.Subscribe(docs.Add);

				Assert.True(SpinWait.SpinUntil(() => docs.Count >= 10, TimeSpan.FromSeconds(60)));


				foreach (var jsonDocument in docs)
				{
					Assert.Equal("Caroline", jsonDocument.Value<string>("Name"));
				}
			}
		}

		[Fact]
		public void ShouldRespectPropertiesNotMatchCriteria()
		{
			using (var store = NewDocumentStore())
			{
				using (var session = store.OpenSession())
				{
					for (int i = 0; i < 10; i++)
					{
						session.Store(new User
						{
							Name = i % 2 == 0 ? "Jessica" : "Caroline"
						});

						session.Store(new Person
						{
							Name = i % 2 == 0 ? "Caroline" : "Samantha"
						});

						session.Store(new Company());
					}

					session.SaveChanges();
				}

				var id = store.Subscriptions.Create(new SubscriptionCriteria
				{
					PropertiesNotMatch = new Dictionary<string, RavenJToken>()
					{
						{"Name", "Caroline"}
					}
				});

				var subscription = store.Subscriptions.Open(id, new SubscriptionConnectionOptions
				{
					BatchOptions = new SubscriptionBatchOptions()
					{
						MaxDocCount = 5
					}
				});

				var docs = new List<RavenJObject>();

				subscription.Subscribe(docs.Add);

				Assert.True(SpinWait.SpinUntil(() => docs.Count >= 20, TimeSpan.FromSeconds(60)));


				foreach (var jsonDocument in docs)
				{
					Assert.True(jsonDocument.ContainsKey("Name") == false || jsonDocument.Value<string>("Name") != "Caroline");
				}
			}
		}

		[Fact]
		public void CanGetSubscriptionsFromDatabase()
		{
			using (var store = NewDocumentStore())
			{
				var subscriptionDocuments = store.Subscriptions.GetSubscriptions(0, 10);

				Assert.Equal(0, subscriptionDocuments.Count);

				store.Subscriptions.Create(new SubscriptionCriteria
				{
					KeyStartsWith = "users/"
				});

				subscriptionDocuments = store.Subscriptions.GetSubscriptions(0, 10);

				Assert.Equal(1, subscriptionDocuments.Count);
				Assert.Equal("users/", subscriptionDocuments[0].Criteria.KeyStartsWith);

				var subscription = store.Subscriptions.Open(subscriptionDocuments[0].SubscriptionId, new SubscriptionConnectionOptions());

				var docs = new List<RavenJObject>();
				subscription.Subscribe(docs.Add);

				using (var session = store.OpenSession())
				{
					session.Store(new User());
					session.SaveChanges();
				}

				Assert.True(SpinWait.SpinUntil(() => docs.Count >= 1, TimeSpan.FromSeconds(60)));
			}
		}

		[Fact]
		public void ShouldKeepPullingDocsAfterServerRestart()
		{
			var dataPath = NewDataPath("RavenDB_2627_after_restart");

			IDocumentStore store = null;
			try
			{
				var serverDisposed = false;

				var server = GetNewServer(dataDirectory: dataPath, runInMemory: false);
				
				store = new DocumentStore()
				{
					Url = "http://localhost:" + server.Configuration.Port,
					DefaultDatabase = "RavenDB_2627"
				}.Initialize();

				using (var session = store.OpenSession())
				{
					session.Store(new User());
					session.Store(new User());
					session.Store(new User());
					session.Store(new User());

					session.SaveChanges();
				}

				var id = store.Subscriptions.Create(new SubscriptionCriteria());

				var subscription = store.Subscriptions.Open(id, new SubscriptionConnectionOptions()
				{
					BatchOptions = new SubscriptionBatchOptions()
					{
						MaxDocCount = 1
					}
				});
				store.Changes().WaitForAllPendingSubscriptions();

				var serverDisposingHandler = subscription.Subscribe(x =>
				{
					server.Dispose(); // dispose the server
					serverDisposed = true;
				});

				SpinWait.SpinUntil(() => serverDisposed, TimeSpan.FromSeconds(30));

				serverDisposingHandler.Dispose();

				var docs = new BlockingCollection<RavenJObject>();
				subscription.Subscribe(docs.Add);

				//recreate the server
				GetNewServer(dataDirectory: dataPath, runInMemory: false);
				
				RavenJObject doc;
				Assert.True(docs.TryTake(out doc, waitForDocTimeout));
				Assert.True(docs.TryTake(out doc, waitForDocTimeout));
				Assert.True(docs.TryTake(out doc, waitForDocTimeout));
				Assert.True(docs.TryTake(out doc, waitForDocTimeout));

				using (var session = store.OpenSession())
				{
					session.Store(new User(), "users/arek");
					session.SaveChanges();
				}

				Assert.True(docs.TryTake(out doc, waitForDocTimeout));
				Assert.Equal("users/arek", doc[Constants.Metadata].Value<string>("@id"));
			}
			finally
			{
				if(store != null)
					store.Dispose();
			}
		}

		[Fact]
		public void ShouldStopPullingDocsIfThereIsNoSubscriber()
		{
			using (var store = NewDocumentStore())
			{
				var id = store.Subscriptions.Create(new SubscriptionCriteria());

				var subscription = store.Subscriptions.Open(id, new SubscriptionConnectionOptions());
				store.Changes().WaitForAllPendingSubscriptions();

				using (var session = store.OpenSession())
				{
					session.Store(new User(), "users/1");
					session.Store(new User(), "users/2");
					session.SaveChanges();
				}

				var docs = new BlockingCollection<RavenJObject>();
				var subscribe = subscription.Subscribe(docs.Add);

				RavenJObject doc;
				Assert.True(docs.TryTake(out doc, waitForDocTimeout));
				Assert.True(docs.TryTake(out doc, waitForDocTimeout));

				subscribe.Dispose();

				using (var session = store.OpenSession())
				{
					session.Store(new User(), "users/3");
					session.Store(new User(), "users/4");
					session.SaveChanges();
				}

				Thread.Sleep(TimeSpan.FromSeconds(5)); // should not pull any docs because there is no subscriber that could process them

				subscription.Subscribe(docs.Add);

				Assert.True(docs.TryTake(out doc, waitForDocTimeout));
				Assert.Equal("users/3", doc[Constants.Metadata].Value<string>("@id"));

				Assert.True(docs.TryTake(out doc, waitForDocTimeout));
				Assert.Equal("users/4", doc[Constants.Metadata].Value<string>("@id"));
			}
		}

		[Fact]
		public void ShouldAllowToOpenSubscriptionIfClientDidntSentAliveNotificationOnTime()
		{
			using (var store = NewDocumentStore())
			{
				using (var session = store.OpenSession())
				{
					session.Store(new User());
					session.SaveChanges();
				}

				var id = store.Subscriptions.Create(new SubscriptionCriteria());

				var subscription = store.Subscriptions.Open(id, new SubscriptionConnectionOptions()
				{
					ClientAliveNotificationInterval = TimeSpan.FromSeconds(2)
				});
				store.Changes().WaitForAllPendingSubscriptions();

				subscription.AfterBatch += () => Thread.Sleep(TimeSpan.FromSeconds(20)); // to prevent the client from sending client-alive notification

				var docs = new BlockingCollection<RavenJObject>();

				subscription.Subscribe(docs.Add);
				store.Changes().WaitForAllPendingSubscriptions();

				RavenJObject _;
				Assert.True(docs.TryTake(out _, waitForDocTimeout));

				Thread.Sleep(TimeSpan.FromSeconds(10));
				
				// first open subscription didn't send the client-alive notification in time, so the server should allow to open it for this subscription
				var newSubscription = store.Subscriptions.Open(id, new SubscriptionConnectionOptions());

				var docs2 = new BlockingCollection<RavenJObject>();
				newSubscription.Subscribe(docs2.Add);

				using (var session = store.OpenSession())
				{
					session.Store(new User());
					session.SaveChanges();
				}

				Assert.True(docs2.TryTake(out _, waitForDocTimeout));

				Assert.False(docs.TryTake(out _, TimeSpan.FromSeconds(2))); // make sure that first subscriber didn't get new doc
			}
		}

		[Fact]
		public void CanReleaseSubscription()
		{
			using (var store = NewDocumentStore())
			{
				var id = store.Subscriptions.Create(new SubscriptionCriteria());
				store.Subscriptions.Open(id, new SubscriptionConnectionOptions());
				store.Changes().WaitForAllPendingSubscriptions();

				Assert.Throws<SubscriptionInUseException>(() => store.Subscriptions.Open(id, new SubscriptionConnectionOptions()));

				store.Subscriptions.Release(id);

				Assert.DoesNotThrow(() => store.Subscriptions.Open(id, new SubscriptionConnectionOptions()));
			}
		}

		[Fact]
		public void ShouldPullDocumentsAfterBulkInsert()
		{
			using (var store = NewDocumentStore())
			{
				var id = store.Subscriptions.Create(new SubscriptionCriteria());
				var subscription = store.Subscriptions.Open(id, new SubscriptionConnectionOptions());
				store.Changes().WaitForAllPendingSubscriptions();

				var docs = new BlockingCollection<RavenJObject>();

				subscription.Subscribe(docs.Add);

				store.Changes().WaitForAllPendingSubscriptions();

				using (var bulk = store.BulkInsert())
				{
					bulk.Store(new User());
					bulk.Store(new User());
					bulk.Store(new User());
				}

				RavenJObject doc;
				Assert.True(docs.TryTake(out doc, waitForDocTimeout));
				Assert.True(docs.TryTake(out doc, waitForDocTimeout));
			}
		}

		[Fact]
		public void ShouldStopPullingDocsAndCloseSubscriptionOnSubscriberErrorByDefault()
		{
			using (var store = NewDocumentStore())
			{
				var id = store.Subscriptions.Create(new SubscriptionCriteria());
				var subscription = store.Subscriptions.Open(id, new SubscriptionConnectionOptions());

				var docs = new BlockingCollection<RavenJObject>();

				var subscriberException = new TaskCompletionSource<object>();

				subscription.Subscribe(docs.Add);
				subscription.Subscribe(x =>
				{
					throw new Exception("Fake exception");
				},
				ex => subscriberException.TrySetResult(ex));

				store.Changes().WaitForAllPendingSubscriptions();

				store.DatabaseCommands.Put("items/1", null, new RavenJObject(), new RavenJObject());

				Assert.True(subscriberException.Task.Wait(waitForDocTimeout));
				Assert.True(subscription.IsErrored);

				Assert.True(SpinWait.SpinUntil(() => subscription.IsClosed, waitForDocTimeout));

				var subscriptionConfig = store.Subscriptions.GetSubscriptions(0, 1).First();

				Assert.Equal(Etag.Empty, subscriptionConfig.AckEtag);
			}
		}

		[Fact]
		public void CanSetToIgnoreSubscriberErrors()
		{
			using (var store = NewDocumentStore())
			{
				var id = store.Subscriptions.Create(new SubscriptionCriteria());
				var subscription = store.Subscriptions.Open(id, new SubscriptionConnectionOptions()
				{
					IgnoreSubscribersErrors = true
				});
				store.Changes().WaitForAllPendingSubscriptions();

				var docs = new BlockingCollection<RavenJObject>();

				subscription.Subscribe(docs.Add);
				subscription.Subscribe(x =>
				{
					throw new Exception("Fake exception");
				});

				store.Changes().WaitForAllPendingSubscriptions();

				store.DatabaseCommands.Put("items/1", null, new RavenJObject(), new RavenJObject());
				store.DatabaseCommands.Put("items/2", null, new RavenJObject(), new RavenJObject());

				RavenJObject doc;
				Assert.True(docs.TryTake(out doc, waitForDocTimeout));
				Assert.True(docs.TryTake(out doc, waitForDocTimeout));
				Assert.False(subscription.IsErrored);
			}
		}

		[Fact]
		public void CanUseNestedPropertiesInSubscriptionCriteria()
		{
			using (var store = NewDocumentStore())
			{
				using (var session = store.OpenSession())
				{
					for (int i = 0; i < 10; i++)
					{
						session.Store(new PersonWithAddress
						{
							Address = new Address()
							{
								Street = "1st Street",
								ZipCode = i % 2 == 0 ? 999 : 12345
							}
						});

						session.Store(new PersonWithAddress
						{
							Address = new Address()
							{
								Street = "2nd Street",
								ZipCode = 12345
							}
						});

						session.Store(new Company());
					}

					session.SaveChanges();
				}

				var id = store.Subscriptions.Create(new SubscriptionCriteria
				{
					PropertiesMatch = new Dictionary<string, RavenJToken>()
					{
						{"Address.Street", "1st Street"}
					},
					PropertiesNotMatch = new Dictionary<string, RavenJToken>()
					{
						{"Address.ZipCode", 999}
					}
				});

				var carolines = store.Subscriptions.Open(id, new SubscriptionConnectionOptions { BatchOptions = new SubscriptionBatchOptions { MaxDocCount = 5 } });

				var docs = new List<RavenJObject>();

				carolines.Subscribe(docs.Add);

				Assert.True(SpinWait.SpinUntil(() => docs.Count >= 5, TimeSpan.FromSeconds(60)));


				foreach (var jsonDocument in docs)
				{
					Assert.Equal("1st Street", jsonDocument.Value<RavenJObject>("Address").Value<string>("Street"));
				}
			}
		}

		[Fact]
		public void RavenDB_3452_ShouldStopPullingDocsIfReleased()
		{
			using (var store = NewDocumentStore())
			{
				var id = store.Subscriptions.Create(new SubscriptionCriteria());

				var subscription = store.Subscriptions.Open(id, new SubscriptionConnectionOptions());
				store.Changes().WaitForAllPendingSubscriptions();

				using (var session = store.OpenSession())
				{
					session.Store(new User(), "users/1");
					session.Store(new User(), "users/2");
					session.SaveChanges();
				}

				var docs = new BlockingCollection<RavenJObject>();
				var subscribe = subscription.Subscribe(docs.Add);

				RavenJObject doc;
				Assert.True(docs.TryTake(out doc, waitForDocTimeout));
				Assert.True(docs.TryTake(out doc, waitForDocTimeout));

				store.Subscriptions.Release(id);

				using (var session = store.OpenSession())
				{
					session.Store(new User(), "users/3");
					session.Store(new User(), "users/4");
					session.SaveChanges();
				}

				Thread.Sleep(TimeSpan.FromSeconds(5));

				Assert.False(docs.TryTake(out doc, waitForDocTimeout));
				Assert.False(docs.TryTake(out doc, waitForDocTimeout));

				Assert.True(subscription.IsClosed);

				subscription.Dispose();
			}
		}

		[Fact]
		public void RavenDB_3453_ShouldDeserializeTheWholeDocumentsAfterTypedSubscription()
		{
			using (var store = NewDocumentStore())
			{
				var id = store.Subscriptions.Create<User>(new SubscriptionCriteria<User>());
				var subscription = store.Subscriptions.Open<User>(id, new SubscriptionConnectionOptions());
<<<<<<< HEAD
=======
				store.Changes().WaitForAllPendingSubscriptions();
>>>>>>> 02254e28

				var users = new BlockingCollection<User>();

				subscription.Subscribe(x => users.Add(x));

				using (var session = store.OpenSession())
				{
					session.Store(new User { Age = 31 }, "users/1");
					session.Store(new User { Age = 27 }, "users/12");
					session.Store(new User { Age = 25 }, "users/3");

					session.SaveChanges();
				}

				User user;
				Assert.True(users.TryTake(out user, waitForDocTimeout));
				Assert.Equal("users/1", user.Id);
				Assert.Equal(31, user.Age);

				Assert.True(users.TryTake(out user, waitForDocTimeout));
				Assert.Equal("users/12", user.Id);
				Assert.Equal(27, user.Age);

				Assert.True(users.TryTake(out user, waitForDocTimeout));
				Assert.Equal("users/3", user.Id);
				Assert.Equal(25, user.Age);
			}
		}
	}
}<|MERGE_RESOLUTION|>--- conflicted
+++ resolved
@@ -928,10 +928,7 @@
 			{
 				var id = store.Subscriptions.Create<User>(new SubscriptionCriteria<User>());
 				var subscription = store.Subscriptions.Open<User>(id, new SubscriptionConnectionOptions());
-<<<<<<< HEAD
-=======
-				store.Changes().WaitForAllPendingSubscriptions();
->>>>>>> 02254e28
+				store.Changes().WaitForAllPendingSubscriptions();
 
 				var users = new BlockingCollection<User>();
 
