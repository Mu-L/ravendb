--- conflicted
+++ resolved
@@ -93,20 +93,12 @@
 
             // will cache the buffer
             stats = encryptionBuffersPool.GetStats();
-<<<<<<< HEAD
-            Assert.Equal(8192, stats.TotalPoolSize);
-=======
-            Assert.Equal(size, stats.TotalPoolSize);
->>>>>>> b38b1ab3
+            Assert.Equal(size, stats.TotalPoolSize);
 
             // will continue to cache the buffer
             encryptionBuffersPool.LowMemory(lowMemorySeverity);
             stats = encryptionBuffersPool.GetStats();
-<<<<<<< HEAD
-            Assert.Equal(8192, stats.TotalPoolSize);
-=======
-            Assert.Equal(size, stats.TotalPoolSize);
->>>>>>> b38b1ab3
+            Assert.Equal(size, stats.TotalPoolSize);
 
             encryptionBuffersPool.LowMemoryOver();
             ClearMemory(encryptionBuffersPool);
@@ -188,19 +180,11 @@
 
             encryptionBuffersPool.Return(ptr, 8192, NativeMemory.ThreadAllocations.Value, encryptionBuffersPool.Generation);
             stats = encryptionBuffersPool.GetStats();
-<<<<<<< HEAD
             Assert.Equal(size, stats.TotalPoolSize);
 
             encryptionBuffersPool.LowMemory(LowMemorySeverity.Low);
             stats = encryptionBuffersPool.GetStats();
             Assert.Equal(size, stats.TotalPoolSize);
-=======
-            Assert.Equal(1, stats.TotalPoolSize);
-
-            encryptionBuffersPool.LowMemory(LowMemorySeverity.Low);
-            stats = encryptionBuffersPool.GetStats();
-            Assert.Equal(1, stats.TotalPoolSize);
->>>>>>> b38b1ab3
 
             ClearMemory(encryptionBuffersPool);
         }
