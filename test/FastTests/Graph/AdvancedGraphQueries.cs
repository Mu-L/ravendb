--- conflicted
+++ resolved
@@ -1107,11 +1107,7 @@
                 using (var session = store.OpenSession())
                 {
                     var results = session.Advanced.RawQuery<JObject>(@"
-<<<<<<< HEAD
-                        match (Employees as e)- recursive as reportsTo { [ReportsTo as path] } -> (Employees as m)
-=======
                         match (Employees as e)- recursive as reportsTo (0,5, 'all') { [ReportsTo as path] } -> (Employees as m)
->>>>>>> c7ff5985
                         select e.FirstName as EmployeeName, reportsTo.path as ReportsToPath, m.FirstName as ManagerName
                        ").ToList();
                     Assert.NotEmpty(results); //sanity check
@@ -1134,8 +1130,6 @@
             }
         }
 
-<<<<<<< HEAD
-=======
         [Fact]
         public void Edge_projection_to_javascript_object_in_multi_hop_query_should_work()
         {
@@ -1234,6 +1228,5 @@
             var pathIds = ExtractPathIds(results);
             return pathIds;
         }
->>>>>>> c7ff5985
     }
 }