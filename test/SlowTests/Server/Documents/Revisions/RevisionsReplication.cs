--- conflicted
+++ resolved
@@ -431,11 +431,7 @@
                 await SetupReplicationAsync(store1, store2);
 
                 var deletedRevisions = await store1.Commands().GetRevisionsBinEntriesAsync(long.MaxValue);
-<<<<<<< HEAD
-                Assert.Equal(0, deletedRevisions.Length);
-=======
                 Assert.Equal(0, deletedRevisions.Count());
->>>>>>> 5eb7e2a9
 
                 var id = "users/1";
                 if (useSession)
@@ -471,17 +467,10 @@
 
                 //sanity
                 deletedRevisions = await store1.Commands().GetRevisionsBinEntriesAsync(long.MaxValue);
-<<<<<<< HEAD
-                Assert.Equal(1, deletedRevisions.Length);
-
-                deletedRevisions = await store2.Commands().GetRevisionsBinEntriesAsync(long.MaxValue);
-                Assert.Equal(1, deletedRevisions.Length);
-=======
                 Assert.Equal(1, deletedRevisions.Count());
 
                 deletedRevisions = await store2.Commands().GetRevisionsBinEntriesAsync(long.MaxValue);
                 Assert.Equal(1, deletedRevisions.Count());
->>>>>>> 5eb7e2a9
 
                 using (var session = store2.OpenAsyncSession())
                 {
