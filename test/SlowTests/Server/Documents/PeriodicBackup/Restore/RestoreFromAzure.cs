﻿using System;
using System.Linq;
using System.Net.Http;
using System.Text;
using System.Threading.Tasks;
using FastTests;
using Newtonsoft.Json;
using Raven.Client.Documents.Operations;
using Raven.Client.Documents.Operations.Backups;
using Raven.Client.Exceptions;
using Raven.Client.ServerWide.Operations;
using Raven.Server.Documents;
using Raven.Server.Documents.PeriodicBackup.Azure;
using Raven.Server.Documents.PeriodicBackup.Restore;
using Raven.Server.ServerWide.Context;
using Raven.Tests.Core.Utils.Entities;
using Tests.Infrastructure;
using Xunit;
using Xunit.Abstractions;

namespace SlowTests.Server.Documents.PeriodicBackup.Restore
{
    public class RestoreFromAzure : RavenTestBase
    {
        public RestoreFromAzure(ITestOutputHelper output) : base(output)
        {
        }

        [Fact, Trait("Category", "Smuggler")]
        public void restore_azure_cloud_settings_tests()
        {
            var backupPath = NewDataPath(suffix: "BackupFolder");
            using (var store = GetDocumentStore(new Options
            {
                ModifyDatabaseName = s => $"{s}_2"
            }))
            {
                var databaseName = $"restored_database-{Guid.NewGuid()}";
                var restoreConfiguration = new RestoreFromAzureConfiguration
                {
                    DatabaseName = databaseName
                };

                var restoreBackupTask = new RestoreBackupOperation(restoreConfiguration);

                var e = Assert.Throws<RavenException>(() => store.Maintenance.Server.Send(restoreBackupTask));
                Assert.Contains($"{nameof(AzureSettings.AccountKey)} and {nameof(AzureSettings.SasToken)} cannot be both null or empty", e.InnerException.Message);

                restoreConfiguration.Settings.AccountKey = "test";
                restoreBackupTask = new RestoreBackupOperation(restoreConfiguration);
                e = Assert.Throws<RavenException>(() => store.Maintenance.Server.Send(restoreBackupTask));
                Assert.Contains($"{nameof(AzureSettings.AccountName)} cannot be null or empty", e.InnerException.Message);

                restoreConfiguration.Settings.AccountName = "test";
                restoreBackupTask = new RestoreBackupOperation(restoreConfiguration);
                e = Assert.Throws<RavenException>(() => store.Maintenance.Server.Send(restoreBackupTask));
                Assert.Contains($"{nameof(AzureSettings.StorageContainer)} cannot be null or empty", e.InnerException.Message);

                restoreConfiguration.Settings.StorageContainer = "test";
                restoreConfiguration.Settings.AccountKey = null;
                restoreConfiguration.Settings.SasToken = "testSasToken";
                restoreBackupTask = new RestoreBackupOperation(restoreConfiguration);
                e = Assert.Throws<RavenException>(() => store.Maintenance.Server.Send(restoreBackupTask));
                Assert.Contains($"{nameof(AzureSettings.SasToken)} isn't in the correct format", e.InnerException.Message);

                restoreConfiguration.Settings.AccountKey = "test";
                restoreBackupTask = new RestoreBackupOperation(restoreConfiguration);
                e = Assert.Throws<RavenException>(() => store.Maintenance.Server.Send(restoreBackupTask));
                Assert.Contains($"{nameof(AzureSettings.AccountKey)} and {nameof(AzureSettings.SasToken)} cannot be used simultaneously", e.InnerException.Message);
            }
        }

        [AzureStorageEmulatorFact]
        public void can_backup_and_restore() => can_backup_and_restore_internal(oneTimeBackup: false);
        [AzureStorageEmulatorFact]
        public void can_onetime_backup_and_restore() => can_backup_and_restore_internal(oneTimeBackup: true);

        private void can_backup_and_restore_internal(bool oneTimeBackup)
        {
            var azureSettings = GenerateAzureSettings();
            InitContainer(azureSettings);

            using (var store = GetDocumentStore())
            {
                using (var session = store.OpenSession())
                {
                    session.Store(new User { Name = "oren" }, "users/1");
                    session.CountersFor("users/1").Increment("likes", 100);
                    session.SaveChanges();
                }

<<<<<<< HEAD
=======
                var config = new PeriodicBackupConfiguration
                {
                    BackupType = BackupType.Backup,
                    AzureSettings = azureSettings,
                    IncrementalBackupFrequency = "0 0 1 1 *"
                };

                var backupTaskId = (store.Maintenance.Send(new UpdatePeriodicBackupOperation(config))).TaskId;
                store.Maintenance.Send(new StartBackupOperation(true, backupTaskId));
                var operation = new GetPeriodicBackupStatusOperation(backupTaskId);

>>>>>>> b6bda5da
                PeriodicBackupStatus status = null;
                long backupTaskId = 0;
                GetPeriodicBackupStatusOperation operation = null;
                BackupResult backupResult = null;
                if (oneTimeBackup == false)
                {
                    var config = new PeriodicBackupConfiguration { BackupType = BackupType.Backup, AzureSettings = azureSettings, IncrementalBackupFrequency = "0 0 1 1 *" };
                   backupTaskId = (store.Maintenance.Send(new UpdatePeriodicBackupOperation(config))).TaskId;
                    operation = new GetPeriodicBackupStatusOperation(backupTaskId);
                    store.Maintenance.Send(new StartBackupOperation(true, backupTaskId));
                    var value = WaitForValue(() =>
                    {
                        status = store.Maintenance.Send(operation).Status;
                        return status?.LastEtag;
                    }, 4);
                    Assert.True(4 == value, $"4 == value, Got status: {status != null}, exception: {status?.Error?.Exception}");
                    Assert.True(status.LastOperationId != null, $"status.LastOperationId != null, Got status: {status != null}, exception: {status?.Error?.Exception}");

<<<<<<< HEAD
                    var backupOperation = store.Maintenance.Send(new GetOperationStateOperation(status.LastOperationId.Value));

                    backupResult = backupOperation.Result as BackupResult;
                    Assert.True(backupResult != null && backupResult.Counters.Processed, "backupResult != null && backupResult.Counters.Processed");
                    Assert.True(1 == backupResult.Counters.ReadCount, "1 == backupResult.Counters.ReadCount");
                }
=======
                OperationState backupOperation = null;
                var operationStatus = WaitForValue(() =>
                {
                    backupOperation = store.Maintenance.Send(new GetOperationStateOperation(status.LastOperationId.Value));
                    return backupOperation.Status;
                }, OperationStatus.Completed);
                Assert.Equal(OperationStatus.Completed, operationStatus);

                var backupResult = backupOperation.Result as BackupResult;
                Assert.NotNull(backupResult);
                Assert.True(backupResult.Counters.Processed, "backupResult.Counters.Processed");
                Assert.Equal(1, backupResult.Counters.ReadCount);
>>>>>>> b6bda5da

                using (var session = store.OpenSession())
                {
                    session.Store(new User { Name = "ayende" }, "users/2");
                    session.CountersFor("users/2").Increment("downloads", 200);

                    session.SaveChanges();
                }

                if (oneTimeBackup == false)
                {
                    var lastEtag = store.Maintenance.Send(new GetStatisticsOperation()).LastDocEtag;
                    store.Maintenance.Send(new StartBackupOperation(false, backupTaskId));
                    var value2 = WaitForValue(() => store.Maintenance.Send(operation).Status.LastEtag, lastEtag);
                    Assert.Equal(lastEtag, value2);
                }

                if (oneTimeBackup)
                {
                    var backupConfiguration = new BackupConfiguration
                    {
                        BackupType = BackupType.Backup,
                        AzureSettings = azureSettings,
                        
                    };

                    backupResult = (BackupResult)store.Maintenance.Send(new BackupOperation(backupConfiguration)).WaitForCompletion(TimeSpan.FromSeconds(15));
                    Assert.True(backupResult != null && backupResult.Counters.Processed, "backupResult != null && backupResult.Counters.Processed");
                    Assert.Equal(2, backupResult.Counters.ReadCount);

                }

                // restore the database with a different name
                var databaseName = $"restored_database-{Guid.NewGuid()}";

                azureSettings.RemoteFolderName = oneTimeBackup ? backupResult.LocalBackup.BackupDirectory : status.FolderName;
                var restoreFromGoogleCloudConfiguration = new RestoreFromAzureConfiguration()
                {
                    DatabaseName = databaseName,
                    Settings = azureSettings,
                    DisableOngoingTasks = true
                };
                var googleCloudOperation = new RestoreBackupOperation(restoreFromGoogleCloudConfiguration);
                var restoreOperation = store.Maintenance.Server.Send(googleCloudOperation);

                restoreOperation.WaitForCompletion(TimeSpan.FromSeconds(30));
                using (var store2 = GetDocumentStore(new Options()
                {
                    CreateDatabase = false,
                    ModifyDatabaseName = s => databaseName
                }))
                {
                    using (var session = store2.OpenSession(databaseName))
                    {
                        var users = session.Load<User>(new[] { "users/1", "users/2" });
                        Assert.True(users.Any(x => x.Value.Name == "oren"));
                        Assert.True(users.Any(x => x.Value.Name == "ayende"));

                        var val = session.CountersFor("users/1").Get("likes");
                        Assert.Equal(100, val);
                        val = session.CountersFor("users/2").Get("downloads");
                        Assert.Equal(200, val);
                    }

                    var originalDatabase = Server.ServerStore.DatabasesLandlord.TryGetOrCreateResourceStore(store.Database).Result;
                    var restoredDatabase = Server.ServerStore.DatabasesLandlord.TryGetOrCreateResourceStore(databaseName).Result;
                    using (restoredDatabase.DocumentsStorage.ContextPool.AllocateOperationContext(out DocumentsOperationContext ctx))
                    using (ctx.OpenReadTransaction())
                    {
                        var databaseChangeVector = DocumentsStorage.GetDatabaseChangeVector(ctx);
                        Assert.Contains($"A:7-{originalDatabase.DbBase64Id}", databaseChangeVector);
                        Assert.Contains($"A:8-{restoredDatabase.DbBase64Id}", databaseChangeVector);
                    }
                }
            }
        }

        [AzureStorageEmulatorFact]
        public async Task can_create_azure_snapshot_and_restore_using_restore_point()
        {
            var azureSettings = GenerateAzureSettings();
            InitContainer(azureSettings);
            azureSettings.RemoteFolderName = "testFolder";

            using (var store = GetDocumentStore())
            {
                using (var session = store.OpenSession())
                {
                    session.Store(new User { Name = "oren" }, "users/1");
                    session.CountersFor("users/1").Increment("likes", 100);
                    session.SaveChanges();
                }

                var config = new PeriodicBackupConfiguration
                {
                    BackupType = BackupType.Snapshot,
                    AzureSettings = azureSettings,
                    IncrementalBackupFrequency = "0 0 1 1 *"
                };

                var backupTaskId = (store.Maintenance.Send(new UpdatePeriodicBackupOperation(config))).TaskId;
                store.Maintenance.Send(new StartBackupOperation(true, backupTaskId));
                var operation = new GetPeriodicBackupStatusOperation(backupTaskId);
                PeriodicBackupStatus status = null;
                var value = WaitForValue(() =>
                {
                    status = store.Maintenance.Send(operation).Status;
                    return status?.LastEtag;
                }, 4);
                Assert.True(4 == value, $"4 == value, Got status: {status != null}, exception: {status?.Error?.Exception}");
                Assert.True(status.LastOperationId != null, $"status.LastOperationId != null, Got status: {status != null}, exception: {status?.Error?.Exception}");

                var client = store.GetRequestExecutor().HttpClient;
                var data = new StringContent(JsonConvert.SerializeObject(azureSettings), Encoding.UTF8, "application/json");
                var response = await client.PostAsync(store.Urls.First() + "/admin/restore/points?type=Azure ", data);
                string result = response.Content.ReadAsStringAsync().Result;
                var restorePoints = JsonConvert.DeserializeObject<RestorePoints>(result);
                Assert.Equal(1, restorePoints.List.Count);
                var point = restorePoints.List.First();

                var databaseName = $"restored_database-{Guid.NewGuid()}";
                azureSettings.RemoteFolderName = azureSettings.RemoteFolderName + "/" + status.FolderName;
                var restoreOperation = await store.Maintenance.Server.SendAsync(new RestoreBackupOperation(new RestoreFromAzureConfiguration()
                {
                    DatabaseName = databaseName,
                    Settings = azureSettings,
                    DisableOngoingTasks = true,
                    LastFileNameToRestore = point.FileName,
                }));

                await restoreOperation.WaitForCompletionAsync(TimeSpan.FromSeconds(60));
                using (var store2 = GetDocumentStore(new Options() { CreateDatabase = false, ModifyDatabaseName = s => databaseName }))
                {
                    using (var session = store2.OpenSession(databaseName))
                    {
                        var users = session.Load<User>(new[] { "users/1", "users/2" });
                        Assert.True(users.Any(x => x.Value.Name == "oren"));

                        var val = session.CountersFor("users/1").Get("likes");
                        Assert.Equal(100, val);
                    }

                    var originalDatabase = Server.ServerStore.DatabasesLandlord.TryGetOrCreateResourceStore(store.Database).Result;
                    var restoredDatabase = Server.ServerStore.DatabasesLandlord.TryGetOrCreateResourceStore(databaseName).Result;
                    using (restoredDatabase.DocumentsStorage.ContextPool.AllocateOperationContext(out DocumentsOperationContext ctx))
                    using (ctx.OpenReadTransaction())
                    {
                        var databaseChangeVector = DocumentsStorage.GetDatabaseChangeVector(ctx);
                        Assert.Equal($"A:4-{originalDatabase.DbBase64Id}", databaseChangeVector);
                    }
                }
            }
        }

        private void InitContainer(AzureSettings azureSettings)
        {
            using (var client = new RavenAzureClient(azureSettings))
            {
                client.DeleteContainer();
                client.PutContainer();
            }
        }

        private AzureSettings GenerateAzureSettings(string containerName = "mycontainer")
        {
            return new AzureSettings
            {
                AccountName = Azure.AzureAccountName,
                AccountKey = Azure.AzureAccountKey,
                StorageContainer = containerName,
                RemoteFolderName = ""
            };
        }
    }
}<|MERGE_RESOLUTION|>--- conflicted
+++ resolved
@@ -72,6 +72,7 @@
 
         [AzureStorageEmulatorFact]
         public void can_backup_and_restore() => can_backup_and_restore_internal(oneTimeBackup: false);
+
         [AzureStorageEmulatorFact]
         public void can_onetime_backup_and_restore() => can_backup_and_restore_internal(oneTimeBackup: true);
 
@@ -89,20 +90,6 @@
                     session.SaveChanges();
                 }
 
-<<<<<<< HEAD
-=======
-                var config = new PeriodicBackupConfiguration
-                {
-                    BackupType = BackupType.Backup,
-                    AzureSettings = azureSettings,
-                    IncrementalBackupFrequency = "0 0 1 1 *"
-                };
-
-                var backupTaskId = (store.Maintenance.Send(new UpdatePeriodicBackupOperation(config))).TaskId;
-                store.Maintenance.Send(new StartBackupOperation(true, backupTaskId));
-                var operation = new GetPeriodicBackupStatusOperation(backupTaskId);
-
->>>>>>> b6bda5da
                 PeriodicBackupStatus status = null;
                 long backupTaskId = 0;
                 GetPeriodicBackupStatusOperation operation = null;
@@ -110,9 +97,10 @@
                 if (oneTimeBackup == false)
                 {
                     var config = new PeriodicBackupConfiguration { BackupType = BackupType.Backup, AzureSettings = azureSettings, IncrementalBackupFrequency = "0 0 1 1 *" };
-                   backupTaskId = (store.Maintenance.Send(new UpdatePeriodicBackupOperation(config))).TaskId;
+                    backupTaskId = (store.Maintenance.Send(new UpdatePeriodicBackupOperation(config))).TaskId;
                     operation = new GetPeriodicBackupStatusOperation(backupTaskId);
                     store.Maintenance.Send(new StartBackupOperation(true, backupTaskId));
+
                     var value = WaitForValue(() =>
                     {
                         status = store.Maintenance.Send(operation).Status;
@@ -121,27 +109,19 @@
                     Assert.True(4 == value, $"4 == value, Got status: {status != null}, exception: {status?.Error?.Exception}");
                     Assert.True(status.LastOperationId != null, $"status.LastOperationId != null, Got status: {status != null}, exception: {status?.Error?.Exception}");
 
-<<<<<<< HEAD
-                    var backupOperation = store.Maintenance.Send(new GetOperationStateOperation(status.LastOperationId.Value));
+                    OperationState backupOperation = null;
+                    var operationStatus = WaitForValue(() =>
+                    {
+                        backupOperation = store.Maintenance.Send(new GetOperationStateOperation(status.LastOperationId.Value));
+                        return backupOperation.Status;
+                    }, OperationStatus.Completed);
+                    Assert.Equal(OperationStatus.Completed, operationStatus);
 
                     backupResult = backupOperation.Result as BackupResult;
-                    Assert.True(backupResult != null && backupResult.Counters.Processed, "backupResult != null && backupResult.Counters.Processed");
-                    Assert.True(1 == backupResult.Counters.ReadCount, "1 == backupResult.Counters.ReadCount");
-                }
-=======
-                OperationState backupOperation = null;
-                var operationStatus = WaitForValue(() =>
-                {
-                    backupOperation = store.Maintenance.Send(new GetOperationStateOperation(status.LastOperationId.Value));
-                    return backupOperation.Status;
-                }, OperationStatus.Completed);
-                Assert.Equal(OperationStatus.Completed, operationStatus);
-
-                var backupResult = backupOperation.Result as BackupResult;
-                Assert.NotNull(backupResult);
-                Assert.True(backupResult.Counters.Processed, "backupResult.Counters.Processed");
-                Assert.Equal(1, backupResult.Counters.ReadCount);
->>>>>>> b6bda5da
+                    Assert.NotNull(backupResult);
+                    Assert.True(backupResult.Counters.Processed, "backupResult.Counters.Processed");
+                    Assert.Equal(1, backupResult.Counters.ReadCount);
+                }
 
                 using (var session = store.OpenSession())
                 {
@@ -165,13 +145,11 @@
                     {
                         BackupType = BackupType.Backup,
                         AzureSettings = azureSettings,
-                        
                     };
 
                     backupResult = (BackupResult)store.Maintenance.Send(new BackupOperation(backupConfiguration)).WaitForCompletion(TimeSpan.FromSeconds(15));
                     Assert.True(backupResult != null && backupResult.Counters.Processed, "backupResult != null && backupResult.Counters.Processed");
                     Assert.Equal(2, backupResult.Counters.ReadCount);
-
                 }
 
                 // restore the database with a different name
