--- conflicted
+++ resolved
@@ -82,9 +82,6 @@
                     leader.ServerStore.Engine.GetLastCommitIndex(context, out index, out long term);
                 }
 
-<<<<<<< HEAD
-                var operation = await store.Maintenance.SendAsync(new RemoveEntryFromRaftLogOperation(index + 1));
-=======
                 var nodelist = await store.Maintenance.SendAsync(new RemoveEntryFromRaftLogOperation(index+1));
 
                 long index2 = 0;
@@ -93,7 +90,7 @@
                     await WaitForValueAsync(async () =>
                     {
                         documentDatabase = await server.ServerStore.DatabasesLandlord.TryGetOrCreateResourceStore(database);
-                        using (documentDatabase.ServerStore.ContextPool.AllocateOperationContext(out TransactionOperationContext context))
+                        using (documentDatabase.ServerStore.Engine.ContextPool.AllocateOperationContext(out ClusterOperationContext context))
                         using (var tx = context.OpenReadTransaction())
                         {
                             server.ServerStore.Engine.GetLastCommitIndex(context, out index2, out long term);
@@ -103,7 +100,6 @@
                     }, true);
                 }
                 Assert.True(index2 > index, $"State machine is stuck. raft index was {index}, after remove raft entry index is {index2} ");
->>>>>>> 18194262
 
                 foreach (var server in Servers)
                 {
@@ -223,7 +219,7 @@
                     {
                         index2 = 0;
                         documentDatabase = await server.ServerStore.DatabasesLandlord.TryGetOrCreateResourceStore(database);
-                        using (documentDatabase.ServerStore.ContextPool.AllocateOperationContext(out TransactionOperationContext context))
+                        using (documentDatabase.ServerStore.Engine.ContextPool.AllocateOperationContext(out ClusterOperationContext context))
                         using (var tx = context.OpenReadTransaction())
                         {
                             server.ServerStore.Engine.GetLastCommitIndex(context, out index2, out long term);
