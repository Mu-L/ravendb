﻿using System.Globalization;
using System.Linq;
using FastTests;
using Raven.Client;
using Raven.Client.Documents.Commands;
using Raven.Client.Documents.Indexes;
using Raven.Client.Documents.Queries;
using Raven.Server.Documents.Indexes.Static;
using Xunit;

namespace SlowTests.Issues
{
    public class RavenDB_11422 : RavenTestBase
    {
        private class Index1 : AbstractIndexCreationTask<User>
        {
            public Index1()
            {
                Map = users => from user in users
                               select new
                               {
                                   user.Name,
                                   user.LastName
                               };

            }
        }

        private class User
        {
            public string Name { get; set; }
            public string LastName { get; set; }
            public int Age { get; set; }
        }


        private class Users_ByAge : AbstractIndexCreationTask<User, Users_ByAge.Result>
        {
            public class Result
            {
                public int Count { get; set; }
                public int Age { get; set; }
            }

            public Users_ByAge()
            {
                Map = users => from user in users
                               select new
                               {
                                   Age = user.Age,
                                   Count = 1
                               };

                Reduce = results => from result in results
                                    group result by result.Age into g
                                    select new
                                    {
                                        Age = g.Key,
                                        Count = g.Sum(x => x.Count)
                                    };
            }
        }


        [Fact]
        public void VerifyIndexScore_Map_SimpleProjection_CollectionQuery()
        {
            using (var store = GetDocumentStore())
            {
                using (var session = store.OpenSession())
                {
                    session.Store(new User
                    {
                        Name = "Jerry"
                    });
                    session.Store(new User
                    {
                        Name = "Bob"
                    });
                    session.SaveChanges();
                }

                using (var commands = store.Commands())
                {
                    var command = new QueryCommand(commands.Session, new IndexQuery
                    {
                        Query = "from Users select Name"
                    });

                    commands.RequestExecutor.Execute(command, commands.Context);

                    var results = new DynamicArray(command.Result.Results);
<<<<<<< HEAD
                    Assert.Equal(2, results.Length);
=======
                    Assert.Equal(2, results.Count());
>>>>>>> 5eb7e2a9

                    foreach (dynamic r in results)
                    {
                        var indexScoreAsString = r[Constants.Documents.Metadata.Key][Constants.Documents.Metadata.IndexScore];
                        Assert.NotNull(indexScoreAsString);
                        var indexScore = float.Parse(indexScoreAsString.ToString(), CultureInfo.InvariantCulture);
                        Assert.Equal(0, indexScore);
                    }
                }
            }
        }

        [Fact]
        public void VerifyIndexScore_Map_SimpleProjection_AutoIndex()
        {
            using (var store = GetDocumentStore())
            {
                using (var session = store.OpenSession())
                {
                    session.Store(new User
                    {
                        Name = "Jerry",
                        LastName = "Garcia"
                    });
                    session.Store(new User
                    {
                        Name = "Bob",
                        LastName = "Weir"
                    });
                    session.SaveChanges();
                }

                using (var commands = store.Commands())
                {
                    var command = new QueryCommand(commands.Session, new IndexQuery
                    {
                        Query = "from Users where LastName != null select Name"
                    });

                    commands.RequestExecutor.Execute(command, commands.Context);

                    var results = new DynamicArray(command.Result.Results);
<<<<<<< HEAD
                    Assert.Equal(2, results.Length);
=======
                    Assert.Equal(2, results.Count());
>>>>>>> 5eb7e2a9

                    foreach (dynamic r in results)
                    {
                        var indexScoreAsString = r[Constants.Documents.Metadata.Key][Constants.Documents.Metadata.IndexScore];
                        Assert.NotNull(indexScoreAsString);
                        var indexScore = float.Parse(indexScoreAsString.ToString(), CultureInfo.InvariantCulture);
                        Assert.True(indexScore > 0);
                    }
                }
            }
        }

        [Fact]
        public void VerifyIndexScore_Map_SimpleProjection_StaticIndex()
        {
            using (var store = GetDocumentStore())
            {
                new Index1().Execute(store);

                using (var session = store.OpenSession())
                {
                    session.Store(new User
                    {
                        Name = "Jerry"
                    });
                    session.Store(new User
                    {
                        Name = "Bob"
                    });
                    session.SaveChanges();
                }

                WaitForIndexing(store);

                using (var commands = store.Commands())
                {
                    var command = new QueryCommand(commands.Session, new IndexQuery
                    {
                        Query = "from index 'Index1' select Name"
                    });

                    commands.RequestExecutor.Execute(command, commands.Context);

                    var results = new DynamicArray(command.Result.Results);
<<<<<<< HEAD
                    Assert.Equal(2, results.Length);
=======
                    Assert.Equal(2, results.Count());
>>>>>>> 5eb7e2a9

                    foreach (dynamic r in results)
                    {
                        var indexScoreAsString = r[Constants.Documents.Metadata.Key][Constants.Documents.Metadata.IndexScore];
                        Assert.NotNull(indexScoreAsString);
                        var indexScore = float.Parse(indexScoreAsString.ToString(), CultureInfo.InvariantCulture);
                        Assert.True(indexScore > 0);
                    }
                }
            }
        }

        [Fact]
        public void VerifyIndexScore_MapReduce_SimpleProjection_AutoIndex()
        {
            using (var store = GetDocumentStore())
            {
                using (var session = store.OpenSession())
                {
                    session.Store(new User
                    {
                        Name = "Jerry",
                        Age = 75
                    });
                    session.Store(new User
                    {
                        Name = "Bob",
                        Age = 67
                    });
                    session.Store(new User
                    {
                        Name = "Bill",
                        Age = 75
                    });
                    session.SaveChanges();
                }

                using (var commands = store.Commands())
                {
                    var command = new QueryCommand(commands.Session, new IndexQuery
                    {
                        Query = "from Users group by Age select key()"
                    });

                    commands.RequestExecutor.Execute(command, commands.Context);

                    var results = new DynamicArray(command.Result.Results);
<<<<<<< HEAD
                    Assert.Equal(2, results.Length);
=======
                    Assert.Equal(2, results.Count());
>>>>>>> 5eb7e2a9

                    foreach (dynamic r in results)
                    {
                        var indexScoreAsString = r[Constants.Documents.Metadata.Key][Constants.Documents.Metadata.IndexScore];
                        Assert.NotNull(indexScoreAsString);
                        var indexScore = float.Parse(indexScoreAsString.ToString(), CultureInfo.InvariantCulture);
                        Assert.True(indexScore > 0);
                    }
                }
            }
        }

        [Fact]
        public void VerifyIndexScore_MapReduce_SimpleProjection_StaticIndex()
        {
            using (var store = GetDocumentStore())
            {
                new Users_ByAge().Execute(store);

                using (var session = store.OpenSession())
                {
                    session.Store(new User
                    {
                        Name = "Jerry",
                        Age = 75
                    });
                    session.Store(new User
                    {
                        Name = "Bob",
                        Age = 67
                    });
                    session.Store(new User
                    {
                        Name = "Bill",
                        Age = 75
                    });
                    session.SaveChanges();
                }

                WaitForIndexing(store);

                using (var commands = store.Commands())
                {
                    var command = new QueryCommand(commands.Session, new IndexQuery
                    {
                        Query = "from index 'Users/ByAge' where Count < 10 select Age"
                    });

                    commands.RequestExecutor.Execute(command, commands.Context);

                    var results = new DynamicArray(command.Result.Results);
<<<<<<< HEAD
                    Assert.Equal(2, results.Length);
=======
                    Assert.Equal(2, results.Count());
>>>>>>> 5eb7e2a9

                    foreach (dynamic r in results)
                    {
                        var indexScoreAsString = r[Constants.Documents.Metadata.Key][Constants.Documents.Metadata.IndexScore];
                        Assert.NotNull(indexScoreAsString);
                        var indexScore = float.Parse(indexScoreAsString.ToString(), CultureInfo.InvariantCulture);
                        Assert.True(indexScore > 0);
                    }
                }
            }
        }

        [Fact]
        public void VerifyIndexScore_Map_JsProjection_CollectionQuery()
        {
            using (var store = GetDocumentStore())
            {
                using (var session = store.OpenSession())
                {
                    session.Store(new User
                    {
                        Name = "Jerry",
                        LastName = "Garcia"
                    });
                    session.Store(new User
                    {
                        Name = "Bob",
                        LastName = "Weir"
                    });
                    session.SaveChanges();
                }

                using (var commands = store.Commands())
                {
                    var command = new QueryCommand(commands.Session, new IndexQuery
                    {
                        Query = "from Users as u select { FullName : u.Name + ' ' + u.LastName }"
                    });

                    commands.RequestExecutor.Execute(command, commands.Context);

                    var results = new DynamicArray(command.Result.Results);
<<<<<<< HEAD
                    Assert.Equal(2, results.Length);
=======
                    Assert.Equal(2, results.Count());
>>>>>>> 5eb7e2a9

                    foreach (dynamic r in results)
                    {
                        var indexScoreAsString = r[Constants.Documents.Metadata.Key][Constants.Documents.Metadata.IndexScore];
                        Assert.NotNull(indexScoreAsString);
                        var indexScore = float.Parse(indexScoreAsString.ToString(), CultureInfo.InvariantCulture);
                        Assert.Equal(0, indexScore);
                    }
                }
            }
        }

        [Fact]
        public void VerifyIndexScore_Map_JsProjection_AutoIndex()
        {
            using (var store = GetDocumentStore())
            {
                using (var session = store.OpenSession())
                {
                    session.Store(new User
                    {
                        Name = "Jerry",
                        LastName = "Garcia"
                    });
                    session.Store(new User
                    {
                        Name = "Bob",
                        LastName = "Weir"
                    });
                    session.SaveChanges();
                }

                using (var commands = store.Commands())
                {
                    var command = new QueryCommand(commands.Session, new IndexQuery
                    {
                        Query = "from Users as u where u.LastName != null " +
                                "select { Name : u.Name }"
                    });

                    commands.RequestExecutor.Execute(command, commands.Context);

                    var results = new DynamicArray(command.Result.Results);
<<<<<<< HEAD
                    Assert.Equal(2, results.Length);
=======
                    Assert.Equal(2, results.Count());
>>>>>>> 5eb7e2a9

                    foreach (dynamic r in results)
                    {
                        var indexScoreAsString = r[Constants.Documents.Metadata.Key][Constants.Documents.Metadata.IndexScore];
                        Assert.NotNull(indexScoreAsString);
                        var indexScore = float.Parse(indexScoreAsString.ToString(), CultureInfo.InvariantCulture);
                        Assert.True(indexScore > 0);
                    }
                }
            }
        }

        [Fact]
        public void VerifyIndexScore_Map_JsProjection_StaticIndex()
        {
            using (var store = GetDocumentStore())
            {
                new Index1().Execute(store);

                using (var session = store.OpenSession())
                {
                    session.Store(new User
                    {
                        Name = "Jerry"
                    });
                    session.Store(new User
                    {
                        Name = "Bob"
                    });
                    session.SaveChanges();
                }

                WaitForIndexing(store);

                using (var commands = store.Commands())
                {
                    var command = new QueryCommand(commands.Session, new IndexQuery
                    {
                        Query = "from index 'Index1' as i  select { Name : i.Name }"
                    });

                    commands.RequestExecutor.Execute(command, commands.Context);

                    var results = new DynamicArray(command.Result.Results);
<<<<<<< HEAD
                    Assert.Equal(2, results.Length);
=======
                    Assert.Equal(2, results.Count());
>>>>>>> 5eb7e2a9

                    foreach (dynamic r in results)
                    {
                        var indexScoreAsString = r[Constants.Documents.Metadata.Key][Constants.Documents.Metadata.IndexScore];
                        Assert.NotNull(indexScoreAsString);
                        var indexScore = float.Parse(indexScoreAsString.ToString(), CultureInfo.InvariantCulture);
                        Assert.True(indexScore > 0);
                    }
                }
            }
        }

        [Fact]
        public void VerifyIndexScore_MapReduce_JsProjection_StaticIndex()
        {
            using (var store = GetDocumentStore())
            {
                new Users_ByAge().Execute(store);

                using (var session = store.OpenSession())
                {
                    session.Store(new User
                    {
                        Name = "Jerry",
                        Age = 75
                    });
                    session.Store(new User
                    {
                        Name = "Bob",
                        Age = 67
                    });
                    session.Store(new User
                    {
                        Name = "Bill",
                        Age = 75
                    });
                    session.SaveChanges();
                }

                WaitForIndexing(store);

                using (var commands = store.Commands())
                {
                    var command = new QueryCommand(commands.Session, new IndexQuery
                    {
                        Query = "from index 'Users/ByAge' as i where i.Count < 10 select { Age : i.Age }"
                    });

                    commands.RequestExecutor.Execute(command, commands.Context);

                    var results = new DynamicArray(command.Result.Results);
<<<<<<< HEAD
                    Assert.Equal(2, results.Length);
=======
                    Assert.Equal(2, results.Count());
>>>>>>> 5eb7e2a9

                    foreach (dynamic r in results)
                    {
                        var indexScoreAsString = r[Constants.Documents.Metadata.Key][Constants.Documents.Metadata.IndexScore];
                        Assert.NotNull(indexScoreAsString);
                        var indexScore = float.Parse(indexScoreAsString.ToString(), CultureInfo.InvariantCulture);
                        Assert.True(indexScore > 0);
                    }
                }
            }
        }

    }
}
<|MERGE_RESOLUTION|>--- conflicted
+++ resolved
@@ -90,11 +90,7 @@
                     commands.RequestExecutor.Execute(command, commands.Context);
 
                     var results = new DynamicArray(command.Result.Results);
-<<<<<<< HEAD
-                    Assert.Equal(2, results.Length);
-=======
-                    Assert.Equal(2, results.Count());
->>>>>>> 5eb7e2a9
+                    Assert.Equal(2, results.Count());
 
                     foreach (dynamic r in results)
                     {
@@ -137,11 +133,7 @@
                     commands.RequestExecutor.Execute(command, commands.Context);
 
                     var results = new DynamicArray(command.Result.Results);
-<<<<<<< HEAD
-                    Assert.Equal(2, results.Length);
-=======
-                    Assert.Equal(2, results.Count());
->>>>>>> 5eb7e2a9
+                    Assert.Equal(2, results.Count());
 
                     foreach (dynamic r in results)
                     {
@@ -186,11 +178,7 @@
                     commands.RequestExecutor.Execute(command, commands.Context);
 
                     var results = new DynamicArray(command.Result.Results);
-<<<<<<< HEAD
-                    Assert.Equal(2, results.Length);
-=======
-                    Assert.Equal(2, results.Count());
->>>>>>> 5eb7e2a9
+                    Assert.Equal(2, results.Count());
 
                     foreach (dynamic r in results)
                     {
@@ -238,11 +226,7 @@
                     commands.RequestExecutor.Execute(command, commands.Context);
 
                     var results = new DynamicArray(command.Result.Results);
-<<<<<<< HEAD
-                    Assert.Equal(2, results.Length);
-=======
-                    Assert.Equal(2, results.Count());
->>>>>>> 5eb7e2a9
+                    Assert.Equal(2, results.Count());
 
                     foreach (dynamic r in results)
                     {
@@ -294,11 +278,7 @@
                     commands.RequestExecutor.Execute(command, commands.Context);
 
                     var results = new DynamicArray(command.Result.Results);
-<<<<<<< HEAD
-                    Assert.Equal(2, results.Length);
-=======
-                    Assert.Equal(2, results.Count());
->>>>>>> 5eb7e2a9
+                    Assert.Equal(2, results.Count());
 
                     foreach (dynamic r in results)
                     {
@@ -341,11 +321,7 @@
                     commands.RequestExecutor.Execute(command, commands.Context);
 
                     var results = new DynamicArray(command.Result.Results);
-<<<<<<< HEAD
-                    Assert.Equal(2, results.Length);
-=======
-                    Assert.Equal(2, results.Count());
->>>>>>> 5eb7e2a9
+                    Assert.Equal(2, results.Count());
 
                     foreach (dynamic r in results)
                     {
@@ -389,11 +365,7 @@
                     commands.RequestExecutor.Execute(command, commands.Context);
 
                     var results = new DynamicArray(command.Result.Results);
-<<<<<<< HEAD
-                    Assert.Equal(2, results.Length);
-=======
-                    Assert.Equal(2, results.Count());
->>>>>>> 5eb7e2a9
+                    Assert.Equal(2, results.Count());
 
                     foreach (dynamic r in results)
                     {
@@ -438,11 +410,7 @@
                     commands.RequestExecutor.Execute(command, commands.Context);
 
                     var results = new DynamicArray(command.Result.Results);
-<<<<<<< HEAD
-                    Assert.Equal(2, results.Length);
-=======
-                    Assert.Equal(2, results.Count());
->>>>>>> 5eb7e2a9
+                    Assert.Equal(2, results.Count());
 
                     foreach (dynamic r in results)
                     {
@@ -494,11 +462,7 @@
                     commands.RequestExecutor.Execute(command, commands.Context);
 
                     var results = new DynamicArray(command.Result.Results);
-<<<<<<< HEAD
-                    Assert.Equal(2, results.Length);
-=======
-                    Assert.Equal(2, results.Count());
->>>>>>> 5eb7e2a9
+                    Assert.Equal(2, results.Count());
 
                     foreach (dynamic r in results)
                     {
