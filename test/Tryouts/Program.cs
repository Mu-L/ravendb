using System;
using System.Diagnostics;
using System.Threading.Tasks;
using FastTests.Blittable;
using FastTests.Client;
using SlowTests.Issues;
using SlowTests.MailingList;
using SlowTests.Rolling;
using SlowTests.Server.Documents.ETL.Raven;
using StressTests.Issues;
using Tests.Infrastructure;

namespace Tryouts
{
    public static class Program
    {
        static Program()
        {
            XunitLogging.RedirectStreams = false;
        }

        public static async Task Main(string[] args)
        {
            Console.WriteLine(Process.GetCurrentProcess().Id);
            for (int i = 0; i < 10_000; i++)
            {
                 Console.WriteLine($"Starting to run {i}");
                try
                {
                    using (var testOutputHelper = new ConsoleTestOutputHelper())
<<<<<<< HEAD
                    using (var test = new RollingIndexesClusterTests(testOutputHelper))
                    {
                         await test.RemoveNodeFromDatabaseGroupWhileRollingDeployment();
=======
                    using (var test = new RavenDB_13861(testOutputHelper))
                    {
                         await test.BatchMemorySizeLimitationShouldBeExactIn64Bit();
>>>>>>> 26875456
                    }
                }
                catch (Exception e)
                {
                    Console.ForegroundColor = ConsoleColor.Red;
                    Console.WriteLine(e);
                    Console.ForegroundColor = ConsoleColor.White;
                }
            }
        }
    }
}<|MERGE_RESOLUTION|>--- conflicted
+++ resolved
@@ -28,15 +28,9 @@
                 try
                 {
                     using (var testOutputHelper = new ConsoleTestOutputHelper())
-<<<<<<< HEAD
                     using (var test = new RollingIndexesClusterTests(testOutputHelper))
                     {
                          await test.RemoveNodeFromDatabaseGroupWhileRollingDeployment();
-=======
-                    using (var test = new RavenDB_13861(testOutputHelper))
-                    {
-                         await test.BatchMemorySizeLimitationShouldBeExactIn64Bit();
->>>>>>> 26875456
                     }
                 }
                 catch (Exception e)
