﻿using System;
using System.Collections.Generic;
using System.Linq;
using System.Security.Cryptography.X509Certificates;
using System.Threading.Tasks;
using FastTests.Server.Replication;
using Raven.Client.Documents;
<<<<<<< HEAD
using Raven.Client.Documents.Conventions;
=======
>>>>>>> 4508d57a
using Raven.Client.Documents.Operations.OngoingTasks;
using Raven.Client.Documents.Operations.Replication;
using Raven.Client.Documents.Session;
using Raven.Client.Exceptions;
using Raven.Client.Exceptions.Security;
using Raven.Client.Http;
using Raven.Client.ServerWide;
using Raven.Client.ServerWide.Commands;
using Raven.Client.ServerWide.Operations;
using Raven.Client.ServerWide.Operations.Certificates;
using Raven.Server;
using Raven.Server.Documents;
using Raven.Server.Documents.Replication;
using Raven.Server.ServerWide.Context;
using Raven.Tests.Core.Utils.Entities;
using Sparrow.Json;
using Xunit;
using Xunit.Abstractions;

namespace RachisTests.DatabaseCluster
{
    public class ReplicationTests : ReplicationTestBase
    {
        public ReplicationTests(ITestOutputHelper output) : base(output)
        {
        }

        [Fact]
        public async Task WaitForCommandToApply()
        {
            var clusterSize = 5;
            var databaseName = GetDatabaseName();
            var leader = await CreateRaftClusterAndGetLeader(clusterSize, false, 0);
            using (var store = new DocumentStore
            {
                Urls = new[] { leader.WebUrl },
                Database = databaseName
            }.Initialize())
            {
                var doc = new DatabaseRecord(databaseName);
                doc.Topology = new DatabaseTopology
                {
                    Members = new List<string>
                    {
                        "B"
                    }
                };
                var res = await store.Maintenance.Server.SendAsync(new CreateDatabaseOperation(doc));
                Assert.NotEqual(res.Topology.Members.First(), leader.ServerStore.NodeTag);

                using (var session = store.OpenAsyncSession())
                {
                    await session.StoreAsync(new User());
                    await session.SaveChangesAsync();
                }
            }
        }

        [Theory]
        [InlineData(false)]
        [InlineData(true)]
        public async Task EnsureDocumentsReplication(bool useSsl)
        {
            var clusterSize = 5;
            var databaseName = GetDatabaseName();
            var leader = await CreateRaftClusterAndGetLeader(clusterSize, false, useSsl: useSsl);

            X509Certificate2 clientCertificate = null;
            X509Certificate2 adminCertificate = null;
            if (useSsl)
            {
                var certificates = GenerateAndSaveSelfSignedCertificate();
                adminCertificate = RegisterClientCertificate(certificates.ServerCertificate.Value, certificates.ClientCertificate1.Value, new Dictionary<string, DatabaseAccess>(), SecurityClearance.ClusterAdmin, server: leader);
                clientCertificate = RegisterClientCertificate(certificates.ServerCertificate.Value, certificates.ClientCertificate2.Value, new Dictionary<string, DatabaseAccess>
                {
                    [databaseName] = DatabaseAccess.Admin
                }, server: leader);
            }

            DatabasePutResult databaseResult;
            using (var store = new DocumentStore
            {
                Urls = new[] { leader.WebUrl },
                Database = databaseName,
                Certificate = adminCertificate,
                Conventions =
                {
                    DisableTopologyUpdates = true
                }
            }.Initialize())
            {
                var doc = new DatabaseRecord(databaseName);
                databaseResult = await store.Maintenance.Server.SendAsync(new CreateDatabaseOperation(doc, clusterSize));
            }
            Assert.Equal(clusterSize, databaseResult.Topology.AllNodes.Count());
            foreach (var server in Servers)
            {
                await server.ServerStore.Cluster.WaitForIndexNotification(databaseResult.RaftCommandIndex);
            }
            foreach (var server in Servers.Where(s => databaseResult.NodesAddedTo.Any(n => n == s.WebUrl)))
            {
                await server.ServerStore.DatabasesLandlord.TryGetOrCreateResourceStore(databaseName);
            }

            using (var store = new DocumentStore()
            {
                Urls = new[] { databaseResult.NodesAddedTo[0] },
                Database = databaseName,
                Certificate = clientCertificate,
                Conventions =
                {
                    DisableTopologyUpdates = true
                }
            }.Initialize())
            {
                using (var session = store.OpenAsyncSession())
                {
                    await session.StoreAsync(new User { Name = "Karmel" }, "users/1");
                    await session.SaveChangesAsync();
                }
                Assert.True(await WaitForDocumentInClusterAsync<User>(
                    databaseResult.Topology,
                    databaseName,
                    "users/1",
                    u => u.Name.Equals("Karmel"),
                    TimeSpan.FromSeconds(60),
                    certificate: clientCertificate));
            }
        }

        [Theory]
        [InlineData(false)]
        [InlineData(true)]
        public async Task EnsureReplicationToWatchers(bool useSsl)
        {
            var clusterSize = 3;
            var databaseName = GetDatabaseName();
            var leader = await CreateRaftClusterAndGetLeader(clusterSize, useSsl: useSsl);
            var watchers = new List<ExternalReplication>();

            X509Certificate2 adminCertificate = null;
            if (useSsl)
            {
                var certificates = GenerateAndSaveSelfSignedCertificate();
                adminCertificate = RegisterClientCertificate(certificates, new Dictionary<string, DatabaseAccess>(), SecurityClearance.ClusterAdmin, server: leader);
            }

            var watcherUrls = new Dictionary<string, string[]>();

            using (var store = new DocumentStore()
            {
                Urls = new[] { leader.WebUrl },
                Database = databaseName,
                Certificate = adminCertificate,
                Conventions =
                {
                    DisableTopologyUpdates = true
                }
            }.Initialize())
            {
                var doc = new DatabaseRecord(databaseName);
                var databaseResult = await store.Maintenance.Server.SendAsync(new CreateDatabaseOperation(doc, clusterSize));
                Assert.Equal(clusterSize, databaseResult.Topology.AllNodes.Count());
                foreach (var server in Servers)
                {
                    await server.ServerStore.Cluster.WaitForIndexNotification(databaseResult.RaftCommandIndex);
                }
                foreach (var server in Servers)
                {
                    await server.ServerStore.DatabasesLandlord.TryGetOrCreateResourceStore(databaseName);
                }
                using (var session = store.OpenAsyncSession())
                {
                    await session.StoreAsync(new User { Name = "Karmel" }, "users/1");
                    await session.SaveChangesAsync();
                }
                Assert.True(await WaitForDocumentInClusterAsync<User>(
                    databaseResult.Topology,
                    databaseName,
                    "users/1",
                    u => u.Name.Equals("Karmel"),
                    TimeSpan.FromSeconds(60),
                    adminCertificate));
                for (var i = 0; i < 5; i++)
                {
                    var dbName = $"Watcher{i}";
                    doc = new DatabaseRecord(dbName);
                    var res = await store.Maintenance.Server.SendAsync(new CreateDatabaseOperation(doc));
                    watcherUrls.Add(dbName, res.NodesAddedTo.ToArray());
                    var server = Servers.Single(x => x.WebUrl == res.NodesAddedTo[0]);
                    await server.ServerStore.Cluster.WaitForIndexNotification(res.RaftCommandIndex);
                    await server.ServerStore.DatabasesLandlord.TryGetOrCreateResourceStore(dbName);

                    var watcher = new ExternalReplication(dbName, $"{dbName}-Connection");
                    await AddWatcherToReplicationTopology((DocumentStore)store, watcher);
                    watchers.Add(watcher);
                }
            }

            foreach (var watcher in watchers)
            {
                using (var store = new DocumentStore
                {
                    Urls = watcherUrls[watcher.Database],
                    Database = watcher.Database,
                    Certificate = adminCertificate,
                    Conventions =
                    {
                        DisableTopologyUpdates = true
                    }
                }.Initialize())
                {
                    Assert.True(WaitForDocument<User>(store, "users/1", u => u.Name == "Karmel"));
                }
            }

            var count = (await GetOngoingTasks(databaseName)).Count(t => t is OngoingTaskReplication);

            Assert.Equal(5, count);
        }

        [Fact]
        public async Task WaitForReplicaitonShouldWaitOnlyForInternalNodes()
        {
            var clusterSize = 5;
            var databaseName = GetDatabaseName();
            var leader = await CreateRaftClusterAndGetLeader(clusterSize);
            var mainTopology = leader.ServerStore.GetClusterTopology();

            var secondLeader = await CreateRaftClusterAndGetLeader(1);
            var secondTopology = secondLeader.ServerStore.GetClusterTopology();

            var watchers = new List<ExternalReplication>();

            var watcherUrls = new Dictionary<string, string[]>();

            using (var store = new DocumentStore()
            {
                Urls = new[] { leader.WebUrl },
                Database = databaseName,
                Conventions =
                {
                    DisableTopologyUpdates = true
                }
            }.Initialize())
            using (var secondStore = new DocumentStore()
            {
                Urls = new[] { secondLeader.WebUrl },
                Database = databaseName,
                Conventions =
                {
                    DisableTopologyUpdates = true
                }
            }.Initialize())
            {
                var doc = new DatabaseRecord(databaseName);
                var databaseResult = await store.Maintenance.Server.SendAsync(new CreateDatabaseOperation(doc, clusterSize));
                Assert.Equal(clusterSize, databaseResult.Topology.AllNodes.Count());
                foreach (var node in mainTopology.AllNodes)
                {
                    var server = Servers.First(x => x.WebUrl == node.Value);
                    await server.ServerStore.Cluster.WaitForIndexNotification(databaseResult.RaftCommandIndex);
                }

                for (var i = 0; i < 5; i++)
                {
                    var dbName = $"Watcher{i}";
                    doc = new DatabaseRecord(dbName);
                    var res = await secondStore.Maintenance.Server.SendAsync(
                        new CreateDatabaseOperation(doc));
                    watcherUrls.Add(dbName, res.NodesAddedTo.ToArray());
                    var server = Servers.Single(x => x.WebUrl == res.NodesAddedTo[0]);
                    await server.ServerStore.Cluster.WaitForIndexNotification(res.RaftCommandIndex);
                    await server.ServerStore.DatabasesLandlord.TryGetOrCreateResourceStore(dbName);

                    var watcher = new ExternalReplication(dbName, $"{dbName}-Connection");
                    await AddWatcherToReplicationTopology((DocumentStore)store, watcher, secondStore.Urls);
                    watchers.Add(watcher);
                }

                var notLeadingNode = mainTopology.AllNodes.Select(x => Servers.First(y => y.WebUrl == x.Value)).First(x => x.ServerStore.IsLeader() == false);
                notLeadingNode.Dispose();

                using (var session = store.OpenAsyncSession())
                {
                    await session.StoreAsync(new User { Name = "Karmel" }, "users/1");
                    session.Advanced.WaitForReplicationAfterSaveChanges(TimeSpan.FromSeconds(clusterSize + 15), true, clusterSize - 1);
                    Task saveChangesTask = session.SaveChangesAsync();
                    WaitForDocumentInExternalReplication(watchers, watcherUrls);
                    await Assert.ThrowsAsync<RavenException>(() => saveChangesTask);
                    Assert.IsType<TimeoutException>(saveChangesTask.Exception?.InnerException?.InnerException);
                }
            }
        }

        private void WaitForDocumentInExternalReplication(List<ExternalReplication> watchers, Dictionary<string, string[]> watcherUrls)
        {
            foreach (var watcher in watchers)
            {
                WaitForDocument(watcherUrls[watcher.Database], watcher.Database);
            }
        }

        private void WaitForDocument(string[] urls, string database)
        {
            using (var store = new DocumentStore
            {
                Urls = urls,
                Database = database
            }.Initialize())
            {
                Assert.True(WaitForDocument<User>(store, "users/1", u => u.Name == "Karmel"));
            }
        }

        private async Task<List<OngoingTask>> GetOngoingTasks(string name)
        {
            var tasks = new Dictionary<long, OngoingTask>();
            foreach (var server in Servers)
            {
                var handler = await InstantiateOutgoingTaskHandler(name, server);
                foreach (var task in handler.GetOngoingTasksInternal().OngoingTasksList)
                {
                    if (tasks.ContainsKey(task.TaskId) == false && task.TaskConnectionStatus != OngoingTaskConnectionStatus.NotOnThisNode)
                        tasks.Add(task.TaskId, task);
                }
            }
            return tasks.Values.ToList();
        }

        [Fact]
        public async Task SetMentorToExternalReplication()
        {
            var clusterSize = 5;
            var databaseName = GetDatabaseName();
            var leader = await CreateRaftClusterAndGetLeader(clusterSize);
            var watchers = new List<ExternalReplication>();

            var watcherUrls = new Dictionary<string, string[]>();

            using (var store = new DocumentStore()
            {
                Urls = new[] { leader.WebUrl },
                Database = databaseName,
            }.Initialize())
            {
                var doc = new DatabaseRecord(databaseName);
                var databaseResult = await store.Maintenance.Server.SendAsync(new CreateDatabaseOperation(doc, clusterSize));
                Assert.Equal(clusterSize, databaseResult.Topology.AllNodes.Count());
                foreach (var server in Servers)
                {
                    await server.ServerStore.Cluster.WaitForIndexNotification(databaseResult.RaftCommandIndex);
                }
                foreach (var server in Servers)
                {
                    await server.ServerStore.DatabasesLandlord.TryGetOrCreateResourceStore(databaseName);
                }
                using (var session = store.OpenAsyncSession())
                {
                    await session.StoreAsync(new User { Name = "Karmel" }, "users/1");
                    await session.SaveChangesAsync();
                }
                Assert.True(await WaitForDocumentInClusterAsync<User>(
                    databaseResult.Topology,
                    databaseName,
                    "users/1",
                    u => u.Name.Equals("Karmel"),
                    TimeSpan.FromSeconds(clusterSize + 5)));

                for (var i = 0; i < 5; i++)
                {
                    var dbName = $"Watcher{i}";
                    doc = new DatabaseRecord(dbName);
                    var res = await store.Maintenance.Server.SendAsync(new CreateDatabaseOperation(doc));
                    var server = Servers.Single(x => x.WebUrl == res.NodesAddedTo[0]);
                    await server.ServerStore.Cluster.WaitForIndexNotification(res.RaftCommandIndex);
                    await server.ServerStore.DatabasesLandlord.TryGetOrCreateResourceStore(dbName);
                    watcherUrls.Add(dbName, res.NodesAddedTo.ToArray());
                    var watcher = new ExternalReplication(dbName, $"{dbName}-Connection")
                    {
                        MentorNode = "C"
                    };
                    watchers.Add(watcher);

                    var taskRes = await AddWatcherToReplicationTopology((DocumentStore)store, watcher);
                    var replicationResult = (OngoingTaskReplication)await GetTaskInfo((DocumentStore)store, taskRes.TaskId, OngoingTaskType.Replication);
                    Assert.Equal("C", replicationResult.ResponsibleNode.NodeTag);
                }
            }

            foreach (var watcher in watchers)
            {
                using (var store = new DocumentStore
                {
                    Urls = watcherUrls[watcher.Database],
                    Database = watcher.Database,
                }.Initialize())
                {
                    Assert.True(WaitForDocument<User>(store, "users/1", u => u.Name == "Karmel"));
                }
            }
        }

        [Fact]
        public async Task CanAddAndModifySingleWatcher()
        {
            var clusterSize = 3;
            var databaseName = GetDatabaseName();
            var external1 = GetDatabaseName();
            var external2 = GetDatabaseName();
            var leader = await CreateRaftClusterAndGetLeader(clusterSize);
            ExternalReplication watcher;

            string[] watcherUrls;
            RavenServer watcherNode;
            using (var store = new DocumentStore()
            {
                Urls = new[] { leader.WebUrl },
                Database = databaseName,
                Conventions =
                {
                    DisableTopologyUpdates = true
                }
            }.Initialize())
            {
                var doc = new DatabaseRecord(databaseName);
                var databaseResult = await store.Maintenance.Server.SendAsync(new CreateDatabaseOperation(doc, clusterSize));
                Assert.Equal(clusterSize, databaseResult.Topology.AllNodes.Count());
                foreach (var server in Servers)
                {
                    await server.ServerStore.Cluster.WaitForIndexNotification(databaseResult.RaftCommandIndex);
                }
                foreach (var server in Servers)
                {
                    await server.ServerStore.DatabasesLandlord.TryGetOrCreateResourceStore(databaseName);
                }
                using (var session = store.OpenAsyncSession())
                {
                    await session.StoreAsync(new User { Name = "Karmel" }, "users/1");
                    await session.SaveChangesAsync();
                }
                Assert.True(await WaitForDocumentInClusterAsync<User>(
                    databaseResult.Topology,
                    databaseName,
                    "users/1",
                    u => u.Name.Equals("Karmel"),
                    TimeSpan.FromSeconds(clusterSize + 5)));

                doc = new DatabaseRecord(external1);
                var res = await store.Maintenance.Server.SendAsync(new CreateDatabaseOperation(doc));
                watcherUrls = res.NodesAddedTo.ToArray();
                watcherNode = Servers.Single(x => x.WebUrl == res.NodesAddedTo[0]);
                await watcherNode.ServerStore.Cluster.WaitForIndexNotification(res.RaftCommandIndex);
                await watcherNode.ServerStore.DatabasesLandlord.TryGetOrCreateResourceStore(external1);

                watcher = new ExternalReplication(external1, "Watcher-Connection")
                {
                    Name = "MyExternalReplication1",
                    MentorNode = leader.ServerStore.NodeTag
                };
                var updateRes = await AddWatcherToReplicationTopology((DocumentStore)store, watcher);
                await WaitForRaftIndexToBeAppliedInCluster(updateRes.RaftCommandIndex, TimeSpan.FromSeconds(10));
                WaitForDocument(new[] { leader.WebUrl }, watcher.Database);
            }

            var handler = await InstantiateOutgoingTaskHandler(databaseName, leader);
            var tasks = handler.GetOngoingTasksInternal().OngoingTasksList;
            Assert.Equal(1, tasks.Count);
            var repTask = tasks[0] as OngoingTaskReplication;
            Assert.Equal(repTask?.DestinationDatabase, watcher.Database);
            Assert.Equal(watcherNode.ServerStore.GetNodeHttpServerUrl(), repTask?.DestinationUrl);
            Assert.Equal(repTask?.TaskName, watcher.Name);

            watcher.TaskId = Convert.ToInt64(repTask?.TaskId);

            using (var store = new DocumentStore
            {
                Urls = watcherUrls,
                Database = watcher.Database,
                Conventions =
                {
                    DisableTopologyUpdates = true
                }
            }.Initialize())
            {
                Assert.True(WaitForDocument<User>(store, "users/1", u => u.Name == "Karmel"));
            }

            using (var store = new DocumentStore
            {
                Urls = new[] { leader.WebUrl },
                Database = databaseName,
                Conventions =
                {
                    DisableTopologyUpdates = true
                }
            }.Initialize())
            {
                var doc = new DatabaseRecord(external2);
                var res = await store.Maintenance.Server.SendAsync(new CreateDatabaseOperation(doc));
                watcherNode = Servers.Single(x => x.WebUrl == res.NodesAddedTo[0]);
                await watcherNode.ServerStore.Cluster.WaitForIndexNotification(res.RaftCommandIndex);
                await watcherNode.ServerStore.DatabasesLandlord.TryGetOrCreateResourceStore(external2);
                watcherUrls = res.NodesAddedTo.ToArray();

                //modify watcher
                watcher.Name = "MyExternalReplication2";
                watcher.Database = external2;
                var updateRes = await AddWatcherToReplicationTopology((DocumentStore)store, watcher);
                await WaitForRaftIndexToBeAppliedInCluster(updateRes.RaftCommandIndex, TimeSpan.FromSeconds(10));
                WaitForDocument(new[] { leader.WebUrl }, watcher.Database);
            }

            tasks = handler.GetOngoingTasksInternal().OngoingTasksList;
            Assert.Equal(1, tasks.Count);
            repTask = tasks[0] as OngoingTaskReplication;
            Assert.Equal(repTask?.DestinationDatabase, external2);
            Assert.Equal(repTask?.DestinationUrl, watcherNode.ServerStore.GetNodeHttpServerUrl());
            Assert.Equal(repTask?.TaskName, "MyExternalReplication2");

            using (var store = new DocumentStore
            {
                Urls = watcherUrls,
                Database = watcher.Database,
                Conventions =
                {
                    DisableTopologyUpdates = true
                }
            }.Initialize())
            {
                Assert.True(WaitForDocument<User>(store, "users/1", u => u.Name == "Karmel"));
            }

            //delete watcher
            using (var store = new DocumentStore
            {
                Urls = new[] { leader.WebUrl },
                Database = databaseName,
                Conventions =
                {
                    DisableTopologyUpdates = true
                }
            }.Initialize())
            {
                await DeleteOngoingTask((DocumentStore)store, watcher.TaskId, OngoingTaskType.Replication);
                tasks = await GetOngoingTasks(databaseName);
                Assert.Equal(0, tasks.Count);
            }
        }

        [Theory]
        [InlineData(false)]
        [InlineData(true)]
        public async Task DoNotReplicateBack(bool useSsl)
        {
            var clusterSize = 5;
            var databaseName = GetDatabaseName();
            var leader = await CreateRaftClusterAndGetLeader(clusterSize, useSsl: useSsl);

            X509Certificate2 adminCertificate = null;
            if (useSsl)
            {
                var certificates = GenerateAndSaveSelfSignedCertificate();
                adminCertificate = RegisterClientCertificate(certificates, new Dictionary<string, DatabaseAccess>(), SecurityClearance.ClusterAdmin, server: leader);
            }

            using (var store = new DocumentStore()
            {
                Urls = new[] { leader.WebUrl },
                Database = databaseName,
                Certificate = adminCertificate,
                Conventions =
                {
                    DisableTopologyUpdates = true
                }
            }.Initialize())
            {
                var doc = new DatabaseRecord(databaseName);
                var databaseResult = await store.Maintenance.Server.SendAsync(new CreateDatabaseOperation(doc, clusterSize));
                var topology = databaseResult.Topology;
                Assert.Equal(clusterSize, topology.AllNodes.Count());

                await WaitForValueOnGroupAsync(topology, s =>
               {
                   var db = s.DatabasesLandlord.TryGetOrCreateResourceStore(databaseName).Result;
                   return db.ReplicationLoader?.OutgoingConnections.Count();
               }, clusterSize - 1, 60000);

                using (var session = store.OpenAsyncSession())
                {
                    await session.StoreAsync(new User { Name = "Karmel" }, "users/1");
                    await session.SaveChangesAsync();
                }
                Assert.True(await WaitForDocumentInClusterAsync<User>(
                    databaseResult.Topology,
                    databaseName,
                    "users/1",
                    u => u.Name.Equals("Karmel"),
                    TimeSpan.FromSeconds(60),
                    certificate: adminCertificate));

                topology.RemoveFromTopology(leader.ServerStore.NodeTag);
                await Task.Delay(200); // twice the heartbeat
                await Assert.ThrowsAsync<Exception>(async () =>
                {
                    await WaitForValueOnGroupAsync(topology, (s) =>
                    {
                        var db = s.DatabasesLandlord.TryGetOrCreateResourceStore(databaseName).Result;
                        return db.ReplicationLoader?.OutgoingHandlers.Any(o => o.GetReplicationPerformance().Any(p => p.Network.DocumentOutputCount > 0)) ?? false;
                    }, true);
                });
            }
        }

        [Theory]
        [InlineData(false)]
        [InlineData(true)]
        public async Task AddGlobalChangeVectorToNewDocument(bool useSsl)
        {
            var clusterSize = 3;
            var databaseName = GetDatabaseName();
            var leader = await CreateRaftClusterAndGetLeader(clusterSize, true, 0, useSsl: useSsl);

            X509Certificate2 clientCertificate = null;
            X509Certificate2 adminCertificate = null;
            if (useSsl)
            {
                var certificates = GenerateAndSaveSelfSignedCertificate();
                adminCertificate = RegisterClientCertificate(certificates.ServerCertificate.Value, certificates.ClientCertificate1.Value, new Dictionary<string, DatabaseAccess>(), SecurityClearance.ClusterAdmin, server: leader);
                clientCertificate = RegisterClientCertificate(certificates.ServerCertificate.Value, certificates.ClientCertificate2.Value, new Dictionary<string, DatabaseAccess>
                {
                    [databaseName] = DatabaseAccess.Admin
                }, server: leader);
            }

            var doc = new DatabaseRecord(databaseName);
            using (var store = new DocumentStore()
            {
                Urls = new[] { leader.WebUrl },
                Database = databaseName,
                Certificate = adminCertificate,
                Conventions =
                {
                    DisableTopologyUpdates = true
                }
            }.Initialize())
            {
                var databaseResult = await store.Maintenance.Server.SendAsync(new CreateDatabaseOperation(doc, clusterSize));
                var topology = databaseResult.Topology;
                Assert.Equal(clusterSize, topology.AllNodes.Count());
                foreach (var server in Servers)
                {
                    await server.ServerStore.Cluster.WaitForIndexNotification(databaseResult.RaftCommandIndex);
                }
                foreach (var server in Servers)
                {
                    await server.ServerStore.DatabasesLandlord.TryGetOrCreateResourceStore(databaseName);
                }
                using (var session = store.OpenAsyncSession())
                {
                    await session.StoreAsync(new User { Name = "Karmel" }, "users/1");
                    await session.SaveChangesAsync();
                }

                Assert.True(await WaitForDocumentInClusterAsync<User>(
                    databaseResult.Topology,
                    databaseName,
                    "users/1",
                    u => u.Name.Equals("Karmel"),
                    TimeSpan.FromSeconds(60),
                    certificate: clientCertificate));

                // we need to wait for database change vector to be updated
                // which means that we need to wait for replication to do a full mesh propagation
                try
                {
                    await WaitForValueOnGroupAsync(topology, serverStore =>
                    {
                        var database = serverStore.DatabasesLandlord.TryGetOrCreateResourceStore(databaseName).Result;

                        using (database.DocumentsStorage.ContextPool.AllocateOperationContext(out DocumentsOperationContext context))
                        using (context.OpenReadTransaction())
                        {
                            var cv = DocumentsStorage.GetDatabaseChangeVector(context);

                            return cv != null && cv.Contains("A:1-") && cv.Contains("B:1-") && cv.Contains("C:1-");
                        }
                    }, expected: true, timeout: 60000);
                }
                catch (Exception e)
                {
                    var error = e.Message;
                    foreach (var node in topology.AllNodes)
                    {
                        var serverStore = Servers.Single(s => s.ServerStore.NodeTag == node).ServerStore;
                        var database = serverStore.DatabasesLandlord.TryGetOrCreateResourceStore(databaseName).Result;
                        using (database.DocumentsStorage.ContextPool.AllocateOperationContext(out DocumentsOperationContext context))
                        using (context.OpenReadTransaction())
                        {
                            var cv = DocumentsStorage.GetDatabaseChangeVector(context);

                            error += $" {node}: {cv}.";
                        }

                        foreach (var item in database.ReplicationLoader.OutgoingFailureInfo)
                        {
                            error += $"ErrorsCount: {item.Value.Errors.Count}. Exception: ";
                            foreach (var err in item.Value.Errors)
                            {
                                error += $"{err.Message} , ";
                            }
                            error += $"NextTimeout: {item.Value.NextTimeout}. " +
                                     $"RetryOn: {item.Value.RetryOn}. " +
                                     $"External: {item.Value.RetryOn}." +
                                     $"DestinationDbId: {item.Value.DestinationDbId}." +
                                     $"LastHeartbeatTicks: {item.Value.LastHeartbeatTicks}. ";

                        };
                    }

                    throw new Exception(error);
                }
            }

            using (var store = new DocumentStore()
            {
                Urls = new[] { Servers[1].WebUrl },
                Database = databaseName,
                Certificate = clientCertificate,
                Conventions =
                {
                    DisableTopologyUpdates = true
                }
            }.Initialize())
            {
                using (var session = store.OpenAsyncSession())
                {
                    await session.StoreAsync(new User { Name = "Indych" }, "users/2");
                    await session.SaveChangesAsync();
                }

                using (var session = store.OpenAsyncSession())
                {
                    var user = await session.LoadAsync<User>("users/2");
                    var changeVector = session.Advanced.GetChangeVectorFor(user);
                    Assert.True(changeVector.Contains("A:1-"), $"No A:1- in {changeVector}");
                    Assert.True(changeVector.Contains("B:2-"), $"No B:1- in {changeVector}");
                    Assert.True(changeVector.Contains("C:1-"), $"No C:1- in {changeVector}");
                }
            }
        }

        [Fact]
        public async Task ReplicateToWatcherWithAuth()
        {
            var certificates = SetupServerAuthentication();
            var dbName = GetDatabaseName();
            var adminCert = RegisterClientCertificate(certificates.ServerCertificate.Value, certificates.ClientCertificate1.Value, new Dictionary<string, DatabaseAccess>(), SecurityClearance.ClusterAdmin);
            var opCert = RegisterClientCertificate(certificates.ServerCertificate.Value, certificates.ClientCertificate2.Value, new Dictionary<string, DatabaseAccess>(), SecurityClearance.Operator);

            using (var store1 = GetDocumentStore(new Options
            {
                AdminCertificate = adminCert,
                ClientCertificate = opCert,
                ModifyDatabaseName = s => dbName
            }))
            using (var store2 = GetDocumentStore(new Options
            {
                AdminCertificate = adminCert,
                ClientCertificate = opCert,
                ModifyDatabaseName = s => dbName,
                CreateDatabase = false
            }))
            {
                var watcher2 = new ExternalReplication(store2.Database, "ConnectionString");

                await AddWatcherToReplicationTopology(store1, watcher2);

                using (var session = store1.OpenAsyncSession())
                {
                    await session.StoreAsync(new User { Name = "Karmel" }, "users/1");
                    await session.SaveChangesAsync();
                }

                Assert.True(WaitForDocument<User>(store2, "users/1", (u) => u.Name == "Karmel"));
            }
        }

        [Fact]
        public async Task ReplicateToWatcherWithInvalidAuth()
        {
            var certificates = SetupServerAuthentication();
            var dbName = GetDatabaseName();
            var adminCert = RegisterClientCertificate(certificates.ServerCertificate.Value, certificates.ClientCertificate1.Value, new Dictionary<string, DatabaseAccess>(), SecurityClearance.ClusterAdmin);
            var userCert1 = RegisterClientCertificate(certificates.ServerCertificate.Value, certificates.ClientCertificate2.Value, new Dictionary<string, DatabaseAccess>(), SecurityClearance.Operator);
            var userCert2 = RegisterClientCertificate(certificates.ServerCertificate.Value, certificates.ClientCertificate3.Value, new Dictionary<string, DatabaseAccess>
            {
                [dbName + "otherstuff"] = DatabaseAccess.Admin
            });

            using (var store1 = GetDocumentStore(new Options
            {
                AdminCertificate = adminCert,
                ClientCertificate = userCert1,
                ModifyDatabaseName = s => dbName
            }))
            using (var store2 = GetDocumentStore(new Options
            {
                AdminCertificate = adminCert,
                ClientCertificate = userCert2,
                ModifyDatabaseName = s => dbName,
                CreateDatabase = false
            }))
            {
                var watcher2 = new ExternalReplication(store2.Database, "ConnectionString");

                await AddWatcherToReplicationTopology(store1, watcher2);

                using (var session = store1.OpenAsyncSession())
                {
                    await session.StoreAsync(new User { Name = "Karmel" }, "users/1");
                    await session.SaveChangesAsync();
                }

                var value = WaitForValue(() =>
                {
                    try
                    {
                        using (var session = store2.OpenSession())
                        {
                            var user = session.Load<User>("users/1");
                        }

                        return false;
                    }
                    catch (AuthorizationException)
                    {
                        return true;
                    }
                }, true);

                Assert.True(value);
            }
        }

        [Fact]
        public async Task ExternalReplicationFailover()
        {
            var clusterSize = 3;
            var srcLeader = await CreateRaftClusterAndGetLeader(clusterSize);
            var dstLeader = await CreateRaftClusterAndGetLeader(clusterSize);

            var dstDB = GetDatabaseName();
            var srcDB = GetDatabaseName();

            var dstTopology = await CreateDatabaseInCluster(dstDB, clusterSize, dstLeader.WebUrl);
            var srcTopology = await CreateDatabaseInCluster(srcDB, clusterSize, srcLeader.WebUrl);

            using (var srcStore = new DocumentStore()
            {
                Urls = new[] { srcLeader.WebUrl },
                Database = srcDB,
            }.Initialize())
            {
                using (var session = srcStore.OpenSession())
                {
                    session.Advanced.WaitForReplicationAfterSaveChanges(timeout: TimeSpan.FromSeconds(30), replicas: clusterSize - 1);
                    session.Store(new User
                    {
                        Name = "Karmel"
                    }, "users/1");
                    session.SaveChanges();
                }

                // add watcher with invalid url to test the failover on database topology discovery
                var watcher = new ExternalReplication(dstDB, "connection")
                {
                    MentorNode = "B"
                };
                await AddWatcherToReplicationTopology((DocumentStore)srcStore, watcher, new[] { "http://127.0.0.1:1234", dstLeader.WebUrl });

                using (var dstStore = new DocumentStore
                {
                    Urls = new[] { dstLeader.WebUrl },
                    Database = watcher.Database,
                }.Initialize())
                {
                    using (var dstSession = dstStore.OpenSession())
                    {
                        dstSession.Load<User>("Karmel");
                        Assert.True(await WaitForDocumentInClusterAsync<User>(
                            dstSession as DocumentSession,
                            "users/1",
                            u => u.Name.Equals("Karmel"),
                            TimeSpan.FromSeconds(60)));
                    }

                    var responsibale = srcLeader.ServerStore.GetClusterTopology().GetUrlFromTag("B");
                    var server = Servers.Single(s => s.WebUrl == responsibale);
                    var handler = await InstantiateOutgoingTaskHandler(srcDB, server);
                    Assert.True(WaitForValue(
                        () => ((OngoingTaskReplication)handler.GetOngoingTasksInternal().OngoingTasksList.Single(t => t is OngoingTaskReplication)).DestinationUrl !=
                              null,
                        true));

                    var watcherTaskUrl = ((OngoingTaskReplication)handler.GetOngoingTasksInternal().OngoingTasksList.Single(t => t is OngoingTaskReplication))
                        .DestinationUrl;

                    // fail the node to to where the data is sent
                    DisposeServerAndWaitForFinishOfDisposal(Servers.Single(s => s.WebUrl == watcherTaskUrl));

                    using (var session = srcStore.OpenSession())
                    {
                        session.Advanced.WaitForReplicationAfterSaveChanges(timeout: TimeSpan.FromSeconds(30), replicas: clusterSize - 1);
                        session.Store(new User
                        {
                            Name = "Karmel2"
                        }, "users/2");
                        session.SaveChanges();
                    }

                    Assert.True(WaitForDocument(dstStore, "users/2", 30_000));
                }
            }
        }

        [Fact]
        public async Task GetFirstTopologyShouldTimeout()
        {
            var clusterSize = 1;
            var srcLeader = await CreateRaftClusterAndGetLeader(clusterSize);
            var dstLeader = await CreateRaftClusterAndGetLeader(clusterSize);

            var dstDB = GetDatabaseName();
            var srcDB = GetDatabaseName();

            var dstTopology = await CreateDatabaseInCluster(dstDB, clusterSize, dstLeader.WebUrl);
            var srcTopology = await CreateDatabaseInCluster(srcDB, clusterSize, srcLeader.WebUrl);

            using (var srcStore = new DocumentStore()
            {
                Urls = new[] { srcLeader.WebUrl },
                Database = srcDB,
            }.Initialize())
            using (var dstStore = new DocumentStore
            {
                Urls = new[] { dstLeader.WebUrl },
                Database = dstDB,
            }.Initialize())
            {
                dstLeader.ServerStore.InitializationCompleted.Reset(true);
                dstLeader.ServerStore.Initialized = false;

                try
                {
                    var db = await srcLeader.ServerStore.DatabasesLandlord.TryGetOrCreateResourceStore(srcDB);
                    var ex = await Assert.ThrowsAsync<AggregateException>(async () =>
                    {
                        var wait = Task.Delay(TimeSpan.FromSeconds(30));
                        var exec = Task.Run(() =>
                        {
                            using (var requestExecutor = RequestExecutor.Create(new[] { dstLeader.WebUrl }, dstDB, null, DocumentConventions.DefaultForServer))
                            using (db.DocumentsStorage.ContextPool.AllocateOperationContext(out JsonOperationContext ctx))
                            {
                                var cmd = new GetTcpInfoCommand("external-replication", db.Name, db.DbId.ToString(), db.ReadLastEtag());
                                requestExecutor.Execute(cmd, ctx);
                            }
                        });

                        var t = await Task.WhenAny(exec, wait);
                        await t;
                    });
                    Assert.Contains("failed with timeout after 00:00:15", ex.Message);
                }
                finally
                {
                    dstLeader.ServerStore.Initialized = true;
                    dstLeader.ServerStore.InitializationCompleted.Set();
                }
            }
        }

        [Fact]
        public async Task GetTcpInfoShouldTimeout()
        {
            var clusterSize = 1;
            var srcLeader = await CreateRaftClusterAndGetLeader(clusterSize);
            var dstLeader = await CreateRaftClusterAndGetLeader(clusterSize);

            var dstDB = GetDatabaseName();
            var srcDB = GetDatabaseName();

            await CreateDatabaseInCluster(dstDB, clusterSize, dstLeader.WebUrl);
            await CreateDatabaseInCluster(srcDB, clusterSize, srcLeader.WebUrl);

            using (var srcStore = new DocumentStore()
            {
                Urls = new[] { srcLeader.WebUrl },
                Database = srcDB,
            }.Initialize())
            using (var dstStore = new DocumentStore
            {
                Urls = new[] { dstLeader.WebUrl },
                Database = dstDB,
            }.Initialize())
            {
                try
                {
                    var db = await srcLeader.ServerStore.DatabasesLandlord.TryGetOrCreateResourceStore(srcDB);
                    var ex = await Assert.ThrowsAsync<RavenException>(async () =>
                    {
                        var wait = Task.Delay(TimeSpan.FromSeconds(30));
                        var exec = Task.Run(() =>
                        {
                            using (var requestExecutor = RequestExecutor.Create(new[] { dstLeader.WebUrl }, dstDB, null,
                                DocumentConventions.DefaultForServer))
                            using (db.DocumentsStorage.ContextPool.AllocateOperationContext(out JsonOperationContext ctx))
                            {
                                var cmd = new GetTcpInfoCommand("external-replication", dstDB, db.DbId.ToString(), db.ReadLastEtag());
                                requestExecutor.Execute(cmd, ctx);

                                dstLeader.ServerStore.InitializationCompleted.Reset(true);
                                dstLeader.ServerStore.Initialized = false;

                                cmd = new GetTcpInfoCommand("external-replication", dstDB, db.DbId.ToString(), db.ReadLastEtag());
                                requestExecutor.Execute(cmd, ctx);
                            }
                        });

                        var t = await Task.WhenAny(exec, wait);
                        await t;
                    });

                    Assert.Contains("failed with timeout after 00:00:15", ex.Message);
                }
                finally
                {
                    dstLeader.ServerStore.Initialized = true;
                    dstLeader.ServerStore.InitializationCompleted.Set();
                }
            }
        }

        [Fact]
        public async Task RavenDB_14284()
        {
            using (var store1 = GetDocumentStore())
            using (var store2 = GetDocumentStore())
            {
                var database = await GetDocumentDatabaseInstanceFor(store1);
                var handlers = new HashSet<OutgoingReplicationHandler>();

                database.ReplicationLoader.OutgoingReplicationAdded += handler =>
                {
                    handlers.Add(handler);
                };

                var databaseWatcher1 = new ExternalReplication(store2.Database, $"ConnectionString-{store1.Identifier}_1");
                await AddWatcherToReplicationTopology(store1, databaseWatcher1, store1.Urls);

                var databaseWatcher2 = new ExternalReplication(store2.Database, $"ConnectionString-{store1.Identifier}_2");
                await AddWatcherToReplicationTopology(store1, databaseWatcher2, store1.Urls);

                await WaitForValueAsync(() =>
                {
                    foreach (var handler in database.ReplicationLoader.OutgoingHandlers)
                    {
                        handlers.Add(handler);
                    }

                    return handlers.Count;
                }, 2);

                Assert.Equal(2, handlers.Count);

                EnsureReplicating(store1, store2);

                var list = handlers.ToList();
                var connection1Task = WaitForValueAsync(() => list[0].IsConnectionDisposed, true, timeout: 5_000);
                var connection2Task = WaitForValueAsync(() => list[1].IsConnectionDisposed, true, timeout: 5_000);

                var connection2 = await connection2Task;
                var connection1 = await connection1Task;

                Assert.True(connection1 ^ connection2, $"connection 1 disposed={connection1}, connection 2 disposed={connection2}");
            }
        }

        [Fact]
        public async Task RavenDB_14435()
        {
            using (var src = GetDocumentStore())
            using (var dst = GetDocumentStore())
            {
                var database = await GetDocumentDatabaseInstanceFor(src);

                using (var session = src.OpenSession())
                {
                    session.Store(new User(), "foo/bar");
                    session.SaveChanges();
                }

                using (var controller = new ReplicationController(database))
                {
                    var databaseWatcher1 = new ExternalReplication(dst.Database, $"ConnectionString-{src.Identifier}_1");
                    await AddWatcherToReplicationTopology(src, databaseWatcher1, src.Urls);
                    controller.ReplicateOnce();

                    Assert.NotNull(WaitForDocumentToReplicate<User>(dst, "foo/bar", 10_000));
                    await Task.Delay(ReplicationLoader.MaxInactiveTime.Add(TimeSpan.FromSeconds(10)));

                    var databaseWatcher2 = new ExternalReplication(dst.Database, $"ConnectionString-{src.Identifier}_2");
                    await AddWatcherToReplicationTopology(src, databaseWatcher2, src.Urls);

                    await Task.Delay(TimeSpan.FromSeconds(5));
                }
                EnsureReplicating(src, dst);
            }
        }

        [Fact]
        public async Task ReplicateRaftDocuments()
        {
            var cluster = await CreateRaftCluster(2, watcherCluster: true);
            using (var store = GetDocumentStore(new Options
            {
                Server = cluster.Leader,
                ReplicationFactor = 1,
                ModifyDatabaseRecord = r => r.Topology = new DatabaseTopology { Members = new List<string> { cluster.Leader.ServerStore.NodeTag } }
            }))
            {
                var database = await cluster.Leader.ServerStore.DatabasesLandlord.TryGetOrCreateResourceStore(store.Database);
                using (var controller = new ReplicationController(database))
                {
                    using (var session = store.OpenSession(new SessionOptions { TransactionMode = TransactionMode.ClusterWide }))
                    {
                        session.Store(new User(), "users/1");
                        session.Store(new User(), "users/2");
                        session.SaveChanges();
                    }

                    await Task.Delay(3000); // wait for cleanup
                    cluster.Leader.ServerStore.Observer.Suspended = true;
                    await store.Maintenance.Server.SendAsync(new AddDatabaseNodeOperation(store.Database));

                    using (var session = store.OpenSession(new SessionOptions { TransactionMode = TransactionMode.ClusterWide }))
                    {
                        session.Store(new User(), "users/3");
                        session.SaveChanges();
                    }
                    controller.ReplicateOnce();
                    Assert.False(await WaitForDocumentInClusterAsync<User>(new DatabaseTopology { Members = new List<string> { "A", "B" } }, store.Database, "users/3", null,
                        TimeSpan.FromSeconds(10)));
                }

                Assert.True(await WaitForDocumentInClusterAsync<User>(new DatabaseTopology { Members = new List<string> { "A", "B" } }, store.Database, "users/3", null,
                    TimeSpan.FromSeconds(10)));
                Assert.True(await WaitForDocumentInClusterAsync<User>(new DatabaseTopology { Members = new List<string> { "A", "B" } }, store.Database, "users/2", null,
                    TimeSpan.FromSeconds(10)));
                Assert.True(await WaitForDocumentInClusterAsync<User>(new DatabaseTopology { Members = new List<string> { "A", "B" } }, store.Database, "users/1", null,
                    TimeSpan.FromSeconds(10)));
            }
        }
    }
}<|MERGE_RESOLUTION|>--- conflicted
+++ resolved
@@ -5,10 +5,7 @@
 using System.Threading.Tasks;
 using FastTests.Server.Replication;
 using Raven.Client.Documents;
-<<<<<<< HEAD
 using Raven.Client.Documents.Conventions;
-=======
->>>>>>> 4508d57a
 using Raven.Client.Documents.Operations.OngoingTasks;
 using Raven.Client.Documents.Operations.Replication;
 using Raven.Client.Documents.Session;
@@ -687,17 +684,17 @@
                 {
                     await WaitForValueOnGroupAsync(topology, serverStore =>
                     {
-                        var database = serverStore.DatabasesLandlord.TryGetOrCreateResourceStore(databaseName).Result;
-
-                        using (database.DocumentsStorage.ContextPool.AllocateOperationContext(out DocumentsOperationContext context))
-                        using (context.OpenReadTransaction())
-                        {
-                            var cv = DocumentsStorage.GetDatabaseChangeVector(context);
-
-                            return cv != null && cv.Contains("A:1-") && cv.Contains("B:1-") && cv.Contains("C:1-");
-                        }
+                    var database = serverStore.DatabasesLandlord.TryGetOrCreateResourceStore(databaseName).Result;
+
+                    using (database.DocumentsStorage.ContextPool.AllocateOperationContext(out DocumentsOperationContext context))
+                    using (context.OpenReadTransaction())
+                    {
+                        var cv = DocumentsStorage.GetDatabaseChangeVector(context);
+
+                        return cv != null && cv.Contains("A:1-") && cv.Contains("B:1-") && cv.Contains("C:1-");
+                    }
                     }, expected: true, timeout: 60000);
-                }
+            }
                 catch (Exception e)
                 {
                     var error = e.Message;
