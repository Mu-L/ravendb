--- conflicted
+++ resolved
@@ -19,14 +19,11 @@
     <Compile Include="..\..\src\CommonAssemblyInfo.cs" Link="Properties\CommonAssemblyInfo.cs" />
   </ItemGroup>
   <ItemGroup>
-<<<<<<< HEAD
     <EmbeddedResource Include="Data\Northwind.4.2.ravendbdump" />
   </ItemGroup>
   <ItemGroup>
     <PackageReference Include="MongoDB.Driver" Version="2.11.0" />
-=======
     <PackageReference Include="MongoDB.Driver" Version="2.11.2" />
->>>>>>> 3bc37f0d
     <PackageReference Include="xunit" Version="2.4.1" />
     <PackageReference Include="xunit.runner.utility" Version="2.4.1" />
     <PackageReference Include="XunitLogger" Version="4.0.991" />
