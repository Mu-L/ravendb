﻿using System;
using System.Collections.Generic;
using System.Linq;
using System.Net;
using System.Net.Http;
using System.Threading;
using System.Threading.Tasks;
using System.Web;
using System.Web.Http;

using Rachis.Storage;

using Raven.Abstractions;
using Raven.Abstractions.Cluster;
using Raven.Abstractions.Connection;
using Raven.Abstractions.Data;
using Raven.Abstractions.Exceptions;
using Raven.Abstractions.Extensions;
using Raven.Abstractions.Indexing;
using Raven.Abstractions.Logging;
using Raven.Abstractions.Replication;
using Raven.Abstractions.Util;
using Raven.Bundles.Replication.Data;
using Raven.Bundles.Replication.Plugins;
using Raven.Bundles.Replication.Responders;
using Raven.Bundles.Replication.Tasks;
using Raven.Client.Connection;
using Raven.Database.Bundles.Replication.Plugins;
using Raven.Database.Bundles.Replication.Utils;
using Raven.Database.Config;
<<<<<<< HEAD
using Raven.Database.Raft.Util;
=======
using Raven.Database.Extensions;
>>>>>>> 799bb2f8
using Raven.Database.Server.Controllers;
using Raven.Database.Server.WebApi.Attributes;
using Raven.Database.Storage;
using Raven.Json.Linq;

namespace Raven.Database.Bundles.Replication.Controllers
{
	public class ReplicationController : BundlesApiController
	{
		private static readonly ILog log = LogManager.GetCurrentClassLogger();

		public override string BundleName
		{
			get { return "replication"; }
		}

		private ReplicationTask replicationTask;
		public ReplicationTask ReplicationTask
		{
			get { return replicationTask ?? (replicationTask = Database.StartupTasks.OfType<ReplicationTask>().FirstOrDefault()); }
		}

		public IEnumerable<AbstractDocumentReplicationConflictResolver> DocsReplicationConflictResolvers
		{
			get
			{
				var exported = Database.Configuration.Container.GetExportedValues<AbstractDocumentReplicationConflictResolver>();

				var config = GetReplicationConfig();

				if (config == null || config.DocumentConflictResolution == StraightforwardConflictResolution.None)
					return exported;

				var withConfiguredResolvers = exported.ToList();

				switch (config.DocumentConflictResolution)
				{
					case StraightforwardConflictResolution.ResolveToLocal:
						withConfiguredResolvers.Add(LocalDocumentReplicationConflictResolver.Instance);
						break;
					case StraightforwardConflictResolution.ResolveToRemote:
						withConfiguredResolvers.Add(RemoteDocumentReplicationConflictResolver.Instance);
						break;
					case StraightforwardConflictResolution.ResolveToLatest:
						withConfiguredResolvers.Add(LatestDocumentReplicationConflictResolver.Instance);
						break;
					default:
						throw new ArgumentOutOfRangeException("config.DocumentConflictResolution");
				}

				return withConfiguredResolvers;
			}
		}

		[HttpGet]
		[RavenRoute("replication/explain/{*docId}")]
		[RavenRoute("databases/{databaseName}/replication/explain/{*docId}")]
		public HttpResponseMessage ExplainGet(string docId)
		{
			if (string.IsNullOrEmpty(docId))
				return GetMessageWithString("Document key is required.", HttpStatusCode.BadRequest);

			var destinationUrl = GetQueryStringValue("destinationUrl");
			if (string.IsNullOrEmpty(destinationUrl))
				return GetMessageWithString("Destination url is required.", HttpStatusCode.BadRequest);

			var databaseName = GetQueryStringValue("databaseName");
			if (string.IsNullOrEmpty(databaseName))
				return GetMessageWithString("Destination database name is required.", HttpStatusCode.BadRequest);

			var result = new ReplicationExplanationForDocument
			{
				Key = docId,
				Destination = new ReplicationExplanationForDocument.DestinationInformation
				{
					Url = destinationUrl,
					DatabaseName = databaseName
				}
			};

			var destinations = ReplicationTask.GetReplicationDestinations(x => string.Equals(x.Url, destinationUrl, StringComparison.OrdinalIgnoreCase) && string.Equals(x.Database, databaseName, StringComparison.OrdinalIgnoreCase));
			if (destinations == null || destinations.Length == 0)
			{
				result.Message = string.Format("Could not find replication destination for a given url ('{0}') and database ('{1}').", destinationUrl, databaseName);
				return GetMessageWithObject(result);
			}

			if (destinations.Length > 1)
			{
				result.Message = string.Format("There is more than one replication destination for a given url ('{0}') and database ('{1}').", destinationUrl, databaseName);
				return GetMessageWithObject(result);
			}

			var destination = destinations[0];
			var destinationsReplicationInformationForSource = ReplicationTask.GetLastReplicatedEtagFrom(destination);
			if (destinationsReplicationInformationForSource == null)
			{
				result.Message = "Could not connect to destination server.";
				return GetMessageWithObject(result);
			}

			var destinationId = destinationsReplicationInformationForSource.ServerInstanceId.ToString();
			result.Destination.ServerInstanceId = destinationId;
			result.Destination.LastDocumentEtag = destinationsReplicationInformationForSource.LastDocumentEtag;

			var document = Database.Documents.Get(docId, null);
			if (document == null)
			{
				result.Message = string.Format("Document with given key ('{0}') does not exist.", docId);
				return GetMessageWithObject(result);
			}

			result.Key = document.Key;
			result.Etag = document.Etag;

			string reason;
			if (destination.FilterDocuments(destinationId, document.Key, document.Metadata, out reason) == false)
			{
				result.Message = reason;
				return GetMessageWithObject(result);
			}

			reason = EtagUtil.IsGreaterThan(document.Etag, destinationsReplicationInformationForSource.LastDocumentEtag) ? "Document will be replicated." : "Document should have been replicated.";
			result.Message = reason;

			return GetMessageWithObject(result);
		}

		[HttpGet]
		[RavenRoute("replication/topology")]
		[RavenRoute("databases/{databaseName}/replication/topology")]
		public HttpResponseMessage TopologyGet()
		{
			if (Database == null)
				return GetEmptyMessage(HttpStatusCode.NotFound);

			var configurationDocument = Database.ConfigurationRetriever.GetConfigurationDocument<ReplicationDocument<ReplicationDestination.ReplicationDestinationWithConfigurationOrigin>>(Constants.RavenReplicationDestinations);
			if (configurationDocument == null)
				return GetEmptyMessage(HttpStatusCode.NotFound);

			var mergedDocument = configurationDocument.MergedDocument;

			var isInCluster = ClusterManager.IsActive() && Database.IsClusterDatabase();
			var commitIndex = isInCluster ? ClusterManager.Engine.CommitIndex : -1;
			var currentTopology = isInCluster ? ClusterManager.Engine.CurrentTopology : null;
			var currentLeader = ClusterManager.Engine.CurrentLeader;
			var isLeader = currentLeader == ClusterManager.Engine.Options.SelfConnection.Name;

			var configurationDocumentWithClusterInformation = new ReplicationDocumentWithClusterInformation
			{
				ClientConfiguration = mergedDocument.ClientConfiguration,
				Id = mergedDocument.Id,
				Source = mergedDocument.Source,
				ClusterCommitIndex = commitIndex
			};

			if (isInCluster)
				configurationDocumentWithClusterInformation.ClusterInformation = new ClusterInformation(true, isLeader);

			foreach (var destination in mergedDocument.Destinations)
			{
				var destinationIsLeader = isInCluster && isLeader == false && currentTopology != null && currentLeader != null;
				if (destinationIsLeader)
				{
					var destinationUrl = RaftHelper.GetNormalizedNodeUrl(destination.Url);
					var node = currentTopology.AllVotingNodes.FirstOrDefault(x => x.Uri.AbsoluteUri.ToLowerInvariant() == destinationUrl);
					if (node != null)
						destinationIsLeader = node.Name == currentLeader;
					else
						destinationIsLeader = false;
				}

				configurationDocumentWithClusterInformation
					.Destinations
					.Add(ReplicationDestination.ReplicationDestinationWithClusterInformation.Create(destination, isInCluster, destinationIsLeader));
			}

			return GetMessageWithObject(configurationDocumentWithClusterInformation);
		}

		[Obsolete("Use RavenFS instead.")]
		public IEnumerable<AbstractAttachmentReplicationConflictResolver> AttachmentReplicationConflictResolvers
		{
			get
			{
				var exported = Database.Configuration.Container.GetExportedValues<AbstractAttachmentReplicationConflictResolver>();

				var config = GetReplicationConfig();

				if (config == null || config.AttachmentConflictResolution == StraightforwardConflictResolution.None)
					return exported;

				var withConfiguredResolvers = exported.ToList();

				switch (config.AttachmentConflictResolution)
				{
					case StraightforwardConflictResolution.ResolveToLocal:
						withConfiguredResolvers.Add(LocalAttachmentReplicationConflictResolver.Instance);
						break;
					case StraightforwardConflictResolution.ResolveToRemote:
						withConfiguredResolvers.Add(RemoteAttachmentReplicationConflictResolver.Instance);
						break;
					case StraightforwardConflictResolution.ResolveToLatest:
						// ignore this resolver for attachments
						break;
					default:
						throw new ArgumentOutOfRangeException("config.AttachmentConflictResolution");
				}

				return withConfiguredResolvers;
			}
		}

		[HttpPost]
		[RavenRoute("replication/replicateDocs")]
		[RavenRoute("databases/{databaseName}/replication/replicateDocs")]
		public async Task<HttpResponseMessage> DocReplicatePost()
		{
			const int BatchSize = 512;

			var src = GetQueryStringValue("from");
			var collections = GetQueryStringValue("collections");
			if (string.IsNullOrEmpty(src))
				return GetEmptyMessage(HttpStatusCode.BadRequest);

			while (src.EndsWith("/"))
				src = src.Substring(0, src.Length - 1);// remove last /, because that has special meaning for Raven

			if (string.IsNullOrEmpty(src))
				return GetEmptyMessage(HttpStatusCode.BadRequest);

			var array = await ReadJsonArrayAsync();
			if (ReplicationTask != null)
				ReplicationTask.HandleHeartbeat(src);

			using (Database.DisableAllTriggersForCurrentThread())
			{
				var conflictResolvers = DocsReplicationConflictResolvers;

				string lastEtag = Etag.Empty.ToString();

				var docIndex = 0;
				var retries = 0;
				while (retries < 3 && docIndex < array.Length)
				{
					var lastIndex = docIndex;
					using (Database.DocumentLock.Lock())
					{
						Database.TransactionalStorage.Batch(actions =>
						{
							for (var j = 0; j < BatchSize && docIndex < array.Length; j++, docIndex++)
							{
								var document = (RavenJObject)array[docIndex];
								var metadata = document.Value<RavenJObject>("@metadata");
								if (metadata[Constants.RavenReplicationSource] == null)
								{
									// not sure why, old document from when the user didn't have replication
									// that we suddenly decided to replicate, choose the source for that
									metadata[Constants.RavenReplicationSource] = RavenJToken.FromObject(src);
								}

								lastEtag = metadata.Value<string>("@etag");
								var id = metadata.Value<string>("@id");
								document.Remove("@metadata");

								ReplicateDocument(actions, id, metadata, document, src, conflictResolvers);
							}

							SaveReplicationSource(src, lastEtag, array.Length, collections);
							retries = lastIndex == docIndex ? retries : 0;
						});
					}

					if (lastIndex == docIndex)
					{

						if (retries == 3)
						{
							Log.Warn("Replication processing did not end up replicating any documents for 3 times in a row, stopping operation", retries);
						}
						else
						{
							Log.Warn("Replication processing did not end up replicating any documents, due to possible storage error, retry number: {0}", retries);
						}
						retries++;
					}
				}
			}

			return GetEmptyMessage();
		}

		private void SaveReplicationSource(string src, string lastEtag, int batchSize, string collections = null)
		{
			Guid remoteServerInstanceId = Guid.Parse(GetQueryStringValue("dbid"));

			var replicationDocKey = Constants.RavenReplicationSourcesBasePath + "/" + remoteServerInstanceId;
			if (!string.IsNullOrEmpty(collections))
				replicationDocKey += ("/" + collections);

			var replicationDocument = Database.Documents.Get(replicationDocKey, null);
			var lastAttachmentId = Etag.Empty;
			if (replicationDocument != null)
			{
				lastAttachmentId = replicationDocument.DataAsJson.JsonDeserialization<SourceReplicationInformation>().LastAttachmentEtag;
			}

			Database
				.Documents
				.Put(
					replicationDocKey,
					null,
					RavenJObject.FromObject(
						new SourceReplicationInformation
						{
							Source = src,
							LastDocumentEtag = Etag.Parse(lastEtag),
							LastAttachmentEtag = lastAttachmentId,
							ServerInstanceId = remoteServerInstanceId,
							SourceCollections = collections,
							LastModified = SystemTime.UtcNow,
							LastBatchSize = batchSize
						}),
					new RavenJObject(),
					null);
		}

		[HttpPost]
		[RavenRoute("replication/replicateAttachments")]
		[RavenRoute("databases/{databaseName}/replication/replicateAttachments")]
		[Obsolete("Use RavenFS instead.")]
		public async Task<HttpResponseMessage> AttachmentReplicatePost()
		{
			var src = GetQueryStringValue("from");
			if (string.IsNullOrEmpty(src))
				return GetEmptyMessage(HttpStatusCode.BadRequest);

			while (src.EndsWith("/"))
				src = src.Substring(0, src.Length - 1);// remove last /, because that has special meaning for Raven
			if (string.IsNullOrEmpty(src))
				return GetEmptyMessage(HttpStatusCode.BadRequest);

			var array = await ReadBsonArrayAsync();
			using (Database.DisableAllTriggersForCurrentThread())
			{
				var conflictResolvers = AttachmentReplicationConflictResolvers;

				Database.TransactionalStorage.Batch(actions =>
				{
					Etag lastEtag = Etag.Empty;
					foreach (RavenJObject attachment in array)
					{
						var metadata = attachment.Value<RavenJObject>("@metadata");
						if (metadata[Constants.RavenReplicationSource] == null)
						{
							// not sure why, old attachment from when the user didn't have replication
							// that we suddenly decided to replicate, choose the source for that
							metadata[Constants.RavenReplicationSource] = RavenJToken.FromObject(src);
						}

						lastEtag = Etag.Parse(attachment.Value<byte[]>("@etag"));
						var id = attachment.Value<string>("@id");

						ReplicateAttachment(actions, id, metadata, attachment.Value<byte[]>("data"), src, conflictResolvers);
					}

					Guid remoteServerInstanceId = Guid.Parse(GetQueryStringValue("dbid"));

					var replicationDocKey = Constants.RavenReplicationSourcesBasePath + "/" + remoteServerInstanceId;
					var replicationDocument = Database.Documents.Get(replicationDocKey, null);
					Etag lastDocId = null;
					if (replicationDocument != null)
					{
						lastDocId =
							replicationDocument.DataAsJson.JsonDeserialization<SourceReplicationInformation>().
								LastDocumentEtag;
					}

					Database.Documents.Put(replicationDocKey, null,
								 RavenJObject.FromObject(new SourceReplicationInformation
								 {
									 Source = src,
									 LastDocumentEtag = lastDocId,
									 LastAttachmentEtag = lastEtag,
									 ServerInstanceId = remoteServerInstanceId,
									 LastModified = SystemTime.UtcNow
								 }),
								 new RavenJObject(), null);
				});
			}

			return GetEmptyMessage();
		}

		[HttpGet]
		[HttpPost]
		[RavenRoute("replication/info")]
		[RavenRoute("databases/{databaseName}/replication/info")]
		public HttpResponseMessage ReplicationInfoGet()
		{
			var replicationStatistics = ReplicationUtils.GetReplicationInformation(Database);
			return GetMessageWithObject(replicationStatistics);
		}

		[HttpGet]
		[RavenRoute("replication/lastEtag")]
		[RavenRoute("databases/{databaseName}/replication/lastEtag")]
		public HttpResponseMessage ReplicationLastEtagGet()
		{
			string src;
			string dbid;
			string collections;
			var result = GetValuesForLastEtag(out src, out dbid, out collections);
			if (result != null)
				return result;

			using (Database.DisableAllTriggersForCurrentThread())
			{
				JsonDocument document = null;
				SourceReplicationInformationWithBatchInformation sourceReplicationInformation = null;

				var localServerInstanceId = Database.TransactionalStorage.Id; // this is my id, sent to the remote server

				if (string.IsNullOrEmpty(dbid))
				{
					// backward compatibility for replication behavior
					int nextStart = 0;
					var replicationSources = Database.Documents.GetDocumentsWithIdStartingWith(Constants.RavenReplicationSourcesBasePath, null, null, 0, int.MaxValue, CancellationToken.None, ref nextStart);
					foreach (RavenJObject replicationSource in replicationSources)
					{
						sourceReplicationInformation = replicationSource.JsonDeserialization<SourceReplicationInformationWithBatchInformation>();
						if (string.Equals(sourceReplicationInformation.Source, src, StringComparison.OrdinalIgnoreCase) == false)
							continue;

						document = replicationSource.ToJsonDocument();
						break;
					}
				}
				else
				{
					var remoteServerInstanceId = Guid.Parse(dbid);

					var docKey = Constants.RavenReplicationSourcesBasePath + "/" + remoteServerInstanceId;
					if (!String.IsNullOrEmpty(collections))
						docKey += ("/" + collections);

					document = Database.Documents.Get(docKey, null);
					if (document == null)
					{
						// migrate
						document = Database.Documents.Get(Constants.RavenReplicationSourcesBasePath + "/" + src, null);
						if (document != null)
						{
							sourceReplicationInformation = document.DataAsJson.JsonDeserialization<SourceReplicationInformationWithBatchInformation>();
							Database.Documents.Put(docKey, Etag.Empty, document.DataAsJson, document.Metadata, null);
							Database.Documents.Delete(Constants.RavenReplicationSourcesBasePath + "/" + src, document.Etag, null);

							if (remoteServerInstanceId != sourceReplicationInformation.ServerInstanceId)
								document = null;
						}
					}
				}

				if (document == null)
				{
					sourceReplicationInformation = new SourceReplicationInformationWithBatchInformation
					{
						Source = src,
						ServerInstanceId = localServerInstanceId,
						LastModified = SystemTime.UtcNow
					};
				}
				else
				{
					if (sourceReplicationInformation == null)
						sourceReplicationInformation = document.DataAsJson.JsonDeserialization<SourceReplicationInformationWithBatchInformation>();

					if (string.Equals(sourceReplicationInformation.Source, src, StringComparison.OrdinalIgnoreCase) == false
						&& sourceReplicationInformation.LastModified.HasValue
						&& (SystemTime.UtcNow - sourceReplicationInformation.LastModified.Value).TotalMinutes < 10)
					{
						log.Info(string.Format("Replication source mismatch. Stored: {0}. Remote: {1}.", sourceReplicationInformation.Source, src));

						sourceReplicationInformation.LastAttachmentEtag = Etag.InvalidEtag;
						sourceReplicationInformation.LastDocumentEtag = Etag.InvalidEtag;
					}

					sourceReplicationInformation.ServerInstanceId = localServerInstanceId;
				}

				var maxNumberOfItemsToReceiveInSingleBatch = Database.Configuration.Replication.MaxNumberOfItemsToReceiveInSingleBatch;
				var availableMemory = MemoryStatistics.AvailableMemoryInMb;
				var lowMemory = availableMemory < 0.2 * MemoryStatistics.TotalPhysicalMemory && availableMemory < Database.Configuration.AvailableMemoryForRaisingBatchSizeLimit * 2;
				if (lowMemory)
				{
					int size;
					var lastBatchSize = sourceReplicationInformation.LastBatchSize;
					if (lastBatchSize.HasValue && maxNumberOfItemsToReceiveInSingleBatch.HasValue)
						size = Math.Min(lastBatchSize.Value, maxNumberOfItemsToReceiveInSingleBatch.Value);
					else if (lastBatchSize.HasValue)
						size = lastBatchSize.Value;
					else if (maxNumberOfItemsToReceiveInSingleBatch.HasValue)
						size = maxNumberOfItemsToReceiveInSingleBatch.Value;
					else
						size = 128;

					sourceReplicationInformation.MaxNumberOfItemsToReceiveInSingleBatch =
						Math.Max(size / 2, 64);
				}
				else
				{
					sourceReplicationInformation.MaxNumberOfItemsToReceiveInSingleBatch = Database.Configuration.Replication.MaxNumberOfItemsToReceiveInSingleBatch;
				}

				var currentEtag = GetQueryStringValue("currentEtag");
				Log.Debug(() => string.Format("Got replication last etag request from {0}: [Local: {1} Remote: {2}]. LowMemory: {3}. MaxNumberOfItemsToReceiveInSingleBatch: {4}.", src, sourceReplicationInformation.LastDocumentEtag, currentEtag, lowMemory, sourceReplicationInformation.MaxNumberOfItemsToReceiveInSingleBatch));
				return GetMessageWithObject(sourceReplicationInformation);
			}
		}

		[HttpPut]
		[RavenRoute("replication/lastEtag")]
		[RavenRoute("databases/{databaseName}/replication/lastEtag")]
		public HttpResponseMessage ReplicationLastEtagPut()
		{
			string src;
			string dbid;
			string collections;
			var result = GetValuesForLastEtag(out src, out dbid, out collections);
			if (result != null)
				return result;

			using (Database.DisableAllTriggersForCurrentThread())
			{
				var key = Constants.RavenReplicationSourcesBasePath + "/" + dbid;
				if (!String.IsNullOrEmpty(collections))
					key += ("/" + collections);

				var document = Database.Documents.Get(key, null);

				SourceReplicationInformation sourceReplicationInformation;

				Etag docEtag = null, attachmentEtag = null;
				try
				{
					docEtag = Etag.Parse(GetQueryStringValue("docEtag"));
				}
				catch
				{
				}

				try
				{
					attachmentEtag = Etag.Parse(GetQueryStringValue("attachmentEtag"));
				}
				catch
				{
				}

				Guid serverInstanceId = Guid.Parse(dbid);

				if (document == null)
				{
					sourceReplicationInformation = new SourceReplicationInformation()
					{
						ServerInstanceId = serverInstanceId,
						LastAttachmentEtag = attachmentEtag ?? Etag.Empty,
						LastDocumentEtag = docEtag ?? Etag.Empty,
						Source = src,
						LastModified = SystemTime.UtcNow
					};
				}
				else
				{
					sourceReplicationInformation = document.DataAsJson.JsonDeserialization<SourceReplicationInformation>();
					sourceReplicationInformation.ServerInstanceId = serverInstanceId;
					sourceReplicationInformation.LastDocumentEtag = docEtag ?? sourceReplicationInformation.LastDocumentEtag;
					sourceReplicationInformation.LastAttachmentEtag = attachmentEtag ?? sourceReplicationInformation.LastAttachmentEtag;
					sourceReplicationInformation.LastModified = SystemTime.UtcNow;
				}

				var etag = document == null ? Etag.Empty : document.Etag;
				var metadata = document == null ? new RavenJObject() : document.Metadata;

				var newDoc = RavenJObject.FromObject(sourceReplicationInformation);
				log.Debug("Updating replication last etags from {0}: [doc: {1} attachment: {2}]", src,
								  sourceReplicationInformation.LastDocumentEtag,
								  sourceReplicationInformation.LastAttachmentEtag);

				Database.Documents.Put(key, etag, newDoc, metadata, null);
			}

			return GetEmptyMessage();
		}

		[HttpPost]
		[RavenRoute("replication/heartbeat")]
		[RavenRoute("databases/{databaseName}/replication/heartbeat")]
		public HttpResponseMessage HeartbeatPost()
		{
			var src = GetQueryStringValue("from");

			var replicationTask = Database.StartupTasks.OfType<ReplicationTask>().FirstOrDefault();
			if (replicationTask == null)
			{
				return GetMessageWithObject(new
				{
					Error = "Cannot find replication task setup in the database"
				}, HttpStatusCode.NotFound);

			}

			replicationTask.HandleHeartbeat(src);

			return GetEmptyMessage();
		}

		[HttpPost]
		[RavenRoute("replication/side-by-side/")]
		[RavenRoute("databases/{databaseName}/replication/side-by-side/")]
		public HttpResponseMessage ReplicateSideBySideIndex([FromBody] SideBySideReplicationInfo sideBySideReplicationInfo)
		{
			var index = Database.Indexes.GetIndexDefinition(sideBySideReplicationInfo.Index.Name);
			var sideBySideIndex = Database.Indexes.GetIndexDefinition(sideBySideReplicationInfo.SideBySideIndex.Name);

			//handle special cases first
			if (index == null)
			{
				//if there is no main index we would recreate it with side-by-side index definition,
				//but if something happened and the old index was deleted and the side-by-side index was not deleted,
				//then it is not needed anymore and should be deleted
				if (sideBySideIndex != null)
				{
					using (Database.DisableAllTriggersForCurrentThread())//prevent this from being replicated as this change is internal and should not be replicated
					using (Database.DocumentLock.Lock()) //prevent race condition -> simultaneously with replication to this node, 
					//a client creates side-by-side index
					{
						Database.Indexes.DeleteIndex(sideBySideIndex.Name);
						var id = Constants.IndexReplacePrefix + sideBySideReplicationInfo.SideBySideIndex.Name;
						Database.Documents.Delete(id, null, null);
					}
				}

				return InternalPutIndex(sideBySideReplicationInfo.Index.Name,
					sideBySideReplicationInfo.SideBySideIndex,
					string.Format("Index with the name {0} wasn't found, so we created it with side-by-side index definition. (Perhaps it was deleted?)", sideBySideReplicationInfo.Index.Name));
			}

			if (index.Equals(sideBySideReplicationInfo.SideBySideIndex, false))
				return GetMessageWithObject(new
				{
					Message = "It appears that side-by-side index already replaced the old index. Nothing to do..."
				}, HttpStatusCode.NotModified);

			//if both side-by-side index and the original index are identical, nothing to do here
			var areIndexesEqual = index.Equals(sideBySideReplicationInfo.Index, false);
			var areSideBySideIndexesEqual = (sideBySideIndex != null) && sideBySideIndex.Equals(sideBySideReplicationInfo.SideBySideIndex, false);

			if (areIndexesEqual && areSideBySideIndexesEqual)
				return GetMessageWithObject(new
				{
					Message = "It appears that side-by-side index and the old index are the same. Nothing to do..."
				}, HttpStatusCode.NotModified);

			if (areIndexesEqual == false && areSideBySideIndexesEqual)
				return InternalPutIndex(sideBySideReplicationInfo.Index, "Side-by-side indexes were equal, updated the old index.");

			// ReSharper disable once ConditionIsAlwaysTrueOrFalse -> for better readability
			if (areIndexesEqual && areSideBySideIndexesEqual == false)
			{
				var internalPutIndex = InternalPutIndex(sideBySideReplicationInfo.SideBySideIndex, "Indexes to be replaced were equal, updated the side-by-side index.");
				if (internalPutIndex.IsSuccessStatusCode)
					PutSideBySideIndexDocument(sideBySideReplicationInfo);
				return internalPutIndex;
			}

			var updateIndexResult = InternalPutIndex(sideBySideReplicationInfo.Index, "Side-by-side indexes were equal, updated the old index.");
			var updateSideBySideIndexResult = InternalPutIndex(sideBySideReplicationInfo.SideBySideIndex, "Indexes to be replaced were equal, updated the side-by-side index.");
			if (updateSideBySideIndexResult.IsSuccessStatusCode)
				PutSideBySideIndexDocument(sideBySideReplicationInfo);

			if (updateIndexResult.IsSuccessStatusCode && updateSideBySideIndexResult.IsSuccessStatusCode)
				return GetMessageWithObject(new
				{
					Indexes = new[] { sideBySideReplicationInfo.Index.Name, sideBySideReplicationInfo.SideBySideIndex.Name },
					Message = "Both index and side-by-side index were different, so we updated them both"
				}, HttpStatusCode.Created);

			return updateIndexResult.IsSuccessStatusCode == false ?
				updateIndexResult : updateSideBySideIndexResult;
		}

		private void PutSideBySideIndexDocument(SideBySideReplicationInfo sideBySideReplicationInfo)
		{
			using (Database.DocumentLock.Lock())
			{
				var id = Constants.IndexReplacePrefix + sideBySideReplicationInfo.SideBySideIndex.Name;
				var indexReplaceDocument = sideBySideReplicationInfo.IndexReplaceDocument;

				if (indexReplaceDocument.MinimumEtagBeforeReplace != null) //TODO : verify that this is OK -> not sure
					indexReplaceDocument.MinimumEtagBeforeReplace = EtagUtil.Increment(Database.Statistics.LastDocEtag, 1);
				Database.TransactionalStorage.Batch(accessor => accessor.Documents.AddDocument(id, null, RavenJObject.FromObject(indexReplaceDocument), new RavenJObject()));
			}
		}

		private HttpResponseMessage InternalPutIndex(IndexDefinition indexToUpdate, string message)
		{
			return InternalPutIndex(indexToUpdate.Name, indexToUpdate, message);
		}

		private HttpResponseMessage InternalPutIndex(string indexName, IndexDefinition indexToUpdate, string message)
		{
			try
			{
				Database.Indexes.PutIndex(indexName, indexToUpdate);
				return GetMessageWithObject(new
				{
					Index = indexToUpdate.Name,
					Message = message
				}, HttpStatusCode.Created);
			}
			catch (Exception ex)
			{
				var compilationException = ex as IndexCompilationException;

				return GetMessageWithObject(new
				{
					ex.Message,
					IndexDefinitionProperty = compilationException != null ? compilationException.IndexDefinitionProperty : "",
					ProblematicText = compilationException != null ? compilationException.ProblematicText : "",
					Error = ex.ToString()
				}, HttpStatusCode.BadRequest);
			}
		}

		[HttpPost]
		[RavenRoute("replication/replicate-indexes")]
		[RavenRoute("databases/{databaseName}/replication/replicate-indexes")]
		public HttpResponseMessage IndexReplicate([FromBody] ReplicationDestination replicationDestination)
		{
			var op = GetQueryStringValue("op");
			var replicationTask = Database.StartupTasks.OfType<ReplicationTask>().FirstOrDefault();

			if (replicationTask == null)
				return GetMessageWithString("Could not find replication task. Something is wrong here, check logs for more details", HttpStatusCode.BadRequest);

			if (string.Equals(op, "replicate-all-to-destination", StringComparison.InvariantCultureIgnoreCase))
			{
				replicationTask.IndexReplication.Execute(dest => dest.IsEqualTo(replicationDestination) && dest.SkipIndexReplication == false);

				return GetEmptyMessage();
			}

			var indexName = GetQueryStringValue("indexName");

			if (string.IsNullOrEmpty(indexName) == false)
			{
				replicationTask.IndexReplication.Execute(indexName);
				return GetEmptyMessage();
			}

			replicationTask.IndexReplication.Execute();
			return GetEmptyMessage();
		}

		[HttpPost]
		[RavenRoute("replication/replicate-transformers")]
		[RavenRoute("databases/{databaseName}/replication/replicate-transformers")]
		public HttpResponseMessage TransformersReplicate([FromBody] ReplicationDestination replicationDestination)
		{
			var op = GetQueryStringValue("op");
			var replicationTask = Database.StartupTasks.OfType<ReplicationTask>().FirstOrDefault();

			if (replicationTask == null)
				return GetMessageWithString("Could not find replication task. Something is wrong here, check logs for more details", HttpStatusCode.BadRequest);

			if (string.Equals(op, "replicate-all-to-destination", StringComparison.InvariantCultureIgnoreCase))
			{
				replicationTask.TransformerReplication.Execute(dest => dest.IsEqualTo(replicationDestination) && dest.SkipIndexReplication == false);
				return GetEmptyMessage();
			}

			var transformerName = GetQueryStringValue("transformerName");

			if (string.IsNullOrEmpty(transformerName) == false)
			{
				replicationTask.TransformerReplication.Execute(transformerName);
				return GetEmptyMessage();
			}

			replicationTask.TransformerReplication.Execute();
			return GetEmptyMessage();
		}

		private HttpResponseMessage GetValuesForLastEtag(out string src, out string dbid, out string collections)
		{
			src = GetQueryStringValue("from");
			dbid = GetQueryStringValue("dbid");
			collections = GetQueryStringValue("collections");

			if (dbid == Database.TransactionalStorage.Id.ToString())
				throw new InvalidOperationException("Both source and target databases have database id = " + dbid +
													"\r\nDatabase cannot replicate to itself.");

			if (string.IsNullOrEmpty(src))
				return GetEmptyMessage(HttpStatusCode.BadRequest);

			while (src.EndsWith("/"))
				src = src.Substring(0, src.Length - 1); // remove last /, because that has special meaning for Raven
			if (string.IsNullOrEmpty(src))
				return GetEmptyMessage(HttpStatusCode.BadRequest);
			return null;
		}

		private void ReplicateDocument(IStorageActionsAccessor actions, string id, RavenJObject metadata, RavenJObject document, string src, IEnumerable<AbstractDocumentReplicationConflictResolver> conflictResolvers)
		{
			new DocumentReplicationBehavior
			{
				Actions = actions,
				Database = Database,
				ReplicationConflictResolvers = conflictResolvers,
				Src = src
			}.Replicate(id, metadata, document);
		}

		[Obsolete("Use RavenFS instead.")]
		private void ReplicateAttachment(IStorageActionsAccessor actions, string id, RavenJObject metadata, byte[] data, string src, IEnumerable<AbstractAttachmentReplicationConflictResolver> conflictResolvers)
		{
			new AttachmentReplicationBehavior
			{
				Actions = actions,
				Database = Database,
				ReplicationConflictResolvers = conflictResolvers,
				Src = src
			}.Replicate(id, metadata, data);
		}

		private ReplicationConfig GetReplicationConfig()
		{
			var configDoc = Database.Documents.Get(Constants.RavenReplicationConfig, null);

			if (configDoc == null)
				return null;

			ReplicationConfig config;
			try
			{
				config = configDoc.DataAsJson.JsonDeserialization<ReplicationConfig>();
				return config;
			}
			catch (Exception e)
			{
				Log.Warn("Could not deserialize a replication config", e);
				return null;
			}
		}

		private class ReplicationExplanationForDocument
		{
			public string Key { get; set; }

			public Etag Etag { get; set; }

			public DestinationInformation Destination { get; set; }

			public string Message { get; set; }

			public class DestinationInformation
			{
				public string Url { get; set; }

				public string DatabaseName { get; set; }

				public string ServerInstanceId { get; set; }

				public Etag LastDocumentEtag { get; set; }
			}
		}
	}
}<|MERGE_RESOLUTION|>--- conflicted
+++ resolved
@@ -28,11 +28,6 @@
 using Raven.Database.Bundles.Replication.Plugins;
 using Raven.Database.Bundles.Replication.Utils;
 using Raven.Database.Config;
-<<<<<<< HEAD
-using Raven.Database.Raft.Util;
-=======
-using Raven.Database.Extensions;
->>>>>>> 799bb2f8
 using Raven.Database.Server.Controllers;
 using Raven.Database.Server.WebApi.Attributes;
 using Raven.Database.Storage;
@@ -92,7 +87,7 @@
 		[RavenRoute("databases/{databaseName}/replication/explain/{*docId}")]
 		public HttpResponseMessage ExplainGet(string docId)
 		{
-			if (string.IsNullOrEmpty(docId))
+			if (string.IsNullOrEmpty(docId)) 
 				return GetMessageWithString("Document key is required.", HttpStatusCode.BadRequest);
 
 			var destinationUrl = GetQueryStringValue("destinationUrl");
@@ -203,7 +198,7 @@
 						destinationIsLeader = node.Name == currentLeader;
 					else
 						destinationIsLeader = false;
-				}
+		}
 
 				configurationDocumentWithClusterInformation
 					.Destinations
@@ -270,7 +265,7 @@
 
 			using (Database.DisableAllTriggersForCurrentThread())
 			{
-				var conflictResolvers = DocsReplicationConflictResolvers;
+				var conflictResolvers = DocsReplicationConflictResolvers; 
 
 				string lastEtag = Etag.Empty.ToString();
 
@@ -308,7 +303,7 @@
 
 					if (lastIndex == docIndex)
 					{
-
+						
 						if (retries == 3)
 						{
 							Log.Warn("Replication processing did not end up replicating any documents for 3 times in a row, stopping operation", retries);
@@ -378,7 +373,7 @@
 			var array = await ReadBsonArrayAsync();
 			using (Database.DisableAllTriggersForCurrentThread())
 			{
-				var conflictResolvers = AttachmentReplicationConflictResolvers;
+				var conflictResolvers = AttachmentReplicationConflictResolvers; 
 
 				Database.TransactionalStorage.Batch(actions =>
 				{
@@ -490,7 +485,7 @@
 							Database.Documents.Put(docKey, Etag.Empty, document.DataAsJson, document.Metadata, null);
 							Database.Documents.Delete(Constants.RavenReplicationSourcesBasePath + "/" + src, document.Etag, null);
 
-							if (remoteServerInstanceId != sourceReplicationInformation.ServerInstanceId)
+							if (remoteServerInstanceId != sourceReplicationInformation.ServerInstanceId) 
 								document = null;
 						}
 					}
@@ -510,8 +505,8 @@
 					if (sourceReplicationInformation == null)
 						sourceReplicationInformation = document.DataAsJson.JsonDeserialization<SourceReplicationInformationWithBatchInformation>();
 
-					if (string.Equals(sourceReplicationInformation.Source, src, StringComparison.OrdinalIgnoreCase) == false
-						&& sourceReplicationInformation.LastModified.HasValue
+					if (string.Equals(sourceReplicationInformation.Source, src, StringComparison.OrdinalIgnoreCase) == false 
+						&& sourceReplicationInformation.LastModified.HasValue 
 						&& (SystemTime.UtcNow - sourceReplicationInformation.LastModified.Value).TotalMinutes < 10)
 					{
 						log.Info(string.Format("Replication source mismatch. Stored: {0}. Remote: {1}.", sourceReplicationInformation.Source, src));
@@ -528,19 +523,19 @@
 				var lowMemory = availableMemory < 0.2 * MemoryStatistics.TotalPhysicalMemory && availableMemory < Database.Configuration.AvailableMemoryForRaisingBatchSizeLimit * 2;
 				if (lowMemory)
 				{
-					int size;
+				    int size;
 					var lastBatchSize = sourceReplicationInformation.LastBatchSize;
 					if (lastBatchSize.HasValue && maxNumberOfItemsToReceiveInSingleBatch.HasValue)
-						size = Math.Min(lastBatchSize.Value, maxNumberOfItemsToReceiveInSingleBatch.Value);
+                        size = Math.Min(lastBatchSize.Value, maxNumberOfItemsToReceiveInSingleBatch.Value);
 					else if (lastBatchSize.HasValue)
-						size = lastBatchSize.Value;
+                        size = lastBatchSize.Value;
 					else if (maxNumberOfItemsToReceiveInSingleBatch.HasValue)
-						size = maxNumberOfItemsToReceiveInSingleBatch.Value;
+					    size = maxNumberOfItemsToReceiveInSingleBatch.Value;
 					else
-						size = 128;
-
-					sourceReplicationInformation.MaxNumberOfItemsToReceiveInSingleBatch =
-						Math.Max(size / 2, 64);
+					    size = 128;
+
+				    sourceReplicationInformation.MaxNumberOfItemsToReceiveInSingleBatch =
+                        Math.Max(size / 2, 64);
 				}
 				else
 				{
@@ -668,7 +663,7 @@
 				{
 					using (Database.DisableAllTriggersForCurrentThread())//prevent this from being replicated as this change is internal and should not be replicated
 					using (Database.DocumentLock.Lock()) //prevent race condition -> simultaneously with replication to this node, 
-					//a client creates side-by-side index
+														 //a client creates side-by-side index
 					{
 						Database.Indexes.DeleteIndex(sideBySideIndex.Name);
 						var id = Constants.IndexReplacePrefix + sideBySideReplicationInfo.SideBySideIndex.Name;
@@ -705,7 +700,7 @@
 			{
 				var internalPutIndex = InternalPutIndex(sideBySideReplicationInfo.SideBySideIndex, "Indexes to be replaced were equal, updated the side-by-side index.");
 				if (internalPutIndex.IsSuccessStatusCode)
-					PutSideBySideIndexDocument(sideBySideReplicationInfo);
+				PutSideBySideIndexDocument(sideBySideReplicationInfo);
 				return internalPutIndex;
 			}
 
@@ -767,7 +762,7 @@
 				}, HttpStatusCode.BadRequest);
 			}
 		}
-
+		
 		[HttpPost]
 		[RavenRoute("replication/replicate-indexes")]
 		[RavenRoute("databases/{databaseName}/replication/replicate-indexes")]
@@ -791,8 +786,8 @@
 			if (string.IsNullOrEmpty(indexName) == false)
 			{
 				replicationTask.IndexReplication.Execute(indexName);
-				return GetEmptyMessage();
-			}
+			return GetEmptyMessage();
+		}
 
 			replicationTask.IndexReplication.Execute();
 			return GetEmptyMessage();
@@ -820,8 +815,8 @@
 			if (string.IsNullOrEmpty(transformerName) == false)
 			{
 				replicationTask.TransformerReplication.Execute(transformerName);
-				return GetEmptyMessage();
-			}
+			return GetEmptyMessage();
+		}
 
 			replicationTask.TransformerReplication.Execute();
 			return GetEmptyMessage();
