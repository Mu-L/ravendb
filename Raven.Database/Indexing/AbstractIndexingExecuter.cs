--- conflicted
+++ resolved
@@ -5,10 +5,6 @@
 using Microsoft.Isam.Esent.Interop;
 using Raven.Abstractions.Data;
 using Raven.Abstractions.Logging;
-<<<<<<< HEAD
-using Raven.Abstractions.Util;
-=======
->>>>>>> 8e28908c
 using Raven.Database.Server;
 using Raven.Database.Storage;
 using System.Linq;
@@ -223,14 +219,7 @@
                                        failureRate.FailureRate);
                         continue;
                     }
-<<<<<<< HEAD
-                    synchronizationEtag = synchronizationEtag ?? GetSynchronizationEtag();
-
-                    if (IsIndexStale(indexesStat, synchronizationEtag, actions, isIdle, localFoundOnlyIdleWork) == false)
-=======
-
                     if (IsIndexStale(indexesStat, actions, isIdle, localFoundOnlyIdleWork) == false)
->>>>>>> 8e28908c
                         continue;
                     var indexToWorkOn = GetIndexToWorkOn(indexesStat);
                     var index = context.IndexStorage.GetIndexInstance(indexesStat.Id);
@@ -250,11 +239,7 @@
 
             using (context.IndexDefinitionStorage.CurrentlyIndexing())
             {
-<<<<<<< HEAD
-                ExecuteIndexingWork(indexesToWorkOn, synchronizationEtag);
-=======
                ExecuteIndexingWork(indexesToWorkOn);
->>>>>>> 8e28908c
             }
 
             return true;
