using System;
using System.Collections.Generic;
using System.Diagnostics;
using Mono.CSharp;
using Raven.Abstractions.Data;
using Raven.Abstractions.Linq;
using Raven.Abstractions.Logging;

namespace Raven.Database.Indexing
{
    public class CurrentIndexingScope : IDisposable
    {
        private readonly ILog log = LogManager.GetCurrentClassLogger();

        private readonly DocumentDatabase database;
        private readonly string index;

        public int LoadDocumentCount { get; private set; }
        public Stopwatch LoadDocumentDuration { get; private set; }

        [ThreadStatic]
        private static CurrentIndexingScope current;

        public static CurrentIndexingScope Current
        {
            get { return current; }
            set { current = value; }
        }

        public CurrentIndexingScope(DocumentDatabase database, string index)
        {
            this.database = database;
            this.index = index;
            LoadDocumentCount = 0;
            LoadDocumentDuration = new Stopwatch();
        }

        public IDictionary<string, HashSet<string>> ReferencedDocuments
        {
            get { return referencedDocuments; }
        }
        public IDictionary<string, Etag> ReferencesEtags
        {
            get { return referencesEtags; }
        }

        public dynamic Source { get; set; }

        private readonly IDictionary<string, HashSet<string>> referencedDocuments = new Dictionary<string, HashSet<string>>(StringComparer.OrdinalIgnoreCase);
        private readonly IDictionary<string, Etag> referencesEtags = new Dictionary<string, Etag>();
        private readonly IDictionary<string,dynamic> docsCache = new Dictionary<string, dynamic>(StringComparer.OrdinalIgnoreCase);

        public dynamic LoadDocument(string key)
        {
            if (key == null)
                return new DynamicNullObject();

            var source = Source;
            if (source == null)
                throw new ArgumentException(
                    "LoadDocument can only be called as part of the Map stage of the index, but was called with " + key +
                    " without a source.");
            var id = source.__document_id as string;
            if (string.IsNullOrEmpty(id))
                throw new ArgumentException(
                    "LoadDocument can only be called as part of the Map stage of the index, but was called with " + key +
                    " without a document. Current source: " + source);

            if (string.Equals(key, id))
                return source;

            HashSet<string> set;
            if(ReferencedDocuments.TryGetValue(id, out set) == false)
                ReferencedDocuments.Add(id, set = new HashSet<string>(StringComparer.OrdinalIgnoreCase));
            set.Add(key);

            dynamic value;
            if (docsCache.TryGetValue(key, out value))
                return value;

            LoadDocumentDuration.Start();
            var doc = database.Documents.Get(key, null);
            LoadDocumentDuration.Stop();
            LoadDocumentCount++;

            if (doc == null)
            {
<<<<<<< HEAD
				if (log.IsDebugEnabled)
					log.Debug("Loaded document {0} by document {1} for index {2} could not be found", key, id, index);
=======
                log.Debug("Loaded document {0} by document {1} for index {2} could not be found", key, id, index);
>>>>>>> b19bf61a

                ReferencesEtags.Add(key, Etag.Empty);
                value = new DynamicNullObject();
            }
<<<<<<< HEAD
			else
			{
				if (log.IsDebugEnabled)
					log.Debug("Loaded document {0} with etag {3} by document {1} for index {2}\r\n{4}", key, id, index, doc.Etag, doc.ToJson());
=======
            else
            {
                log.Debug("Loaded document {0} with etag {3} by document {1} for index {2}\r\n{4}", key, id, index, doc.Etag, doc.ToJson());
>>>>>>> b19bf61a

                ReferencesEtags.Add(key, doc.Etag);
                value = new DynamicJsonObject(doc.ToJson());
            }

            docsCache[key] = value;

            return value;
        }

        public void Dispose()
        {
            current = null;
        }
    }
}<|MERGE_RESOLUTION|>--- conflicted
+++ resolved
@@ -85,26 +85,16 @@
 
             if (doc == null)
             {
-<<<<<<< HEAD
 				if (log.IsDebugEnabled)
 					log.Debug("Loaded document {0} by document {1} for index {2} could not be found", key, id, index);
-=======
-                log.Debug("Loaded document {0} by document {1} for index {2} could not be found", key, id, index);
->>>>>>> b19bf61a
 
                 ReferencesEtags.Add(key, Etag.Empty);
                 value = new DynamicNullObject();
             }
-<<<<<<< HEAD
 			else
 			{
 				if (log.IsDebugEnabled)
 					log.Debug("Loaded document {0} with etag {3} by document {1} for index {2}\r\n{4}", key, id, index, doc.Etag, doc.ToJson());
-=======
-            else
-            {
-                log.Debug("Loaded document {0} with etag {3} by document {1} for index {2}\r\n{4}", key, id, index, doc.Etag, doc.ToJson());
->>>>>>> b19bf61a
 
                 ReferencesEtags.Add(key, doc.Etag);
                 value = new DynamicJsonObject(doc.ToJson());
