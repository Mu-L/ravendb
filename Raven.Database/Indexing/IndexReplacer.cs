// -----------------------------------------------------------------------
//  <copyright file="IndexReplacer.cs" company="Hibernating Rhinos LTD">
//      Copyright (c) Hibernating Rhinos LTD. All rights reserved.
//  </copyright>
// -----------------------------------------------------------------------
using System;
using System.Collections.Concurrent;
using System.Collections.Generic;
using System.Linq;
using System.Threading;

using Raven.Abstractions;
using Raven.Abstractions.Data;
using Raven.Abstractions.Exceptions;
using Raven.Abstractions.Extensions;
using Raven.Abstractions.Indexing;
using Raven.Abstractions.Logging;
using Raven.Abstractions.Util;
using Raven.Client.Connection;
using Raven.Database.Extensions;
using Raven.Json.Linq;

namespace Raven.Database.Indexing
{
    public class IndexReplacer
    {
        private readonly ILog log = LogManager.GetCurrentClassLogger();

        public DocumentDatabase Database { get; set; }

        private readonly ConcurrentDictionary<int, IndexReplaceInformation> indexesToReplace = new ConcurrentDictionary<int, IndexReplaceInformation>();

        public IndexReplacer(DocumentDatabase database)
        {
            Database = database;

            database.Notifications.OnDocumentChange += (db, notification, metadata) =>
            {
                if (notification.Id == null)
                    return;

                if (notification.Id.StartsWith(Constants.IndexReplacePrefix, StringComparison.OrdinalIgnoreCase) == false)
                    return;

                var replaceIndexName = notification.Id.Substring(Constants.IndexReplacePrefix.Length);

                if (notification.Type == DocumentChangeTypes.Delete)
                {
                    HandleIndexReplaceDocumentDelete(replaceIndexName);
                    return;
                }

<<<<<<< HEAD
				var document = db.Documents.Get(notification.Id);
				var replaceIndexId = HandleIndexReplaceDocument(document);
=======
                var document = db.Documents.Get(notification.Id, null);
                var replaceIndexId = HandleIndexReplaceDocument(document);
>>>>>>> 68f1ca50

                if (replaceIndexId != null)
                    ReplaceIndexes(new[] { replaceIndexId.Value });
            };

            Initialize();
        }

        private void Initialize()
        {
            int nextStart = 0;
            var documents = Database.Documents.GetDocumentsWithIdStartingWith(Constants.IndexReplacePrefix, null, null, 0, int.MaxValue, Database.WorkContext.CancellationToken, ref nextStart);

            var indexes = new List<int>();
            foreach (RavenJObject document in documents)
            {
                var replaceIndexId = HandleIndexReplaceDocument(document.ToJsonDocument());
                if (replaceIndexId.HasValue)
                    indexes.Add(replaceIndexId.Value);
            }

            ReplaceIndexes(indexes);
        }

        private int? HandleIndexReplaceDocument(JsonDocument document)
        {
            if (document == null)
                return null;

            var id = document.Key;
            var replaceIndexName = id.Substring(Constants.IndexReplacePrefix.Length);

            var replaceIndex = Database.IndexStorage.GetIndexInstance(replaceIndexName);
            if (replaceIndex == null)
            {
                DeleteIndexReplaceDocument(id);
                return null;
            }

            var replaceIndexId = replaceIndex.IndexId;

            var indexDefinition = Database.IndexDefinitionStorage.GetIndexDefinition(replaceIndexId);
            if (!indexDefinition.IsSideBySideIndex)
            {
                indexDefinition.IsSideBySideIndex = true;
                Database.IndexDefinitionStorage.UpdateIndexDefinitionWithoutUpdatingCompiledIndex(indexDefinition);
            }

            var indexReplaceInformation = document.DataAsJson.JsonDeserialization<IndexReplaceInformation>();
            indexReplaceInformation.ReplaceIndex = replaceIndexName;

            if (string.Equals(replaceIndexName, indexReplaceInformation.IndexToReplace, StringComparison.OrdinalIgnoreCase))
            {
                DeleteIndexReplaceDocument(id);
                return null;
            }

            if (indexReplaceInformation.ReplaceTimeUtc.HasValue)
            {
                var dueTime = indexReplaceInformation.ReplaceTimeUtc.Value - SystemTime.UtcNow;
                if (dueTime.TotalSeconds < 0) 
                    dueTime = TimeSpan.Zero;

                indexReplaceInformation.ReplaceTimer = Database.TimerManager.NewTimer(state => InternalReplaceIndexes(new Dictionary<int, IndexReplaceInformation> { { replaceIndexId, indexReplaceInformation } }), dueTime, TimeSpan.FromDays(7));
            }

            indexesToReplace.AddOrUpdate(replaceIndexId, s => indexReplaceInformation, (s, old) =>
            {
                if (old.ReplaceTimer != null)
                    Database.TimerManager.ReleaseTimer(old.ReplaceTimer);

                return indexReplaceInformation;
            });

            return replaceIndexId;
        }

        private void DeleteIndexReplaceDocument(string documentKey)
        {
            Database.Documents.Delete(documentKey, null, null);
        }

        private void HandleIndexReplaceDocumentDelete(string replaceIndexName)
        {
            var pair = indexesToReplace.FirstOrDefault(x => string.Equals(x.Value.ReplaceIndex, replaceIndexName, StringComparison.OrdinalIgnoreCase));
            IndexReplaceInformation indexReplaceInformation;
            if (indexesToReplace.TryRemove(pair.Key, out indexReplaceInformation) && indexReplaceInformation.ReplaceTimer != null)
                Database.TimerManager.ReleaseTimer(indexReplaceInformation.ReplaceTimer);

            Database.Indexes.DeleteIndex(replaceIndexName);
        }

        public void ReplaceIndexes(ICollection<int> indexIds)
        {
            if (indexIds.Count == 0 || indexesToReplace.Count == 0)
                return;

            var indexes = new Dictionary<int, IndexReplaceInformation>();

            foreach (var indexId in indexIds)
            {
                IndexReplaceInformation indexReplaceInformation;
                if (indexesToReplace.TryGetValue(indexId, out indexReplaceInformation) == false)
                    continue;

                if (ShouldReplace(indexReplaceInformation, indexId))
                    indexes.Add(indexId, indexReplaceInformation);
            }

            InternalReplaceIndexes(indexes);
        }

        private bool ShouldReplace(IndexReplaceInformation indexReplaceInformation, int indexId)
        {
            bool shouldReplace = false;
            Database.TransactionalStorage.Batch(accessor =>
            {
                if (indexReplaceInformation.Forced
                    || Database.IndexStorage.IsIndexStale(indexId, Database.LastCollectionEtags) == false)
                    shouldReplace = true; // always replace non-stale or forced indexes
                else
                {
                    var replaceIndex = Database.IndexStorage.GetIndexInstance(indexId);

                    var statistics = accessor.Indexing.GetIndexStats(indexId);
                    if (replaceIndex.IsMapReduce)
                    {
                        if (statistics.LastReducedEtag != null && EtagUtil.IsGreaterThanOrEqual(statistics.LastReducedEtag, indexReplaceInformation.MinimumEtagBeforeReplace))
                            shouldReplace = true;
                    }
                    else
                    {
                        if (statistics.LastIndexedEtag != null && EtagUtil.IsGreaterThanOrEqual(statistics.LastIndexedEtag, indexReplaceInformation.MinimumEtagBeforeReplace))
                            shouldReplace = true;
                    }

                    if (shouldReplace == false && indexReplaceInformation.ReplaceTimeUtc.HasValue && (indexReplaceInformation.ReplaceTimeUtc.Value - SystemTime.UtcNow).TotalSeconds < 0)
                        shouldReplace = true;
                }
            });
            return shouldReplace;
        }

        public void ForceReplacement(IndexDefinition indexDefiniton)
        {
            var indexId = indexDefiniton.IndexId;
            IndexReplaceInformation indexReplaceInformation;
            if (indexesToReplace.TryGetValue(indexId, out indexReplaceInformation) == false)
                return;

            indexReplaceInformation.Forced = true;

            ReplaceIndexes(new List<int> { indexId });
        }

        public event Action<string> IndexReplaced;

        private void InternalReplaceIndexes(Dictionary<int, IndexReplaceInformation> indexes)
        {
            if (indexes.Count == 0)
                return;

            var onIndexReplaced = IndexReplaced;
<<<<<<< HEAD
			try
			{
				using (Database.IndexDefinitionStorage.TryRemoveIndexContext())
				{
					foreach (var pair in indexes)
					{
						var indexReplaceInformation = pair.Value;
							ReplaceSingleIndex(indexReplaceInformation);
						    if (onIndexReplaced != null)
						        onIndexReplaced(indexReplaceInformation.IndexToReplace);
						}
						}
					}
			catch (InvalidOperationException)
			{
				// could not get lock, ignore?
			}
		}

		private void ReplaceSingleIndex(IndexReplaceInformation indexReplaceInformation)
		{
			var key = Constants.IndexReplacePrefix + indexReplaceInformation.ReplaceIndex;
			var originalReplaceDocument = Database.Documents.Get(key);
			var etag = originalReplaceDocument != null ? originalReplaceDocument.Etag : null;
			var wasReplaced = Database.IndexStorage.TryReplaceIndex(indexReplaceInformation.ReplaceIndex, indexReplaceInformation.IndexToReplace);
			if (wasReplaced)
			{
				try
				{
					Database.Documents.Delete(key, etag, null);
				}
				catch (ConcurrencyException)
				{
					if (log.IsDebugEnabled) // side by side document changed, probably means that we created a new side by side index and updated the index
						log.Debug("Failed to delete the side by side document after index replace.");
				}
			}
			else
				HandleIndexReplaceError(indexReplaceInformation);
		}

		private void HandleIndexReplaceError(IndexReplaceInformation indexReplaceInformation)
		{
			indexReplaceInformation.ErrorCount++;

			if (indexReplaceInformation.ReplaceTimer != null)
			{
				if (indexReplaceInformation.ErrorCount <= 10)
					indexReplaceInformation.ReplaceTimer.Change(TimeSpan.FromMinutes(1), TimeSpan.FromDays(7)); // try again in one minute
				else
				{
					Database.TimerManager.ReleaseTimer(indexReplaceInformation.ReplaceTimer);
					indexReplaceInformation.ReplaceTimer = null;
				}
			}

			var message = string.Format("Index replace failed. Could not replace index '{0}' with '{1}'.", indexReplaceInformation.IndexToReplace, indexReplaceInformation.ReplaceIndex);

			Database.AddAlert(new Alert
			{
				AlertLevel = AlertLevel.Error,
				CreatedAt = SystemTime.UtcNow,
				Message = message,
				Title = "Index replace failed",
				UniqueKey = string.Format("Index '{0}' errored, dbid: {1}", indexReplaceInformation.ReplaceIndex, Database.TransactionalStorage.Id),
			});

			log.Error(message);
		}

		private class IndexReplaceInformation : IndexReplaceDocument
		{
			public Timer ReplaceTimer { get; set; }

			public string ReplaceIndex { get; set; }

			public int ErrorCount { get; set; }

			public bool Forced { get; set; }
		}
	}
=======
            try
            {
                using (Database.IndexDefinitionStorage.TryRemoveIndexContext())
                {
                    foreach (var pair in indexes)
                    {
                        var indexReplaceInformation = pair.Value;
                            ReplaceSingleIndex(indexReplaceInformation);
                            if (onIndexReplaced != null)
                                onIndexReplaced(indexReplaceInformation.IndexToReplace);
                        }
                        }
                    }
            catch (InvalidOperationException)
            {
                // could not get lock, ignore?
            }
        }

        private void ReplaceSingleIndex(IndexReplaceInformation indexReplaceInformation)
        {
            var key = Constants.IndexReplacePrefix + indexReplaceInformation.ReplaceIndex;
            var originalReplaceDocument = Database.Documents.Get(key, null);
            var etag = originalReplaceDocument != null ? originalReplaceDocument.Etag : null;
            var wasReplaced = Database.IndexStorage.TryReplaceIndex(indexReplaceInformation.ReplaceIndex, indexReplaceInformation.IndexToReplace);
            if (wasReplaced)
            {
                try
                {
                    Database.Documents.Delete(key, etag, null);
                }
                catch (ConcurrencyException)
                {
                    if (log.IsDebugEnabled) // side by side document changed, probably means that we created a new side by side index and updated the index
                        log.Debug("Failed to delete the side by side document after index replace.");
                }
            }
            else
                HandleIndexReplaceError(indexReplaceInformation);
        }

        private void HandleIndexReplaceError(IndexReplaceInformation indexReplaceInformation)
        {
            indexReplaceInformation.ErrorCount++;

            if (indexReplaceInformation.ReplaceTimer != null)
            {
                if (indexReplaceInformation.ErrorCount <= 10)
                    indexReplaceInformation.ReplaceTimer.Change(TimeSpan.FromMinutes(1), TimeSpan.FromDays(7)); // try again in one minute
                else
                {
                    Database.TimerManager.ReleaseTimer(indexReplaceInformation.ReplaceTimer);
                    indexReplaceInformation.ReplaceTimer = null;
                }
            }

            var message = string.Format("Index replace failed. Could not replace index '{0}' with '{1}'.", indexReplaceInformation.IndexToReplace, indexReplaceInformation.ReplaceIndex);

            Database.AddAlert(new Alert
            {
                AlertLevel = AlertLevel.Error,
                CreatedAt = SystemTime.UtcNow,
                Message = message,
                Title = "Index replace failed",
                UniqueKey = string.Format("Index '{0}' errored, dbid: {1}", indexReplaceInformation.ReplaceIndex, Database.TransactionalStorage.Id),
            });

            log.Error(message);
        }

        private class IndexReplaceInformation : IndexReplaceDocument
        {
            public Timer ReplaceTimer { get; set; }

            public string ReplaceIndex { get; set; }

            public int ErrorCount { get; set; }

            public bool Forced { get; set; }
        }
    }
>>>>>>> 68f1ca50
}<|MERGE_RESOLUTION|>--- conflicted
+++ resolved
@@ -50,13 +50,8 @@
                     return;
                 }
 
-<<<<<<< HEAD
-				var document = db.Documents.Get(notification.Id);
-				var replaceIndexId = HandleIndexReplaceDocument(document);
-=======
-                var document = db.Documents.Get(notification.Id, null);
+                var document = db.Documents.Get(notification.Id);
                 var replaceIndexId = HandleIndexReplaceDocument(document);
->>>>>>> 68f1ca50
 
                 if (replaceIndexId != null)
                     ReplaceIndexes(new[] { replaceIndexId.Value });
@@ -220,89 +215,6 @@
                 return;
 
             var onIndexReplaced = IndexReplaced;
-<<<<<<< HEAD
-			try
-			{
-				using (Database.IndexDefinitionStorage.TryRemoveIndexContext())
-				{
-					foreach (var pair in indexes)
-					{
-						var indexReplaceInformation = pair.Value;
-							ReplaceSingleIndex(indexReplaceInformation);
-						    if (onIndexReplaced != null)
-						        onIndexReplaced(indexReplaceInformation.IndexToReplace);
-						}
-						}
-					}
-			catch (InvalidOperationException)
-			{
-				// could not get lock, ignore?
-			}
-		}
-
-		private void ReplaceSingleIndex(IndexReplaceInformation indexReplaceInformation)
-		{
-			var key = Constants.IndexReplacePrefix + indexReplaceInformation.ReplaceIndex;
-			var originalReplaceDocument = Database.Documents.Get(key);
-			var etag = originalReplaceDocument != null ? originalReplaceDocument.Etag : null;
-			var wasReplaced = Database.IndexStorage.TryReplaceIndex(indexReplaceInformation.ReplaceIndex, indexReplaceInformation.IndexToReplace);
-			if (wasReplaced)
-			{
-				try
-				{
-					Database.Documents.Delete(key, etag, null);
-				}
-				catch (ConcurrencyException)
-				{
-					if (log.IsDebugEnabled) // side by side document changed, probably means that we created a new side by side index and updated the index
-						log.Debug("Failed to delete the side by side document after index replace.");
-				}
-			}
-			else
-				HandleIndexReplaceError(indexReplaceInformation);
-		}
-
-		private void HandleIndexReplaceError(IndexReplaceInformation indexReplaceInformation)
-		{
-			indexReplaceInformation.ErrorCount++;
-
-			if (indexReplaceInformation.ReplaceTimer != null)
-			{
-				if (indexReplaceInformation.ErrorCount <= 10)
-					indexReplaceInformation.ReplaceTimer.Change(TimeSpan.FromMinutes(1), TimeSpan.FromDays(7)); // try again in one minute
-				else
-				{
-					Database.TimerManager.ReleaseTimer(indexReplaceInformation.ReplaceTimer);
-					indexReplaceInformation.ReplaceTimer = null;
-				}
-			}
-
-			var message = string.Format("Index replace failed. Could not replace index '{0}' with '{1}'.", indexReplaceInformation.IndexToReplace, indexReplaceInformation.ReplaceIndex);
-
-			Database.AddAlert(new Alert
-			{
-				AlertLevel = AlertLevel.Error,
-				CreatedAt = SystemTime.UtcNow,
-				Message = message,
-				Title = "Index replace failed",
-				UniqueKey = string.Format("Index '{0}' errored, dbid: {1}", indexReplaceInformation.ReplaceIndex, Database.TransactionalStorage.Id),
-			});
-
-			log.Error(message);
-		}
-
-		private class IndexReplaceInformation : IndexReplaceDocument
-		{
-			public Timer ReplaceTimer { get; set; }
-
-			public string ReplaceIndex { get; set; }
-
-			public int ErrorCount { get; set; }
-
-			public bool Forced { get; set; }
-		}
-	}
-=======
             try
             {
                 using (Database.IndexDefinitionStorage.TryRemoveIndexContext())
@@ -325,7 +237,7 @@
         private void ReplaceSingleIndex(IndexReplaceInformation indexReplaceInformation)
         {
             var key = Constants.IndexReplacePrefix + indexReplaceInformation.ReplaceIndex;
-            var originalReplaceDocument = Database.Documents.Get(key, null);
+            var originalReplaceDocument = Database.Documents.Get(key);
             var etag = originalReplaceDocument != null ? originalReplaceDocument.Etag : null;
             var wasReplaced = Database.IndexStorage.TryReplaceIndex(indexReplaceInformation.ReplaceIndex, indexReplaceInformation.IndexToReplace);
             if (wasReplaced)
@@ -384,5 +296,4 @@
             public bool Forced { get; set; }
         }
     }
->>>>>>> 68f1ca50
 }