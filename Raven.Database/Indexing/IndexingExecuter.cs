//-----------------------------------------------------------------------
// <copyright file="IndexingExecuter.cs" company="Hibernating Rhinos LTD">
//     Copyright (c) Hibernating Rhinos LTD. All rights reserved.
// </copyright>
//-----------------------------------------------------------------------
using System;
using System.Collections.Concurrent;
using System.Collections.Generic;
using System.Diagnostics;
using System.IO;
using System.Linq;
using System.Threading;
using Raven.Abstractions;
using Raven.Abstractions.Data;
using Raven.Abstractions.Extensions;
using Raven.Abstractions.Logging;
using Raven.Database.Config;
using Raven.Database.Extensions;
using Raven.Database.Impl;
using Raven.Database.Json;
using Raven.Database.Plugins;
using Raven.Database.Prefetching;
using Raven.Database.Storage;
using Raven.Database.Tasks;
using Sparrow.Collections;

namespace Raven.Database.Indexing
{
    public class IndexingExecuter : AbstractIndexingExecuter
    {
        private readonly ConcurrentSet<PrefetchingBehavior> prefetchingBehaviors = new ConcurrentSet<PrefetchingBehavior>();
        private readonly Prefetcher prefetcher;
        private readonly PrefetchingBehavior defaultPrefetchingBehavior;

        public IndexingExecuter(WorkContext context, Prefetcher prefetcher, IndexReplacer indexReplacer)
            : base(context, indexReplacer)
        {
            autoTuner = new IndexBatchSizeAutoTuner(context);
            this.prefetcher = prefetcher;
            defaultPrefetchingBehavior = prefetcher.CreatePrefetchingBehavior(PrefetchingUser.Indexer, autoTuner, "Default Prefetching behavior", true);
            defaultPrefetchingBehavior.ShouldHandleUnusedDocumentsAddedAfterCommit = true;
            prefetchingBehaviors.TryAdd(defaultPrefetchingBehavior);
        }

        public List<PrefetchingBehavior> PrefetchingBehaviors
        {
            get { return prefetchingBehaviors.ToList(); }
        }

        protected override bool IsIndexStale(IndexStats indexesStat, IStorageActionsAccessor actions, bool isIdle, Reference<bool> onlyFoundIdleWork)
        {
            var isStale = actions.Staleness.IsMapStale(indexesStat.Id);
            var indexingPriority = indexesStat.Priority;
            if (isStale == false)
                return false;

            if (indexingPriority == IndexingPriority.None)
                return true;


            if ((indexingPriority & IndexingPriority.Normal) == IndexingPriority.Normal)
            {
                onlyFoundIdleWork.Value = false;
                return true;
            }

            if ((indexingPriority & (IndexingPriority.Disabled | IndexingPriority.Error)) != IndexingPriority.None)
                return false;

            if (isIdle == false)
                return false; // everything else is only valid on idle runs

            if ((indexingPriority & IndexingPriority.Idle) == IndexingPriority.Idle)
                return true;

            if ((indexingPriority & IndexingPriority.Abandoned) == IndexingPriority.Abandoned)
            {
                var timeSinceLastIndexing = (SystemTime.UtcNow - indexesStat.LastIndexingTime);

                return (timeSinceLastIndexing > context.Configuration.TimeToWaitBeforeRunningAbandonedIndexes);
            }

            throw new InvalidOperationException("Unknown indexing priority for index " + indexesStat.Id + ": " + indexesStat.Priority);
        }


        protected override void UpdateStalenessMetrics(int staleCount)
        {
            context.MetricsCounters.StaleIndexMaps.Update(staleCount);
        }

        protected override bool ShouldSkipIndex(Index index)
        {
            return index.IsTestIndex ||
                   index.IsMapIndexingInProgress; // precomputed? slow? it is already running, nothing to do with it for now;
        }

        protected override DatabaseTask GetApplicableTask(IStorageActionsAccessor actions)
        {
            var removeFromIndexTasks = (DatabaseTask)actions.Tasks.GetMergedTask<RemoveFromIndexTask>();
            var touchReferenceDocumentIfChangedTask = removeFromIndexTasks ?? actions.Tasks.GetMergedTask<TouchReferenceDocumentIfChangedTask>();


            return touchReferenceDocumentIfChangedTask;
        }

        protected override void FlushAllIndexes()
        {
            context.IndexStorage.FlushMapIndexes();
        }

        protected override IndexToWorkOn GetIndexToWorkOn(IndexStats indexesStat)
        {
            return new IndexToWorkOn
            {
                IndexId = indexesStat.Id,
                LastIndexedEtag = indexesStat.LastIndexedEtag,
                LastIndexedTimestamp = indexesStat.LastIndexedTimestamp
            };
        }


        private class IndexingGroup : IDisposable
        {
            public Etag LastIndexedEtag;
            public DateTime? LastQueryTime;

            public List<IndexToWorkOn> Indexes; 
            public PrefetchingBehavior PrefetchingBehavior;
            public List<JsonDocument> JsonDocs;
            private IDisposable prefetchDisposable;
            public IndexingBatchInfo BatchInfo { get; set; }
            private int disposed = 0;
            private int indexedAmount = 0;

            public event Action<IndexingGroup> IndexingGroupProcessingFinished;


            public void SignalIndexingComplete()
            {
                if (Interlocked.Increment(ref indexedAmount) == Indexes.Count && IndexingGroupProcessingFinished != null)
                {
                    IndexingGroupProcessingFinished(this);
        }
            }

            public void ReleaseIndexingGroupFinished()
        {
                IndexingGroupProcessingFinished = null;
            }

            public void PrefetchDocuments()
            {
                /*prefetchDisposable  = new WeakReference<IDisposable>(
                    PrefetchingBehavior.DocumentBatchFrom(LastIndexedEtag, out JsonDocs));*/
                prefetchDisposable =
                    PrefetchingBehavior.DocumentBatchFrom(LastIndexedEtag, out JsonDocs);
            }

            ~IndexingGroup()
            {
                if (Thread.VolatileRead(ref disposed) == 0)
                {
                    this.Dispose();
                }
            }

            public void Dispose()
            {
                if (prefetchDisposable != null)
                {
                    /*IDisposable prefetcherDisposableValue;
                    if (prefetchDisposable.TryGetTarget(out prefetcherDisposableValue))
                    {
                        prefetcherDisposableValue.Dispose();
                    }*/
                    prefetchDisposable.Dispose();
                }
                Interlocked.Increment(ref disposed);
            }
        }

        public class IndexingBatchOperation
        {
            public IndexingBatchForIndex IndexingBatch { get; set; }
            public Etag LastEtag { get; set; }
            public DateTime LastModified { get; set; }
            public IndexingBatchInfo IndexingBatchInfo { get; set; }
        }


        protected override void ExecuteIndexingWork(IList<IndexToWorkOn> indexes)
        {
            ConcurrentSet<PrefetchingBehavior> usedPrefetchers;
            List<IndexingGroup> groupedIndexes;
            var completedGroups = 0;

            if (GenerateIndexingGroupsByEtagRanges(indexes, out usedPrefetchers, out groupedIndexes))
            {
                return;
            }


            foreach (var indexToWorkOn in indexes)
            {
                indexToWorkOn.Index.IsMapIndexingInProgress = true;
            }

            var indexingAutoTunerContext = ((IndexBatchSizeAutoTuner)autoTuner).ConsiderLimitingNumberOfItemsToProcessForThisBatch(
                groupedIndexes.Max(x => x.Indexes.Max(y => y.Index.MaxIndexOutputsPerDocument)),
                groupedIndexes.Any(x => x.Indexes.Any(y => y.Index.IsMapReduce)));
            indexes.ForEach(x => x.Index.CurrentNumberOfItemsToIndexInSingleBatch = autoTuner.NumberOfItemsToProcessInSingleBatch);
            using (indexingAutoTunerContext)
                {
<<<<<<< HEAD
                var indexBatchOperations = new ConcurrentDictionary<IndexingBatchOperation, object>();

                var operationWasCancelled = GenerateIndexingBatchesAndPrefetchDocuments(groupedIndexes, indexBatchOperations);

                var executionStopwatch = Stopwatch.StartNew();

                foreach (var indexingGroup in groupedIndexes)
                {
                    indexingGroup.IndexingGroupProcessingFinished += x =>
                    {
                        if (!operationWasCancelled)
                        {
                            ReleasePrefethersAndUpdateStatistics(x, executionStopwatch.Elapsed);
                        }

                        if (Interlocked.Increment(ref completedGroups) == groupedIndexes.Count)
                        {
                            RemoveUnusedPrefetchers(usedPrefetchers);
                        }
=======
                    LastIndexedEtag = x.Key,
                    Indexes = x.Value,
                    LastQueryTime = x.Value.Max(y => y.Index.LastQueryTime),
>>>>>>> 2c1332ab
                };
                }

<<<<<<< HEAD
                if (!operationWasCancelled)
                    operationWasCancelled = PerformIndexingOnIndexBatches(indexBatchOperations);
            }
        }

        private void ReleasePrefethersAndUpdateStatistics(IndexingGroup indexingGroup, TimeSpan ellapsedTimeSpan)
        {
            if (indexingGroup.JsonDocs != null && indexingGroup.JsonDocs.Count > 0)
            {
                indexingGroup.PrefetchingBehavior.CleanupDocuments(indexingGroup.LastIndexedEtag);
                indexingGroup.PrefetchingBehavior.UpdateAutoThrottler(indexingGroup.JsonDocs, ellapsedTimeSpan);
                indexingGroup.PrefetchingBehavior.BatchProcessingComplete();
                context.ReportIndexingBatchCompleted(indexingGroup.BatchInfo);
            }
            indexingGroup.ReleaseIndexingGroupFinished();
        }
=======
                SetPrefetcherForIndexingGroup(result, usedPrefetchers);

                return result;
            }).OrderByDescending(x => x.LastQueryTime).ToList();
            
>>>>>>> 2c1332ab

        private bool PerformIndexingOnIndexBatches(ConcurrentDictionary<IndexingBatchOperation, object> indexBatchOperations)
        {
            bool operationWasCancelled = false;
            try
            {
                context.MetricsCounters.IndexedPerSecond.Mark(indexBatchOperations.Keys.Count);


                var executedPartially = 0;
                context.Database.MappingThreadPool.ExecuteBatch(indexBatchOperations.Keys.ToList(),
                    indexBatchOperation =>
            {
                context.CancellationToken.ThrowIfCancellationRequested();
                using (LogContext.WithDatabase(context.DatabaseName))
                {
                            try
                            {
                                var performance = HandleIndexingFor(indexBatchOperation.IndexingBatch, indexBatchOperation.LastEtag, indexBatchOperation.LastModified, CancellationToken.None);

                                if (performance != null)
                                    indexBatchOperation.IndexingBatchInfo.PerformanceStats.TryAdd(indexBatchOperation.IndexingBatch.Index.PublicName, performance);

                                if (Thread.VolatileRead(ref executedPartially) == 1)
                                {
                                    context.NotifyAboutWork();
                                }
                            }
                            catch (InvalidDataException e)
                            {
                                Log.ErrorException("Failed to index because of data corruption. ", e);
                                context.AddError(indexBatchOperation.IndexingBatch.IndexId, indexBatchOperation.IndexingBatch.Index.PublicName, null, e,string.Format("Failed to index because of data corruption. Reason: {0}", e.Message));
                            }
                        }
                    }, allowPartialBatchResumption: MemoryStatistics.AvailableMemoryInMb > 1.5 * context.Configuration.MemoryLimitForProcessingInMb, description: string.Format("Performing Indexing On Index Batches for a total of {0} indexes", indexBatchOperations.Count));
                Interlocked.Increment(ref executedPartially);
            }
            catch (InvalidDataException e)
            {
                Log.ErrorException("Failed to index because of data corruption. ", e);
                indexBatchOperations.Keys.ForEach(indexBatch =>
                    context.AddError(indexBatch.IndexingBatch.Index.IndexId, indexBatch.IndexingBatch.Index.PublicName, null, e,string.Format("Failed to index because of data corruption. Reason: {0}", e.Message)));
            }
            catch (OperationCanceledException)
            {
                operationWasCancelled = true;
            }


            return operationWasCancelled;
        }


        private bool GenerateIndexingBatchesAndPrefetchDocuments(List<IndexingGroup> groupedIndexes, ConcurrentDictionary<IndexingBatchOperation, object> indexBatchOperations)
                    {
            bool operationWasCancelled = false;

            context.Database.MappingThreadPool.ExecuteBatch(groupedIndexes,
                indexingGroup =>
                {
                    bool operationAdded = false;
                        try
                        {
                        indexingGroup.PrefetchDocuments();
                        var curGroupJsonDocs = indexingGroup.JsonDocs;
                            if (Log.IsDebugEnabled)
                            {
                                Log.Debug("Found a total of {0} documents that requires indexing since etag: {1}: ({2})",
                                curGroupJsonDocs.Count, indexingGroup.LastIndexedEtag, string.Join(", ", curGroupJsonDocs.Select(x => x.Key)));
                            }

                        indexingGroup.BatchInfo =
                            context.ReportIndexingBatchStarted(curGroupJsonDocs.Count,
                                curGroupJsonDocs.Sum(x => x.SerializedSizeOnDisk),
                                indexingGroup.Indexes.Select(x => x.Index.PublicName).ToList());

                            context.CancellationToken.ThrowIfCancellationRequested();
                        var lastByEtag = PrefetchingBehavior.GetHighestJsonDocumentByEtag(curGroupJsonDocs);
                        var lastModified = lastByEtag.LastModified.Value;
                        var lastEtag = lastByEtag.Etag;
                        List<IndexToWorkOn> filteredOutIndexes;
                        var indexBatches = FilterIndexes(indexingGroup.Indexes, curGroupJsonDocs, lastEtag, out filteredOutIndexes).OrderByDescending(x => x.Index.LastQueryTime).ToList();

                        foreach (var filteredOutIndex in filteredOutIndexes)
                            {
                            indexingGroup.SignalIndexingComplete();
                            filteredOutIndex.Index.IsMapIndexingInProgress = false;
                            }

                        foreach (var indexBatch in indexBatches)
                        {
                            var indexingBatchOperation = new IndexingBatchOperation
                            {
                                IndexingBatch = indexBatch,
                                LastEtag = lastEtag,
                                LastModified = lastModified,
                                IndexingBatchInfo = indexingGroup.BatchInfo
                            };

                            if (indexBatchOperations.TryAdd(indexingBatchOperation, new object()))
                        {
                                indexingBatchOperation.IndexingBatch.OnIndexingComplete += indexingGroup.SignalIndexingComplete;
                                operationAdded = true;
                        }
                        }
                    }
                        catch (OperationCanceledException)
                        {
                        operationWasCancelled = true;
                        }
                    catch (InvalidDataException e)
                        {
                        Log.ErrorException("Failed to index because of data corruption. ", e);
                        indexingGroup.Indexes.ForEach(index =>
                            context.AddError(index.IndexId, index.Index.PublicName, null, e, string.Format("Failed to index because of data corruption. Reason: {0}", e.Message)));
                        }
                        finally
                        {
                        if (operationAdded == false)
                            {
                            indexingGroup.Indexes.ForEach(x =>
                            {
                                indexingGroup.SignalIndexingComplete();
                                x.Index.IsMapIndexingInProgress = false;
                            });
                            }
                        }
                }, description: string.Format("Prefetching Index Groups for {0} groups", groupedIndexes.Count));
            return operationWasCancelled;
                    }

        private bool GenerateIndexingGroupsByEtagRanges(IList<IndexToWorkOn> indexes, out ConcurrentSet<PrefetchingBehavior> usedPrefetchers, out List<IndexingGroup> indexingGroups)
        {
            indexingGroups = new List<IndexingGroup>();
            usedPrefetchers = new ConcurrentSet<PrefetchingBehavior>();

            var groupedIndexesByEtagRange = context.Configuration.IndexingClassifier.GroupMapIndexes(indexes);
            if (groupedIndexesByEtagRange.Count == 0)
                return true;

            groupedIndexesByEtagRange = groupedIndexesByEtagRange.OrderByDescending(x => x.Key).ToDictionary(x => x.Key, x => x.Value);

            foreach (var indexingGroup in groupedIndexesByEtagRange)
            {
                var result = new IndexingGroup
                            {
                                Indexes = indexingGroup.Value,
                                LastIndexedEtag = indexingGroup.Key,
                                LastQueryTime = indexingGroup.Value.Max(y => y.Index.LastQueryTime),
                                PrefetchingBehavior = GetPrefetcherFor(indexingGroup.Key, usedPrefetchers)
                            };

                result.PrefetchingBehavior.AdditionalInfo = string.Format("Default prefetcher: {0}. For indexing group: [Indexes: {1}, LastIndexedEtag: {2}]",
                    result.PrefetchingBehavior == defaultPrefetchingBehavior, string.Join(", ", result.Indexes.Select(y => y.Index.PublicName)), result.LastIndexedEtag);
                indexingGroups.Add(result);
        }
            indexingGroups = indexingGroups.OrderByDescending(x => x.LastQueryTime).ToList();
            return false;
        }

        private void SetPrefetcherForIndexingGroup(IndexingGroup groupIndex, ConcurrentSet<PrefetchingBehavior> usedPrefetchers)
        {
            groupIndex.PrefetchingBehavior = TryGetPrefetcherFor(groupIndex.LastIndexedEtag, usedPrefetchers) ??
                                      TryGetDefaultPrefetcher(groupIndex.LastIndexedEtag, usedPrefetchers) ??
                                      GetPrefetcherFor(groupIndex.LastIndexedEtag, usedPrefetchers);

            groupIndex.PrefetchingBehavior.Indexes = groupIndex.Indexes;
            groupIndex.PrefetchingBehavior.LastIndexedEtag = groupIndex.LastIndexedEtag;
        }

        private PrefetchingBehavior TryGetPrefetcherFor(Etag fromEtag, ConcurrentSet<PrefetchingBehavior> usedPrefetchers)
        {
            foreach (var prefetchingBehavior in prefetchingBehaviors)
            {
                if (prefetchingBehavior.CanUsePrefetcherToLoadFromUsingExistingData(fromEtag) &&
                    usedPrefetchers.TryAdd(prefetchingBehavior))
                {
                    return prefetchingBehavior;
                }
            }

            return null;
        }

<<<<<<< HEAD
            var recentEtag = Etag.Empty;
            context.Database.TransactionalStorage.Batch(accessor => { recentEtag = accessor.Staleness.GetMostRecentDocumentEtag(); });
=======
        private PrefetchingBehavior TryGetDefaultPrefetcher(Etag fromEtag, ConcurrentSet<PrefetchingBehavior> usedPrefetchers)
        {
            if (defaultPrefetchingBehavior.CanUseDefaultPrefetcher(fromEtag) &&
                usedPrefetchers.TryAdd(defaultPrefetchingBehavior))
            {
                return defaultPrefetchingBehavior;
            }
>>>>>>> 2c1332ab

            return null;
        }

        private PrefetchingBehavior GetPrefetcherFor(Etag fromEtag, ConcurrentSet<PrefetchingBehavior> usedPrefetchers)
        {
            foreach (var prefetchingBehavior in prefetchingBehaviors)
            {
                if (prefetchingBehavior.IsEmpty() && usedPrefetchers.TryAdd(prefetchingBehavior))
                    return prefetchingBehavior;
            }

            var newPrefetcher = prefetcher.CreatePrefetchingBehavior(PrefetchingUser.Indexer, autoTuner, string.Format("Etags from: {0}", fromEtag));

            prefetchingBehaviors.Add(newPrefetcher);
            usedPrefetchers.Add(newPrefetcher);

            return newPrefetcher;
        }

        private void RemoveUnusedPrefetchers(IEnumerable<PrefetchingBehavior> usedPrefetchingBehaviors)
        {
            var unused = prefetchingBehaviors.Except(usedPrefetchingBehaviors.Union(new[]
            {
                defaultPrefetchingBehavior
            })).ToList();


            if (unused.Count == 0)
                return;

            foreach (var unusedPrefetcher in unused)
            {
                prefetchingBehaviors.TryRemove(unusedPrefetcher);
                prefetcher.RemovePrefetchingBehavior(unusedPrefetcher);
            }
        }

        public override bool ShouldRun
        {
            get { return context.RunIndexing; }
        }

        protected override void CleanupPrefetchers()
        {
            RemoveUnusedPrefetchers(Enumerable.Empty<PrefetchingBehavior>());
        }


        private static IDisposable MapIndexingInProgress(IList<Index> indexesToWorkOn)
        {
            indexesToWorkOn.ForEach(x => x.IsMapIndexingInProgress = true);

            
            return new DisposableAction(() => indexesToWorkOn.ForEach(x => x.IsMapIndexingInProgress = false));
                    }


        public void IndexPrecomputedBatch(PrecomputedIndexingBatch precomputedBatch, CancellationToken token)
        {
            token.ThrowIfCancellationRequested();


            context.MetricsCounters.IndexedPerSecond.Mark(precomputedBatch.Documents.Count);


            var indexToWorkOn = new IndexToWorkOn
            {
                Index = precomputedBatch.Index,
                IndexId = precomputedBatch.Index.indexId,
                LastIndexedEtag = Etag.Empty
            };


            using (LogContext.WithDatabase(context.DatabaseName))
            using (MapIndexingInProgress(new List<Index> { indexToWorkOn.Index }))
            {
                IndexingBatchForIndex indexingBatchForIndex;
                if (precomputedBatch.Documents.Count > 0)
                {
                    List<IndexToWorkOn> filteredOutIndexes;
                    indexingBatchForIndex = 
                        FilterIndexes(
                                new List<IndexToWorkOn> {indexToWorkOn}, 
                                precomputedBatch.Documents,
                                precomputedBatch.LastIndexed,
                                out filteredOutIndexes)
                          .FirstOrDefault();
                }
                else
                {
                    indexingBatchForIndex = new IndexingBatchForIndex
                    {
                        Batch = new IndexingBatch(precomputedBatch.LastIndexed),
                        Index = precomputedBatch.Index,
                        IndexId = precomputedBatch.Index.indexId,
                        LastIndexedEtag = precomputedBatch.LastIndexed
                    };
                }

                if (indexingBatchForIndex == null)
                    return;

                IndexingBatchInfo batchInfo = null;

                IndexingPerformanceStats performance = null;
                try
                {
                    batchInfo = context.ReportIndexingBatchStarted(precomputedBatch.Documents.Count, -1, new List<string>
                    {
                        indexToWorkOn.Index.PublicName
                    });


                    batchInfo.BatchType = BatchType.Precomputed;


                    if (Log.IsDebugEnabled)
                    {
                        Log.Debug("Going to index precomputed documents for a new index {0}. Count of precomputed docs {1}",
                            precomputedBatch.Index.PublicName, precomputedBatch.Documents.Count);
                    }

                    context.ReportIndexingBatchCompleted(batchInfo);



                    indexReplacer.ReplaceIndexes(new[] { indexToWorkOn.IndexId });


                    performance = HandleIndexingFor(indexingBatchForIndex, precomputedBatch.LastIndexed, precomputedBatch.LastModified, token);
                }
                finally
                {
                    if (batchInfo != null)
                    {
                        if (performance != null)
                            batchInfo.PerformanceStats.TryAdd(indexingBatchForIndex.Index.PublicName, performance);


                        context.ReportIndexingBatchCompleted(batchInfo);
                    }
                }
            }
        }

        private IndexingPerformanceStats HandleIndexingFor(IndexingBatchForIndex batchForIndex, Etag lastEtag, DateTime lastModified, CancellationToken token)
        {
            if (currentlyProcessedIndexes.TryAdd(batchForIndex.IndexId, batchForIndex.Index) == false)
            {
                Log.Error("Entered handle indexing with index {0} inside currentlyProcessedIndexes", batchForIndex.Index.PublicName);
                batchForIndex.SignalIndexingComplete();
                return null;
            }
            IndexingPerformanceStats performanceResult = null;
            var wasOutOfMemory = false;
            var wasOperationCanceled = false;
            try
            {
                transactionalStorage.Batch(actions => { performanceResult = IndexDocuments(actions, batchForIndex, token); });


                // This can be null if IndexDocument fails to execute and the exception is catched.
                if (performanceResult != null)
                    performanceResult.RunCompleted();
            }
            catch (OperationCanceledException)
            {
                wasOperationCanceled = true;
                throw;
            }
            catch (Exception e)
            {
                var exception = e;
                var aggregateException = exception as AggregateException;
                if (aggregateException != null)
                    exception = aggregateException.ExtractSingleInnerException();

                if (TransactionalStorageHelper.IsWriteConflict(exception))
                    return null;

                Log.WarnException(string.Format("Failed to index documents for index: {0}", batchForIndex.Index.PublicName), exception);

                wasOutOfMemory = TransactionalStorageHelper.IsOutOfMemoryException(exception);

                if (wasOutOfMemory == false)
                    context.AddError(batchForIndex.IndexId, batchForIndex.Index.PublicName, null, exception);
            }
            finally
            {
                if (performanceResult != null)
                {                    
                    performanceResult.OnCompleted = null;
                }				

                Index _;
                if (Log.IsDebugEnabled)
                {
                    Log.Debug("After indexing {0} documents, the new last etag for is: {1} for {2}",
                              batchForIndex.Batch.Docs.Count,
                              lastEtag,
                              batchForIndex.Index.PublicName);
                }

                try
                {
                if (wasOutOfMemory == false && wasOperationCanceled == false)
                {
                        bool keepTrying = true;

                        for (int i = 0; i < 10 && keepTrying; i++)
                        {
                            keepTrying = false;
                    transactionalStorage.Batch(actions =>
                    {
                                try
                                {
                        // whatever we succeeded in indexing or not, we have to update this
                        // because otherwise we keep trying to re-index failed documents
                        actions.Indexing.UpdateLastIndexed(batchForIndex.IndexId, lastEtag, lastModified);
                                }
                                catch (Exception e)
                                {
                                    if (actions.IsWriteConflict(e))
                                    {
                                        keepTrying = true;
                                        return;
                                    }
                                    throw;
                                }
                    });

                            if (keepTrying)
                                Thread.Sleep(11);
                }
                    }
                else if (wasOutOfMemory)
                    HandleOutOfMemory(batchForIndex);
                }
                finally
                {
                currentlyProcessedIndexes.TryRemove(batchForIndex.IndexId, out _);
                    batchForIndex.SignalIndexingComplete();
                    batchForIndex.Index.IsMapIndexingInProgress = false;
            }
            }

            return performanceResult;
        }

        private void HandleOutOfMemory(IndexingBatchForIndex batchForIndex)
        {
            transactionalStorage.Batch(actions =>
            {
                var instance = context.IndexStorage.GetIndexInstance(batchForIndex.IndexId);
                if (instance == null)
                {
                    return;
                }

                Log.Error("Disabled index '{0}'. Reason: out of memory.", instance.PublicName);

                string configurationKey = null;
                if (string.Equals(context.Database.TransactionalStorage.FriendlyName, InMemoryRavenConfiguration.VoronTypeName, StringComparison.OrdinalIgnoreCase))
                {
                    configurationKey = Constants.Voron.MaxScratchBufferSize;
                }
                else if (string.Equals(context.Database.TransactionalStorage.FriendlyName, InMemoryRavenConfiguration.EsentTypeName, StringComparison.OrdinalIgnoreCase))
                {
                    configurationKey = Constants.Esent.MaxVerPages;
                }

                Debug.Assert(configurationKey != null);

                actions.Indexing.SetIndexPriority(batchForIndex.IndexId, IndexingPriority.Disabled);
                context.Database.AddAlert(new Alert { AlertLevel = AlertLevel.Error, CreatedAt = SystemTime.UtcNow, Title = string.Format("Index '{0}' was disabled", instance.PublicName), UniqueKey = string.Format("Index '{0}' was disabled", instance.IndexId), Message = string.Format("Out of memory exception occured in storage during indexing process for index '{0}'. As a result of this action, index changed state to disabled. Try increasing '{1}' value in configuration.", instance.PublicName, configurationKey) });
                instance.Priority = IndexingPriority.Disabled;
            });
        }

        public class IndexingBatchForIndex
        {
            private static int _counter = 0;
            public int BatchId = 0;

            public IndexingBatchForIndex()
            {
                BatchId = Interlocked.Increment(ref _counter);
            }

            public int IndexId { get; set; }


            public Index Index { get; set; }

            public Etag LastIndexedEtag { get; set; }

            public IndexingBatch Batch { get; set; }
            public event Action OnIndexingComplete;

            public void SignalIndexingComplete()
            {
                if (OnIndexingComplete != null)
                {
                    OnIndexingComplete();
        }
            }
        }

        private IEnumerable<IndexingBatchForIndex> FilterIndexes(IList<IndexToWorkOn> indexesToWorkOn, List<JsonDocument> jsonDocs, Etag highestETagInBatch, out List<IndexToWorkOn> filteredOutIndexes)
        {
            var innerFilteredOutIndexes = new ConcurrentStack<IndexToWorkOn>();
            var last = jsonDocs.Last();

            Debug.Assert(last.Etag != null);
            Debug.Assert(last.LastModified != null);

            var lastEtag = last.Etag;
            var lastModified = last.LastModified.Value;


            var documentRetriever = new DocumentRetriever(null, null, context.ReadTriggers, context.Database.InFlightTransactionalState);


            //var filteredDocs = new ConcurrentQueue<Tuple<JsonDocument, object>>();
            //context


            /*Parallel.ForEach(jsonDocs.Where(x => x != null).AsParallel()
                new ParallelOptions()
                {
                    MaxDegreeOfParallelism = context.CurrentNumberOfParallelTasks
                }, doc =>
                {
                    if (doc != null)
                    {
                        var filteredDoc = documentRetriever.ExecuteReadTriggers(doc, null, ReadOperation.Index);
                        filteredDocs.Enqueue(
                            filteredDoc == null ?
                                Tuple.Create(doc, (object) new FilteredDocument(doc)) :
                                Tuple.Create(filteredDoc, JsonToExpando.Convert(doc.ToJson())));
                    }
                });*/

            var filteredDocs =
                BackgroundTaskExecuter.Instance.Apply(context, jsonDocs, doc =>
                {
                    var filteredDoc = documentRetriever.ExecuteReadTriggers(doc, null, ReadOperation.Index);
                    return filteredDoc == null ? new
                    {
                        Doc = doc,
                        Json = (object)new FilteredDocument(doc)
                    } : new
                    {
                        Doc = filteredDoc,
                        Json = JsonToExpando.Convert(doc.ToJson())
                    };
                });

            if ( Log.IsDebugEnabled ) 
                Log.Debug("After read triggers executed, {0} documents remained", filteredDocs.Count);


            var results = new ConcurrentQueue<IndexingBatchForIndex>();
            var actions = new ConcurrentQueue<Action<IStorageActionsAccessor>>();
            context.Database.MappingThreadPool.ExecuteBatch(indexesToWorkOn, indexToWorkOn =>
            {
                var indexName = indexToWorkOn.Index.PublicName;
                var viewGenerator = context.IndexDefinitionStorage.GetViewGenerator(indexName);
                if (viewGenerator == null)
                    return; // probably deleted

                var batch = new IndexingBatch(highestETagInBatch);


                foreach (var filteredDoc in filteredDocs)
                {
                    var doc = filteredDoc.Doc;
                    var json = filteredDoc.Json;


                    if (defaultPrefetchingBehavior.FilterDocuments(doc) == false
                        || doc.Etag.CompareTo(indexToWorkOn.LastIndexedEtag) <= 0)
                        continue;

                    // did we already indexed this document in this index?

                    var etag = doc.Etag;
                    if (etag == null)
                        continue;

                    // is the Raven-Entity-Name a match for the things the index executes on?
                    if (viewGenerator.ForEntityNames.Count != 0 &&
                        viewGenerator.ForEntityNames.Contains(doc.Metadata.Value<string>(Constants.RavenEntityName)) == false)
                    {
                        continue;
                    }

                    batch.Add(doc, json, defaultPrefetchingBehavior.ShouldSkipDeleteFromIndex(doc));

                    if (batch.DateTime == null)

                        batch.DateTime = doc.LastModified;
                    else
                        batch.DateTime = batch.DateTime > doc.LastModified
                            ? doc.LastModified
                                             : batch.DateTime;
                }

                if (batch.Docs.Count == 0)
                {
                    if ( Log.IsDebugEnabled )
                        Log.Debug("All documents have been filtered for {0}, no indexing will be performed, updating to {1}, {2}", indexName, lastEtag, lastModified);

                    // we use it this way to batch all the updates together
                    if (indexToWorkOn.LastIndexedEtag.CompareTo(lastEtag) < 0)
                        actions.Enqueue(accessor =>
                    {
                        accessor.Indexing.UpdateLastIndexed(indexToWorkOn.Index.indexId, lastEtag, lastModified);
                        accessor.AfterStorageCommit += () =>
                        {
                            indexToWorkOn.Index.EnsureIndexWriter();
                            indexToWorkOn.Index.Flush(lastEtag);
                        };
                        });
                    innerFilteredOutIndexes.Push(indexToWorkOn);
                    context.MarkIndexFilteredOut(indexName);
                    return;
                }
                
                if (Log.IsDebugEnabled)
                    Log.Debug("Going to index {0} documents in {1}: ({2})", batch.Ids.Count, indexToWorkOn, string.Join(", ", batch.Ids));
                
                results.Enqueue(new IndexingBatchForIndex
                {
                    Batch = batch,
                    IndexId = indexToWorkOn.IndexId,
                    Index = indexToWorkOn.Index,
                    LastIndexedEtag = indexToWorkOn.LastIndexedEtag
            });
            }, description: string.Format("Filtering documents for {0} indexes", indexesToWorkOn.Count));

            filteredOutIndexes = innerFilteredOutIndexes.ToList();
                foreach (var action in actions)
                {
                bool keepTrying = true;
                for (int i = 0; i < 10 && keepTrying; i++)
                {
                    keepTrying = false;
                    transactionalStorage.Batch(actionsAccessor =>
                    {
                    if (action != null)
                    {
                        try
                        {
                            action(actionsAccessor);
                        }
                        catch (Exception e)
                        {
                                if (actionsAccessor.IsWriteConflict(e))
                                {
                                    keepTrying = true;
                                    return;
                        }
                                throw;
                    }
                }
            });

                    if (keepTrying)
                        Thread.Sleep(11);
                }
            }
            return results.Where(x => x != null);
        }


        protected override bool IsValidIndex(IndexStats indexesStat)
        {
            return true;
        }

        private IndexingPerformanceStats IndexDocuments(IStorageActionsAccessor actions, IndexingBatchForIndex indexingBatchForIndex, CancellationToken token)
        {
            var viewGenerator = context.IndexDefinitionStorage.GetViewGenerator(indexingBatchForIndex.IndexId);
            if (viewGenerator == null)
                return null; // index was deleted, probably

            var batch = indexingBatchForIndex.Batch;

            if (Log.IsDebugEnabled)
            {
                string ids;
                if (batch.Ids.Count < 256)
                    ids = string.Join(",", batch.Ids);
                else
                {
                    ids = string.Join(", ", batch.Ids.Take(128)) + " ... " + string.Join(", ", batch.Ids.Skip(batch.Ids.Count - 128));
                }
                Log.Debug("Indexing {0} documents for index: {1}. ({2})", batch.Docs.Count, indexingBatchForIndex.Index.PublicName, ids);
            }

            token.ThrowIfCancellationRequested();

            return context.IndexStorage.Index(indexingBatchForIndex.IndexId, viewGenerator, batch, context, actions, batch.DateTime ?? DateTime.MinValue, token); ;
        }

        protected override void Dispose()
        {
            var exceptionAggregator = new ExceptionAggregator(Log, "Could not dispose of IndexingExecuter");

            foreach (var prefetchingBehavior in PrefetchingBehaviors)
            {
                exceptionAggregator.Execute(prefetchingBehavior.Dispose);
            }

            exceptionAggregator.ThrowIfNeeded();
        }
    }
}<|MERGE_RESOLUTION|>--- conflicted
+++ resolved
@@ -211,8 +211,7 @@
                 groupedIndexes.Any(x => x.Indexes.Any(y => y.Index.IsMapReduce)));
             indexes.ForEach(x => x.Index.CurrentNumberOfItemsToIndexInSingleBatch = autoTuner.NumberOfItemsToProcessInSingleBatch);
             using (indexingAutoTunerContext)
-                {
-<<<<<<< HEAD
+            {
                 var indexBatchOperations = new ConcurrentDictionary<IndexingBatchOperation, object>();
 
                 var operationWasCancelled = GenerateIndexingBatchesAndPrefetchDocuments(groupedIndexes, indexBatchOperations);
@@ -220,30 +219,48 @@
                 var executionStopwatch = Stopwatch.StartNew();
 
                 foreach (var indexingGroup in groupedIndexes)
-                {
+                    {
                     indexingGroup.IndexingGroupProcessingFinished += x =>
-                    {
+                        {
                         if (!operationWasCancelled)
-                        {
+                            {
                             ReleasePrefethersAndUpdateStatistics(x, executionStopwatch.Elapsed);
+                            }
+
+                        if (Interlocked.Increment(ref completedGroups) == groupedIndexes.Count)
+                            {
+                            RemoveUnusedPrefetchers(usedPrefetchers);
+                            }
+                };
                         }
 
-                        if (Interlocked.Increment(ref completedGroups) == groupedIndexes.Count)
-                        {
-                            RemoveUnusedPrefetchers(usedPrefetchers);
-                        }
-=======
-                    LastIndexedEtag = x.Key,
-                    Indexes = x.Value,
-                    LastQueryTime = x.Value.Max(y => y.Index.LastQueryTime),
->>>>>>> 2c1332ab
-                };
-                }
-
-<<<<<<< HEAD
                 if (!operationWasCancelled)
                     operationWasCancelled = PerformIndexingOnIndexBatches(indexBatchOperations);
-            }
+                        }
+                            }
+
+        private void SetPrefetcherForIndexingGroup(IndexingGroup groupIndex, ConcurrentSet<PrefetchingBehavior> usedPrefetchers)
+        {
+            groupIndex.PrefetchingBehavior = TryGetPrefetcherFor(groupIndex.LastIndexedEtag, usedPrefetchers) ??
+                                      TryGetDefaultPrefetcher(groupIndex.LastIndexedEtag, usedPrefetchers) ??
+                                      GetPrefetcherFor(groupIndex.LastIndexedEtag, usedPrefetchers);
+
+            groupIndex.PrefetchingBehavior.Indexes = groupIndex.Indexes;
+            groupIndex.PrefetchingBehavior.LastIndexedEtag = groupIndex.LastIndexedEtag;
+        }
+
+        private PrefetchingBehavior TryGetPrefetcherFor(Etag fromEtag, ConcurrentSet<PrefetchingBehavior> usedPrefetchers)
+        {
+            foreach (var prefetchingBehavior in prefetchingBehaviors)
+            {
+                if (prefetchingBehavior.CanUsePrefetcherToLoadFromUsingExistingData(fromEtag) &&
+                    usedPrefetchers.TryAdd(prefetchingBehavior))
+                {
+                    return prefetchingBehavior;
+                }
+            }
+
+            return null;
         }
 
         private void ReleasePrefethersAndUpdateStatistics(IndexingGroup indexingGroup, TimeSpan ellapsedTimeSpan)
@@ -257,13 +274,17 @@
             }
             indexingGroup.ReleaseIndexingGroupFinished();
         }
-=======
-                SetPrefetcherForIndexingGroup(result, usedPrefetchers);
-
-                return result;
-            }).OrderByDescending(x => x.LastQueryTime).ToList();
-            
->>>>>>> 2c1332ab
+
+        private PrefetchingBehavior TryGetDefaultPrefetcher(Etag fromEtag, ConcurrentSet<PrefetchingBehavior> usedPrefetchers)
+        {
+            if (defaultPrefetchingBehavior.CanUseDefaultPrefetcher(fromEtag) &&
+                usedPrefetchers.TryAdd(defaultPrefetchingBehavior))
+            {
+                return defaultPrefetchingBehavior;
+            }
+
+            return null;
+        }
 
         private bool PerformIndexingOnIndexBatches(ConcurrentDictionary<IndexingBatchOperation, object> indexBatchOperations)
         {
@@ -422,46 +443,6 @@
         }
             indexingGroups = indexingGroups.OrderByDescending(x => x.LastQueryTime).ToList();
             return false;
-        }
-
-        private void SetPrefetcherForIndexingGroup(IndexingGroup groupIndex, ConcurrentSet<PrefetchingBehavior> usedPrefetchers)
-        {
-            groupIndex.PrefetchingBehavior = TryGetPrefetcherFor(groupIndex.LastIndexedEtag, usedPrefetchers) ??
-                                      TryGetDefaultPrefetcher(groupIndex.LastIndexedEtag, usedPrefetchers) ??
-                                      GetPrefetcherFor(groupIndex.LastIndexedEtag, usedPrefetchers);
-
-            groupIndex.PrefetchingBehavior.Indexes = groupIndex.Indexes;
-            groupIndex.PrefetchingBehavior.LastIndexedEtag = groupIndex.LastIndexedEtag;
-        }
-
-        private PrefetchingBehavior TryGetPrefetcherFor(Etag fromEtag, ConcurrentSet<PrefetchingBehavior> usedPrefetchers)
-        {
-            foreach (var prefetchingBehavior in prefetchingBehaviors)
-            {
-                if (prefetchingBehavior.CanUsePrefetcherToLoadFromUsingExistingData(fromEtag) &&
-                    usedPrefetchers.TryAdd(prefetchingBehavior))
-                {
-                    return prefetchingBehavior;
-                }
-            }
-
-            return null;
-        }
-
-<<<<<<< HEAD
-            var recentEtag = Etag.Empty;
-            context.Database.TransactionalStorage.Batch(accessor => { recentEtag = accessor.Staleness.GetMostRecentDocumentEtag(); });
-=======
-        private PrefetchingBehavior TryGetDefaultPrefetcher(Etag fromEtag, ConcurrentSet<PrefetchingBehavior> usedPrefetchers)
-        {
-            if (defaultPrefetchingBehavior.CanUseDefaultPrefetcher(fromEtag) &&
-                usedPrefetchers.TryAdd(defaultPrefetchingBehavior))
-            {
-                return defaultPrefetchingBehavior;
-            }
->>>>>>> 2c1332ab
-
-            return null;
         }
 
         private PrefetchingBehavior GetPrefetcherFor(Etag fromEtag, ConcurrentSet<PrefetchingBehavior> usedPrefetchers)
