--- conflicted
+++ resolved
@@ -6,11 +6,6 @@
 using System;
 using System.Collections.Concurrent;
 using System.Collections.Generic;
-<<<<<<< HEAD
-using System.Collections.ObjectModel;
-=======
-using System.Diagnostics;
->>>>>>> 2dd178ad
 using System.Threading;
 using System.Transactions;
 using Amazon.Route53.Model;
@@ -114,19 +109,9 @@
 			if (changedInTransaction.TryGetValue(key, out existing) == false || (tx != null && tx.Id == existing.transactionId))
 				return null;
 
-<<<<<<< HEAD
 			if (currentlyCommittingTransaction.Value == existing.transactionId)
 				return null;
 
-			TransactionState value;
-			if (transactionStates.TryGetValue(existing.transactionId, out value) == false ||
-				SystemTime.UtcNow > value.lastSeen.Value)
-			{
-				Rollback(existing.transactionId);
-				return null;
-			}
-=======
->>>>>>> 2dd178ad
 			return document =>
 			{
 				if (document == null)
@@ -188,9 +173,9 @@
 					if (currentTxVal != null)
 					{
 						EnsureValidEtag(key, etag, committedEtag, currentTxVal);
-						state.changes.Remove(currentTxVal);
+					    state.changes.Remove(currentTxVal);
 					}
-					var result = changedInTransaction.AddOrUpdate(key, s =>
+				    var result = changedInTransaction.AddOrUpdate(key, s =>
 					{
 						EnsureValidEtag(key, etag, committedEtag, currentTxVal);
 
@@ -249,7 +234,7 @@
 				throw new ConcurrencyException("Transaction operation attempted on : " + key + " using a non current etag");
 	    }
 
-		public bool TryGet(string key, TransactionInformation transactionInformation, out JsonDocument document)
+	    public bool TryGet(string key, TransactionInformation transactionInformation, out JsonDocument document)
 		{
 			return TryGetInternal(key, transactionInformation, (theKey, change) => new JsonDocument
 			{
@@ -303,15 +288,9 @@
 			return transactionStates.ContainsKey(txId);
 		}
 
-<<<<<<< HEAD
-		//return list of document Ids that were added in the operation
-		protected HashSet<string> RunOperationsInTransaction(string id)
-		{
-=======
         protected HashSet<string> RunOperationsInTransaction(string id, out List<DocumentInTransactionData> changes)
-        {
+		{
             changes = null;
->>>>>>> 2dd178ad
 			TransactionState value;
 		    if (transactionStates.TryGetValue(id, out value) == false)
 		        return null; // no transaction, cannot do anything to this
@@ -322,11 +301,7 @@
 				currentlyCommittingTransaction.Value = id;
 				try
 				{
-<<<<<<< HEAD
-					var documentIdsToTouch = new HashSet<string>();
-=======
 				    var documentIdsToTouch = new HashSet<string>();
->>>>>>> 2dd178ad
 					foreach (var change in value.changes)
 					{
 						var doc = new DocumentInTransactionData
@@ -346,29 +321,16 @@
 						// checked etags on previous PUT/DELETE, so we don't pass it here
 						if (doc.Delete)
 						{
-<<<<<<< HEAD
-							databaseDelete(doc.Key, doc.CommittedEtag, null);
-=======
 							databaseDelete(doc.Key, null /* etag might have been changed by a touch */, null);
->>>>>>> 2dd178ad
 							documentIdsToTouch.RemoveWhere(x => x.Equals(doc.Key));
 						}
 						else
 						{
-<<<<<<< HEAD
-							databasePut(doc.Key, doc.CommittedEtag, doc.Data, doc.Metadata, null);
-							documentIdsToTouch.Add(doc.Key);
-						}
-					}
-
-					return documentIdsToTouch;
-=======
 							databasePut(doc.Key, null /* etag might have been changed by a touch */, doc.Data, doc.Metadata, null);
 							documentIdsToTouch.Add(doc.Key);
-						}
 					}
+				}
 				    return documentIdsToTouch;
->>>>>>> 2dd178ad
 				}
 				finally
 				{
@@ -395,7 +357,6 @@
 				//var etag = changedDoc.CommittedEtag;
 		        Etag etag = null; 
 	            AddToTransactionState(changedDoc.Key, null, txInfo, etag, changedDoc);
-	        }
-	    }
 	}
+}	}
 }