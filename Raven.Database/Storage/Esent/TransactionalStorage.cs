//-----------------------------------------------------------------------
// <copyright file="TransactionalStorage.cs" company="Hibernating Rhinos LTD">
//     Copyright (c) Hibernating Rhinos LTD. All rights reserved.
// </copyright>
//-----------------------------------------------------------------------
using System;
using System.ComponentModel.Composition;
using System.Diagnostics;
using System.IO;
using System.Runtime.ConstrainedExecution;
using System.Threading;
using Microsoft.Isam.Esent.Interop;
using Raven.Abstractions.Data;
using Raven.Abstractions.Exceptions;
using Raven.Abstractions.Logging;
using Raven.Abstractions.MEF;
using Raven.Database;
using Raven.Database.Commercial;
using Raven.Database.Config;
using Raven.Database.Impl;
using Raven.Database.Plugins;
using System.Linq;
using Raven.Database.Storage;
using Raven.Storage.Esent.Backup;
using Raven.Storage.Esent.SchemaUpdates;
using Raven.Storage.Esent.StorageActions;

namespace Raven.Storage.Esent
{
	public class TransactionalStorage : CriticalFinalizerObject, ITransactionalStorage
	{
		private readonly ThreadLocal<StorageActionsAccessor> current = new ThreadLocal<StorageActionsAccessor>();
		private readonly string database;
		private readonly InMemoryRavenConfiguration configuration;
		private readonly Action onCommit;
		private readonly ReaderWriterLockSlim disposerLock = new ReaderWriterLockSlim();
		private readonly string path;
		private volatile bool disposed;

		private JET_INSTANCE instance;
		private readonly TableColumnsCache tableColumnsCache = new TableColumnsCache();
		private IUuidGenerator generator;
		private readonly IDocumentCacher documentCacher;

		private static readonly ILog log = LogManager.GetCurrentClassLogger();

		[ImportMany]
		public OrderedPartCollection<ISchemaUpdate> Updaters { get; set; }

		static TransactionalStorage()
		{
			try
			{
				SystemParameters.MaxInstances = 1024;
			}
			catch (EsentErrorException e)
			{
				// this is expected if we had done something like recycyling the app domain
				// because the engine state is actually at the process level (unmanaged)
				// so we ignore this error
				if (e.Error == JET_err.AlreadyInitialized)
					return;
				throw;
			}
		}

		public TransactionalStorage(InMemoryRavenConfiguration configuration, Action onCommit)
		{
			configuration.Container.SatisfyImportsOnce(this);
			documentCacher = new DocumentCacher(configuration);
			database = configuration.DataDirectory;
			this.configuration = configuration;
			this.onCommit = onCommit;
			path = database;
			if (Path.IsPathRooted(database) == false)
				path = Path.Combine(AppDomain.CurrentDomain.BaseDirectory, database);
			database = Path.Combine(path, "Data");

			RecoverFromFailedCompact(database);

			new TransactionalStorageConfigurator(configuration).LimitSystemCache();

			Api.JetCreateInstance(out instance, database + Guid.NewGuid());
		}

		public TableColumnsCache TableColumnsCache
		{
			get { return tableColumnsCache; }
		}

		public JET_INSTANCE Instance
		{
			get { return instance; }
		}

		public string Database
		{
			get { return database; }
		}

		public Guid Id { get; private set; }



		public void Dispose()
		{
			disposerLock.EnterWriteLock();
			try
			{
				if (disposed)
					return;

				var exceptionAggregator = new ExceptionAggregator(log, "Could not close database properly");
				disposed = true;
				exceptionAggregator.Execute(current.Dispose);
				if (documentCacher != null)
					exceptionAggregator.Execute(documentCacher.Dispose);
				exceptionAggregator.Execute(() =>
					{
						Api.JetTerm2(instance, TermGrbit.Complete);
						GC.SuppressFinalize(this);
					});

				exceptionAggregator.ThrowIfNeeded();
			}
			catch (Exception e)
			{
				log.FatalException("Could not dispose of the transactional storage for " + path, e);
				throw;
			}
			finally
			{
				disposerLock.ExitWriteLock();
			}
		}

		public void StartBackupOperation(DocumentDatabase docDb, string backupDestinationDirectory, bool incrementalBackup, DatabaseDocument documentDatabase)
		{
			if (new InstanceParameters(instance).Recovery == false)
				throw new InvalidOperationException("Cannot start backup operation since the recovery option is disabled. In order to enable the recovery please set the RunInUnreliableYetFastModeThatIsNotSuitableForProduction configuration parameter value to true.");

			var backupOperation = new BackupOperation(docDb, docDb.Configuration.DataDirectory, backupDestinationDirectory, incrementalBackup, documentDatabase);
			ThreadPool.QueueUserWorkItem(backupOperation.Execute);
		}

		public void Restore(string backupLocation, string databaseLocation, Action<string> output, bool defrag)
		{
			new RestoreOperation(backupLocation, databaseLocation, output, defrag).Execute();
		}

		public long GetDatabaseSizeInBytes()
		{
			long sizeInBytes;

			using (var pht = new DocumentStorageActions(instance, database, tableColumnsCache, DocumentCodecs, generator, documentCacher, this))
			{
				int sizeInPages, pageSize;
				Api.JetGetDatabaseInfo(pht.Session, pht.Dbid, out sizeInPages, JET_DbInfo.Filesize);
				Api.JetGetDatabaseInfo(pht.Session, pht.Dbid, out pageSize, JET_DbInfo.PageSize);
				sizeInBytes = ((long)sizeInPages) * pageSize;
			}

			return sizeInBytes;
		}

		public long GetDatabaseCacheSizeInBytes()
		{
			using (var pht = new DocumentStorageActions(instance, database, tableColumnsCache, DocumentCodecs, generator, documentCacher, this))
			{
				int cacheSizeInPages = 0, pageSize = 0;
				string unused;

				//JET_paramCacheSize
				//When this parameter is read, the actual size of the cache in database pages is returned. This size can be used by the 
				//application as an input to drive its manual adjustment of the cache size.
				Api.JetGetSystemParameter(instance, pht.Session, JET_param.CacheSize, ref cacheSizeInPages, out unused, 1024);
				Api.JetGetSystemParameter(instance, pht.Session, JET_param.DatabasePageSize, ref pageSize, out unused, 1024);
				return ((long)cacheSizeInPages) * pageSize;
			}
		}

		private bool reportedGetDatabaseTransactionCacheSizeInBytesError;
		public long GetDatabaseTransactionVersionSizeInBytes()
		{
			long transactionCacheSizeInBytes = 0;
<<<<<<< HEAD
=======

>>>>>>> 53c10200
			try
			{
				const string categoryName = "Database";
				var category = new PerformanceCounterCategory(categoryName);
				var instances = category.GetInstanceNames();
				var ravenInstance = instances.FirstOrDefault(x => x.StartsWith("Raven.Server"));
				const string counterName = "Version Buckets Allocated";
				if (ravenInstance != null && category.CounterExists(counterName))
				{
<<<<<<< HEAD

=======
>>>>>>> 53c10200
					using (var counter = new PerformanceCounter(categoryName, counterName, ravenInstance, readOnly: true))
					{
						//According to the pages below, 1 Version Store Page = 64k (65,536 bytes)
						//http://managedesent.codeplex.com/discussions/248471 (1024 pages = 64 MB)
						var value = counter.NextValue();
						transactionCacheSizeInBytes = (long)(value * 65536);
					}
				}
			}
<<<<<<< HEAD
			catch (Exception e)
			{
				if (reportedGetDatabaseTransactionCacheSizeInBytesError == false)
				{
					reportedGetDatabaseTransactionCacheSizeInBytesError = true;
					log.WarnException("Failed to get Version Buckets Allocated value, this error will only be reported once.", e);
				}
			}
=======
			catch (InvalidOperationException ioEx)
			{
				//It's okay to swallow the error here, Esent Perf Counters only appear if you're running in debug mode
				//So it's better to swallow the error and return 0, it's only for diagnostic statistics
			}

>>>>>>> 53c10200
			return transactionCacheSizeInBytes;
		}

		public string FriendlyName
		{
			get { return "Esent"; }
		}

		public bool HandleException(Exception exception)
		{
			var e = exception as EsentErrorException;
			if (e == null)
				return false;
			// we need to protect ourselve from rollbacks happening in an async manner
			// after the database was already shut down.
			return e.Error == JET_err.InvalidInstance;
		}

		private static void RecoverFromFailedCompact(string file)
		{
			string renamedFile = file + ".RenameOp";
			if (File.Exists(renamedFile) == false) // not in the middle of compact op, we are good
				return;

			if (File.Exists(file))
			// we successfully renamed the new file and crashed before we could remove the old copy
			{
				//just complete the op and we are good (committed)
				File.Delete(renamedFile);
			}
			else // we successfully renamed the old file and crashed before we could remove the new file
			{
				// just undo the op and we are good (rollback)
				File.Move(renamedFile, file);
			}
		}

		public void Compact(InMemoryRavenConfiguration ravenConfiguration)
		{
			var src = Path.Combine(ravenConfiguration.DataDirectory, "Data");
			var compactPath = Path.Combine(ravenConfiguration.DataDirectory, "Data.Compact");

			if (File.Exists(compactPath))
				File.Delete(compactPath);
			RecoverFromFailedCompact(src);

			JET_INSTANCE compactInstance;
			Api.JetCreateInstance(out compactInstance, ravenConfiguration.DataDirectory + Guid.NewGuid());
			try
			{
				new TransactionalStorageConfigurator(ravenConfiguration)
					.ConfigureInstance(compactInstance, ravenConfiguration.DataDirectory);
				Api.JetInit(ref compactInstance);
				using (var session = new Session(compactInstance))
				{
					Api.JetAttachDatabase(session, src, AttachDatabaseGrbit.None);
					try
					{
						Api.JetCompact(session, src, compactPath, null, null,
								   CompactGrbit.None);
					}
					finally
					{
						Api.JetDetachDatabase(session, src);
					}
				}
			}
			finally
			{
				Api.JetTerm2(compactInstance, TermGrbit.Complete);
			}

			File.Move(src, src + ".RenameOp");
			File.Move(compactPath, src);
			File.Delete(src + ".RenameOp");

		}

		public Guid ChangeId()
		{
			Guid newId = Guid.NewGuid();
			instance.WithDatabase(database, (session, dbid) =>
			{
				using (var details = new Table(session, dbid, "details", OpenTableGrbit.ReadOnly))
				{
					Api.JetMove(session, details, JET_Move.First, MoveGrbit.None);
					var columnids = Api.GetColumnDictionary(session, details);
					using (var update = new Update(session, details, JET_prep.Replace))
					{
						Api.SetColumn(session, details, columnids["id"], newId.ToByteArray());
						update.Save();
					}
				}
			});
			Id = newId;
			return newId;
		}

		public void ClearCaches()
		{
			var cacheSizeMax = SystemParameters.CacheSizeMax;
			SystemParameters.CacheSize = 1; // force emptying of the cache
			SystemParameters.CacheSizeMax = 1;
			SystemParameters.CacheSize = 0;
			SystemParameters.CacheSizeMax = cacheSizeMax;
		}

		public bool Initialize(IUuidGenerator uuidGenerator, OrderedPartCollection<AbstractDocumentCodec> documentCodecs)
		{
			try
			{
				DocumentCodecs = documentCodecs;
				generator = uuidGenerator;

				InstanceParameters instanceParameters;
				if (configuration.RunInUnreliableYetFastModeThatIsNotSuitableForProduction)
				{
					instanceParameters = new InstanceParameters(instance)
					{
						CircularLog = true,
						Recovery = false,
						NoInformationEvent = false,
						CreatePathIfNotExist = true,
						TempDirectory = Path.Combine(path, "temp"),
						SystemDirectory = Path.Combine(path, "system"),
						LogFileDirectory = Path.Combine(path, "logs"),
						MaxVerPages = 256,
						BaseName = "RVN",
						EventSource = "Raven",
						LogBuffers = 8192,
						LogFileSize = 256,
						MaxSessions = TransactionalStorageConfigurator.MaxSessions,
						MaxCursors = 1024,
						DbExtensionSize = 128,
						AlternateDatabaseRecoveryDirectory = path
					};
				}
				else
				{
					instanceParameters = new TransactionalStorageConfigurator(configuration).ConfigureInstance(instance, path);
				}

				log.Info(@"Esent Settings:
  MaxVerPages      = {0}
  CacheSizeMax     = {1}
  DatabasePageSize = {2}", instanceParameters.MaxVerPages, SystemParameters.CacheSizeMax, SystemParameters.DatabasePageSize);

				Api.JetInit(ref instance);

				var newDb = EnsureDatabaseIsCreatedAndAttachToDatabase();

				SetIdFromDb();

				tableColumnsCache.InitColumDictionaries(instance, database);

				return newDb;
			}
			catch (Exception e)
			{
				Dispose();
				var fileAccessExeption = e as EsentFileAccessDeniedException;
				if (fileAccessExeption == null)
					throw new InvalidOperationException("Could not open transactional storage: " + database, e);
				throw new InvalidOperationException("Could not write to location: " + path + ". Make sure you have read/write permissions for this path.", e);
			}
		}

		protected OrderedPartCollection<AbstractDocumentCodec> DocumentCodecs { get; set; }

		private void SetIdFromDb()
		{
			try
			{
				instance.WithDatabase(database, (session, dbid) =>
				{
					using (var details = new Table(session, dbid, "details", OpenTableGrbit.ReadOnly))
					{
						Api.JetMove(session, details, JET_Move.First, MoveGrbit.None);
						var columnids = Api.GetColumnDictionary(session, details);
						var column = Api.RetrieveColumn(session, details, columnids["id"]);
						Id = new Guid(column);
						var schemaVersion = Api.RetrieveColumnAsString(session, details, columnids["schema_version"]);
						if (schemaVersion == SchemaCreator.SchemaVersion)
							return;
						do
						{
							var updater = Updaters.FirstOrDefault(update => update.Value.FromSchemaVersion == schemaVersion);
							if (updater == null)
								throw new InvalidOperationException(string.Format("The version on disk ({0}) is different that the version supported by this library: {1}{2}You need to migrate the disk version to the library version, alternatively, if the data isn't important, you can delete the file and it will be re-created (with no data) with the library version.", schemaVersion, SchemaCreator.SchemaVersion, Environment.NewLine));
							updater.Value.Init(generator);
							updater.Value.Update(session, dbid);
							schemaVersion = Api.RetrieveColumnAsString(session, details, columnids["schema_version"]);
						} while (schemaVersion != SchemaCreator.SchemaVersion);
					}
				});
			}
			catch (Exception e)
			{
				throw new InvalidOperationException(
					"Could not read db details from disk. It is likely that there is a version difference between the library and the db on the disk." +
						Environment.NewLine +
							"You need to migrate the disk version to the library version, alternatively, if the data isn't important, you can delete the file and it will be re-created (with no data) with the library version.",
					e);
			}
		}

		private bool EnsureDatabaseIsCreatedAndAttachToDatabase()
		{
			using (var session = new Session(instance))
			{
				int maxSize = 0;
				try
				{
					string value;
					if (ValidateLicense.CurrentLicense.Attributes.TryGetValue("maxSizeInMb", out value))
					{
						if (value != "unlimited")
						{
							maxSize = (int)((long.Parse(value) * 1024 * 1024) / SystemParameters.DatabasePageSize);
						}
					}
					Api.JetAttachDatabase2(session, database, maxSize, AttachDatabaseGrbit.None);
					return false;
				}
				catch (EsentErrorException e)
				{
					if (e.Error == JET_err.DatabaseDirtyShutdown)
					{
						try
						{
							using (var recoverInstance = new Instance("Recovery instance for: " + database))
							{
								recoverInstance.Init();
								using (var recoverSession = new Session(recoverInstance))
								{
									new TransactionalStorageConfigurator(configuration).ConfigureInstance(recoverInstance.JetInstance, path);
									Api.JetAttachDatabase(recoverSession, database,
														  AttachDatabaseGrbit.DeleteCorruptIndexes);
									Api.JetDetachDatabase(recoverSession, database);
								}
							}
						}
						catch (Exception)
						{
						}

						Api.JetAttachDatabase2(session, database, maxSize, AttachDatabaseGrbit.None);
						return false;
					}
					if (e.Error != JET_err.FileNotFound)
						throw;
				}

				new SchemaCreator(session).Create(database);
				Api.JetAttachDatabase2(session, database, maxSize, AttachDatabaseGrbit.None);
				return true;
			}
		}

		~TransactionalStorage()
		{
			try
			{
				Trace.WriteLine(
					"Disposing esent resources from finalizer! You should call TransactionalStorage.Dispose() instead!");
				Api.JetTerm2(instance, TermGrbit.Abrupt);
			}
			catch (Exception exception)
			{
				try
				{
					Trace.WriteLine("Failed to dispose esent instance from finalizer because: " + exception);
				}
				catch
				{
				}
			}
		}

		[CLSCompliant(false)]
		public void Batch(Action<IStorageActionsAccessor> action)
		{
			if (disposerLock.IsReadLockHeld) // we are currently in a nested Batch call
			{
				if (current.Value != null) // check again, just to be sure
				{
					action(current.Value);
					return;
				}
			}
			Action afterCommit = null;
			disposerLock.EnterReadLock();
			try
			{
				afterCommit = ExecuteBatch(action);
			}
			catch (EsentErrorException e)
			{
				if (disposed)
				{
					Trace.WriteLine("TransactionalStorage.Batch was called after it was disposed, call was ignored.");
					return; // this may happen if someone is calling us from the finalizer thread, so we can't even throw on that
				}

				switch (e.Error)
				{
					case JET_err.WriteConflict:
					case JET_err.SessionWriteConflict:
					case JET_err.WriteConflictPrimaryIndex:
						throw new ConcurrencyException("Concurrent modification to the same document are not allowed", e);
					default:
						throw;
				}
			}
			finally
			{
				disposerLock.ExitReadLock();
				if (disposed == false)
					current.Value = null;
			}
			onCommit(); // call user code after we exit the lock
			if (afterCommit != null)
				afterCommit();
		}

		[DebuggerHidden, DebuggerNonUserCode, DebuggerStepThrough]
		private Action ExecuteBatch(Action<IStorageActionsAccessor> action)
		{
			var txMode = configuration.TransactionMode == TransactionMode.Lazy
				? CommitTransactionGrbit.LazyFlush
				: CommitTransactionGrbit.None;
			using (var pht = new DocumentStorageActions(instance, database, tableColumnsCache, DocumentCodecs, generator, documentCacher, this))
			{
				var storageActionsAccessor = new StorageActionsAccessor(pht);
				current.Value = storageActionsAccessor;
				action(current.Value);
				storageActionsAccessor.SaveAllTasks();
				return pht.Commit(txMode);
			}
		}

		public void ExecuteImmediatelyOrRegisterForSyncronization(Action action)
		{
			if (current.Value == null)
			{
				action();
				return;
			}
			current.Value.OnCommit += action;
		}

		internal StorageActionsAccessor GetCurrentBatch()
		{
			var batch = current.Value;
			if (batch == null)
				throw new InvalidOperationException("Batch was not started, you are not supposed to call this method");
			return batch;
		}
	}
}<|MERGE_RESOLUTION|>--- conflicted
+++ resolved
@@ -138,7 +138,7 @@
 		{
 			if (new InstanceParameters(instance).Recovery == false)
 				throw new InvalidOperationException("Cannot start backup operation since the recovery option is disabled. In order to enable the recovery please set the RunInUnreliableYetFastModeThatIsNotSuitableForProduction configuration parameter value to true.");
-
+			
 			var backupOperation = new BackupOperation(docDb, docDb.Configuration.DataDirectory, backupDestinationDirectory, incrementalBackup, documentDatabase);
 			ThreadPool.QueueUserWorkItem(backupOperation.Execute);
 		}
@@ -183,10 +183,6 @@
 		public long GetDatabaseTransactionVersionSizeInBytes()
 		{
 			long transactionCacheSizeInBytes = 0;
-<<<<<<< HEAD
-=======
-
->>>>>>> 53c10200
 			try
 			{
 				const string categoryName = "Database";
@@ -196,36 +192,23 @@
 				const string counterName = "Version Buckets Allocated";
 				if (ravenInstance != null && category.CounterExists(counterName))
 				{
-<<<<<<< HEAD
-
-=======
->>>>>>> 53c10200
-					using (var counter = new PerformanceCounter(categoryName, counterName, ravenInstance, readOnly: true))
-					{
-						//According to the pages below, 1 Version Store Page = 64k (65,536 bytes)
-						//http://managedesent.codeplex.com/discussions/248471 (1024 pages = 64 MB)
-						var value = counter.NextValue();
-						transactionCacheSizeInBytes = (long)(value * 65536);
-					}
-				}
-			}
-<<<<<<< HEAD
+						using (var counter = new PerformanceCounter(categoryName, counterName, ravenInstance, readOnly: true))
+						{
+							//According to the pages below, 1 Version Store Page = 64k (65,536 bytes)
+							//http://managedesent.codeplex.com/discussions/248471 (1024 pages = 64 MB)
+							var value = counter.NextValue();
+							transactionCacheSizeInBytes = (long)(value * 65536);
+						}
+					}
+			}
 			catch (Exception e)
 			{
 				if (reportedGetDatabaseTransactionCacheSizeInBytesError == false)
-				{
+					{
 					reportedGetDatabaseTransactionCacheSizeInBytesError = true;
 					log.WarnException("Failed to get Version Buckets Allocated value, this error will only be reported once.", e);
 				}
 			}
-=======
-			catch (InvalidOperationException ioEx)
-			{
-				//It's okay to swallow the error here, Esent Perf Counters only appear if you're running in debug mode
-				//So it's better to swallow the error and return 0, it's only for diagnostic statistics
-			}
-
->>>>>>> 53c10200
 			return transactionCacheSizeInBytes;
 		}
 
@@ -365,7 +348,7 @@
 				}
 				else
 				{
-					instanceParameters = new TransactionalStorageConfigurator(configuration).ConfigureInstance(instance, path);
+					instanceParameters = new TransactionalStorageConfigurator(configuration).ConfigureInstance(instance, path);					
 				}
 
 				log.Info(@"Esent Settings:
