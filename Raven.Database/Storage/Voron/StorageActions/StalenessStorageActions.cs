
using Raven.Abstractions.Extensions;
using Raven.Abstractions.Util.Streams;
using Raven.Database.Storage.Voron.StorageActions.StructureSchemas;

namespace Raven.Database.Storage.Voron.StorageActions
{
    using global::Voron;
    using global::Voron.Impl;
    using Raven.Abstractions.Data;
    using Raven.Abstractions.Exceptions;
    using Raven.Database.Storage.Voron.Impl;
    using System;

    internal class StalenessStorageActions : StorageActionsBase, IStalenessStorageActions
    {
        private readonly TableStorage tableStorage;
        private readonly Reference<WriteBatch> writeBatch;

        public StalenessStorageActions(TableStorage tableStorage, Reference<SnapshotReader> snapshot, Reference<WriteBatch> writeBatch, IBufferPool bufferPool)
            : base(snapshot, bufferPool)
        {
            this.tableStorage = tableStorage;
            this.writeBatch = writeBatch;
        }

        public bool IsIndexStale(int id, DateTime? cutOff, Etag cutoffEtag)
        {
            var key = (Slice) CreateKey(id);

            ushort version;

            var indexingStatsReader = LoadStruct(tableStorage.IndexingStats, key, writeBatch.Value, out version);
            if (indexingStatsReader == null)
                return false; // index does not exists

            var reducingStatsReader = LoadStruct(tableStorage.ReduceStats, key, writeBatch.Value, out version);
            if (reducingStatsReader == null)
                throw new ArgumentException("reduceStats");

            var hasReduce = Etag.Parse(reducingStatsReader.ReadBytes(ReducingWorkStatsFields.LastReducedEtag)).CompareTo(Etag.InvalidEtag) != 0;

            if (IsMapStale(id) || hasReduce && IsReduceStale(id))
            {
                var lastIndexedEtagsReader = LoadStruct(tableStorage.LastIndexedEtags, key, writeBatch.Value, out version);
                if(lastIndexedEtagsReader == null)
                    throw new ArgumentException("lastIndexedEtags");

                if (cutOff != null)
                {
                    var lastIndexedTime = DateTime.FromBinary(lastIndexedEtagsReader.ReadLong(LastIndexedStatsFields.LastTimestamp));
                    if (cutOff.Value >= lastIndexedTime)
                        return true;

                    var lastReducedTimestamp = reducingStatsReader.ReadLong(ReducingWorkStatsFields.LastReducedTimestamp);

                    var lastReducedTime = lastReducedTimestamp != -1 ? DateTime.FromBinary(lastReducedTimestamp) : (DateTime?)null;

                    if (lastReducedTime != null && cutOff.Value >= lastReducedTime.Value)
                        return true;
                }
                else if (cutoffEtag != null)
                {
                    var lastIndexedEtag = Etag.Parse(lastIndexedEtagsReader.ReadBytes(LastIndexedStatsFields.LastEtag));

                    if (lastIndexedEtag.CompareTo(cutoffEtag) < 0)
                        return true;
                }
                else
                {
                    return true;
                }
            }

            return IsIndexStaleByTask(id, cutOff);
        }

        public bool IsIndexStaleByTask(int view, DateTime? cutOff)
        {
            ushort version;
            var key = (Slice)CreateKey(view);
            var tasksByIndex = tableStorage.Tasks.GetIndex(Tables.Tasks.Indices.ByIndex);
            using (var iterator = tasksByIndex.MultiRead(Snapshot, key))
            {
                if (!iterator.Seek(Slice.BeforeAllKeys))
                    return false;

                if (cutOff == null)
                    return true;

                do
                {
                    var value = LoadStruct(tableStorage.Tasks, iterator.CurrentKey, writeBatch.Value, out version);
                    if (value == null)
                        continue;
                    var time = DateTime.FromBinary(value.ReadLong(TaskFields.AddedAt));

                    if (time <= cutOff.Value)
                        return true;
                } while (iterator.MoveNext());
            }

            return false;
        }

        public bool IsReduceStale(int id)
        {
            var scheduledReductionsByView = tableStorage.ScheduledReductions.GetIndex(Tables.ScheduledReductions.Indices.ByView);
            using (var iterator = scheduledReductionsByView.MultiRead(Snapshot, CreateViewKey(id)))
            {
                if (!iterator.Seek(Slice.BeforeAllKeys))
                    return false;

                return true;
            }
        }

        public bool IsMapStale(int id)
        {
            var key = (Slice)CreateKey(id);

            ushort version;
            var lastIndexedEtagsReader = LoadStruct(tableStorage.LastIndexedEtags, key, writeBatch.Value, out version);
            if (lastIndexedEtagsReader == null)
                return false;

            var lastIndexedEtag = Etag.Parse(lastIndexedEtagsReader.ReadBytes(LastIndexedStatsFields.LastEtag));
            var lastDocumentEtag = GetMostRecentDocumentEtag();

            return lastDocumentEtag.CompareTo(lastIndexedEtag) > 0;
        }

        public Tuple<DateTime, Etag> IndexLastUpdatedAt(int id)
        {
            var key = (Slice)CreateKey(id);

            ushort version;
            var indexingStatsReader = LoadStruct(tableStorage.IndexingStats, key, writeBatch.Value, out version);
            if (indexingStatsReader == null)
                throw new IndexDoesNotExistsException("Could not find index named: " + id);

            var reducingStatsReader = LoadStruct(tableStorage.ReduceStats, key, writeBatch.Value, out version);
            if (reducingStatsReader == null)
                throw new ArgumentException("reduceStats");

            var lastReducedTimestamp = reducingStatsReader.ReadLong(ReducingWorkStatsFields.LastReducedTimestamp);

            if (lastReducedTimestamp != -1)
            {
                return Tuple.Create(
                    DateTime.FromBinary(lastReducedTimestamp),
                    Etag.Parse(reducingStatsReader.ReadBytes(ReducingWorkStatsFields.LastReducedEtag)));
            }

            var lastIndexedEtagsReader = LoadStruct(tableStorage.LastIndexedEtags, key, writeBatch.Value, out version);
            if (lastIndexedEtagsReader == null)
                throw new ArgumentException("lastIndexedEtags");

            return Tuple.Create(DateTime.FromBinary(lastIndexedEtagsReader.ReadLong(LastIndexedStatsFields.LastTimestamp)),
                Etag.Parse(lastIndexedEtagsReader.ReadBytes(LastIndexedStatsFields.LastEtag)));
        }

        public Etag GetMostRecentDocumentEtag()
        {
            var documentsByEtag = tableStorage.Documents.GetIndex(Tables.Documents.Indices.KeyByEtag);
            using (var iterator = documentsByEtag.Iterate(Snapshot, writeBatch.Value))
            {
                if (!iterator.Seek(Slice.AfterAllKeys))
                    return Etag.Empty;

                return Etag.Parse(iterator.CurrentKey.ToString());
            }
        }

<<<<<<< HEAD
		public int GetIndexTouchCount(int id)
		{
=======
        [Obsolete("Use RavenFS instead.")]
        public Etag GetMostRecentAttachmentEtag()
        {
            var attachmentsByEtag = tableStorage.Attachments.GetIndex(Tables.Attachments.Indices.ByEtag);
            using (var iterator = attachmentsByEtag.Iterate(Snapshot, writeBatch.Value))
            {
                if (!iterator.Seek(Slice.AfterAllKeys))
                    return Etag.Empty;

                return Etag.Parse(iterator.CurrentKey.ToString());
            }
        }

        public int GetIndexTouchCount(int id)
        {
>>>>>>> 68f1ca50
            var read = tableStorage.IndexingMetadata.Read(Snapshot, (Slice)CreateKey(id, "touches"), writeBatch.Value);
            if (read == null)
                return -1;

            return read.Reader.ReadLittleEndianInt32();
        }
    }
}<|MERGE_RESOLUTION|>--- conflicted
+++ resolved
@@ -172,26 +172,8 @@
             }
         }
 
-<<<<<<< HEAD
-		public int GetIndexTouchCount(int id)
-		{
-=======
-        [Obsolete("Use RavenFS instead.")]
-        public Etag GetMostRecentAttachmentEtag()
-        {
-            var attachmentsByEtag = tableStorage.Attachments.GetIndex(Tables.Attachments.Indices.ByEtag);
-            using (var iterator = attachmentsByEtag.Iterate(Snapshot, writeBatch.Value))
-            {
-                if (!iterator.Seek(Slice.AfterAllKeys))
-                    return Etag.Empty;
-
-                return Etag.Parse(iterator.CurrentKey.ToString());
-            }
-        }
-
         public int GetIndexTouchCount(int id)
         {
->>>>>>> 68f1ca50
             var read = tableStorage.IndexingMetadata.Read(Snapshot, (Slice)CreateKey(id, "touches"), writeBatch.Value);
             if (read == null)
                 return -1;
