--- conflicted
+++ resolved
@@ -213,8 +213,6 @@
 
 					ushort version;
 					var value = LoadStruct(tableStorage.MappedResults, id, writeBatch.Value, out version);
-					if (value == null)
-						continue;
 					var reduceKey = value.ReadString(MappedResultFields.ReduceKey);
 					var bucket = value.ReadInt(MappedResultFields.Bucket);
 
@@ -269,8 +267,6 @@
 
 					ushort version;
 					var value = LoadStruct(tableStorage.MappedResults, id, writeBatch.Value, out version);
-					if (value == null)
-						continue;
 					var reduceKey = value.ReadString(MappedResultFields.ReduceKey);
 					var bucket = value.ReadInt(MappedResultFields.Bucket);
 					var documentId = value.ReadString(MappedResultFields.DocId);
@@ -315,8 +311,7 @@
 				{
 					ushort version;
 					var value = LoadStruct(tableStorage.MappedResults, iterator.CurrentKey, writeBatch.Value, out version);
-					if (value == null)
-						continue;
+
 					if (string.IsNullOrEmpty(sourceId) == false)
 					{
 						var docId = value.ReadString(MappedResultFields.DocId);
@@ -357,8 +352,6 @@
                 {
                     ushort version;
                     var value = LoadStruct(tableStorage.MappedResults, iterator.CurrentKey, writeBatch.Value, out version);
-					if (value == null)
-						continue;
                     var size = tableStorage.MappedResults.GetDataSize(Snapshot, iterator.CurrentKey);
                     yield return new MappedResultInfo
                     {
@@ -391,8 +384,7 @@
                 {
                     ushort version;
                     var value = LoadStruct(tableStorage.MappedResults, iterator.CurrentKey, writeBatch.Value, out version);
-					if (value == null)
-						continue;
+
                     var docId = value.ReadString(MappedResultFields.DocId);
 
 					if (StringHelper.Compare(startsWith, docId, needExactMatch) == false)
@@ -424,8 +416,6 @@
 				{
 					ushort version;
 					var value = LoadStruct(tableStorage.ReduceResults, iterator.CurrentKey, writeBatch.Value, out version);
-					if (value == null)
-						continue;
 					var size = tableStorage.ReduceResults.GetDataSize(Snapshot, iterator.CurrentKey);
 
 					var readReduceKey = value.ReadString(ReduceResultFields.ReduceKey);
@@ -461,8 +451,7 @@
 				{
 					ushort version;
 					var value = LoadStruct(tableStorage.ScheduledReductions, iterator.CurrentKey, writeBatch.Value, out version);
-					if (value == null)
-						continue;
+
 					yield return new ScheduledReductionDebugInfo
 					{
 						Key = value.ReadString(ScheduledReductionFields.ReduceKey),
@@ -542,18 +531,11 @@
 							break;
 
 						ushort version;
-<<<<<<< HEAD
-						var value = LoadStruct(tableStorage.ScheduledReductions, iterator.CurrentKey, writeBatch.Value, out version);
-						if (value == null)
-							continue;
-						var reduceKeyFromDb = value.ReadString(ScheduledReductionFields.ReduceKey);
-=======
 					    var value = LoadStruct(tableStorage.ScheduledReductions, iterator.CurrentKey, writeBatch.Value, out version);
                         if (value == null) // TODO: Check if this is correct. 
                             continue;
 
 						var reduceKeyFromDb = value.ReadString(ScheduledReductionFields.ReduceKey);                        
->>>>>>> 10f87b8a
 
 						var bucket = value.ReadInt(ScheduledReductionFields.Bucket);
                         var rowKey = new ReduceKeyAndBucket(bucket, reduceKeyFromDb);
@@ -629,8 +611,6 @@
 
 					ushort version;
 					var value = LoadStruct(tableStorage.ReduceResults, iterator.CurrentKey, writeBatch.Value, out version);
-					if (value == null)
-						continue;
 					var size = tableStorage.ReduceResults.GetDataSize(Snapshot, iterator.CurrentKey);
 
 					var readReduceKey = value.ReadString(ReduceResultFields.ReduceKey);
@@ -677,8 +657,6 @@
 
 					ushort version;
 					var value = LoadStruct(tableStorage.MappedResults, iterator.CurrentKey, writeBatch.Value, out version);
-					if (value == null)
-						continue;
 					var size = tableStorage.MappedResults.GetDataSize(Snapshot, iterator.CurrentKey);
 
 					var readReduceKey = value.ReadString(MappedResultFields.ReduceKey);
@@ -854,13 +832,8 @@
 
 					ushort version;
 					var value = LoadStruct(tableStorage.ScheduledReductions, iterator.CurrentKey, writeBatch.Value, out version);
-<<<<<<< HEAD
-					if (value == null)
-						continue;
-=======
                     if (value == null) // TODO: Check if this is correct. 
                         continue; 
->>>>>>> 10f87b8a
 
 					allKeysToReduce.Add(value.ReadString(ScheduledReductionFields.ReduceKey));
                     processedItems++;
@@ -976,8 +949,7 @@
 
 					ushort version;
 					var value = LoadStruct(tableStorage.MappedResults, iterator.CurrentKey, writeBatch.Value, out version);
-					if (value == null)
-						continue;
+
 					yield return value.ReadInt(MappedResultFields.Bucket);
 				}
 				while (iterator.MoveNext());
@@ -1010,8 +982,6 @@
 
 						ushort version;
 						var value = LoadStruct(tableStorage.MappedResults, iterator.CurrentKey, writeBatch.Value, out version);
-						if (value == null)
-							continue;
 						var size = tableStorage.MappedResults.GetDataSize(Snapshot, iterator.CurrentKey);
 
 						var readReduceKey = value.ReadString(MappedResultFields.ReduceKey);
@@ -1062,8 +1032,7 @@
 				{
 					ushort version;
 					var value = LoadStruct(tableStorage.ReduceKeyTypes, iterator.CurrentKey, writeBatch.Value, out version);
-					if (value == null)
-						continue;
+
 					yield return new ReduceTypePerKey(value.ReadString(ReduceKeyTypeFields.ReduceKey), (ReduceType) value.ReadInt(ReduceKeyTypeFields.ReduceType));
 
 					count++;
@@ -1144,8 +1113,7 @@
 
                 ushort version;
                 var value = LoadStruct(tableStorage.ReduceResults, id, writeBatch.Value, out version);
-				if (value == null)
-					continue;
+
                 var view = value.ReadInt(ReduceResultFields.IndexId);
                 var reduceKey = value.ReadString(ReduceResultFields.ReduceKey);
                 var level = value.ReadInt(ReduceResultFields.Level);
