﻿using System;
using System.Collections.Concurrent;
using System.Collections.Generic;
using System.IO;
using System.Linq;
using System.Net;
using System.Net.Http;
using System.Threading;
using System.Threading.Tasks;
using System.Web.Http;
using Raven.Abstractions.Logging;
using Raven.Abstractions.Util;
using Raven.Database.FileSystem.Extensions;
using Raven.Database.FileSystem.Infrastructure;
using Raven.Database.FileSystem.Storage;
using Raven.Database.FileSystem.Synchronization;
using Raven.Database.FileSystem.Synchronization.Multipart;
using Raven.Database.FileSystem.Util;
using Raven.Database.Server.WebApi.Attributes;
using Raven.Imports.Newtonsoft.Json;
using Raven.Json.Linq;
using Raven.Abstractions.Extensions;
using Raven.Abstractions.FileSystem;
using Raven.Abstractions.FileSystem.Notifications;
using Raven.Abstractions.Data;
using FileSystemInfo = Raven.Abstractions.FileSystem.FileSystemInfo;

namespace Raven.Database.FileSystem.Controllers
{
	public class SynchronizationController : RavenFsApiController
	{
		private static new readonly ILog Log = LogManager.GetCurrentClassLogger();

        [HttpPost]
        [RavenRoute("fs/{fileSystemName}/synchronization/ToDestinations")]
        public async Task<HttpResponseMessage> ToDestinations(bool forceSyncingAll)
        {
            var result = await SynchronizationTask.Execute(forceSyncingAll);

            return GetMessageWithObject(result);
        }

        [HttpPost]
        [RavenRoute("fs/{fileSystemName}/synchronization/ToDestination")]
        public async Task<HttpResponseMessage> ToDestination(string destination, bool forceSyncingAll)
        {
            var result = await SynchronizationTask.SynchronizeDestinationAsync(destination + "/fs/" + this.FileSystemName, forceSyncingAll);
            
            return GetMessageWithObject(result);
        }

		[HttpPost]
        [RavenRoute("fs/{fileSystemName}/synchronization/start/{*filename}")]
        public async Task<HttpResponseMessage> Start(string filename)
		{
            var canonicalFilename = FileHeader.Canonize(filename);

		    var destination = await ReadJsonObjectAsync<SynchronizationDestination>();

            Log.Debug("Starting to synchronize a file '{0}' to {1}", canonicalFilename, destination.Url);

            var result = await SynchronizationTask.SynchronizeFileToAsync(canonicalFilename, destination);

            return GetMessageWithObject(result);
		}

		[HttpPost]
        [RavenRoute("fs/{fileSystemName}/synchronization/MultipartProceed")]
        public async Task<HttpResponseMessage> MultipartProceed()
		{
			if (!Request.Content.IsMimeMultipartContent())
				throw new HttpResponseException(HttpStatusCode.UnsupportedMediaType);

            var fileName = FileHeader.Canonize(Request.Headers.GetValues(SyncingMultipartConstants.FileName).FirstOrDefault());

            var tempFileName = RavenFileNameHelper.DownloadingFileName(fileName);

			var sourceInfo = GetSourceFileSystemInfo();
			var sourceFileETag = GetEtag();

            var report = new SynchronizationReport(fileName, sourceFileETag, SynchronizationType.ContentUpdate);

			Log.Debug("Starting to process multipart synchronization request of a file '{0}' with ETag {1} from {2}", fileName, sourceFileETag, sourceInfo);

			StorageStream localFile = null;
			var isConflictResolved = false;

			try
			{
				var sourceMetadata = GetFilteredMetadataFromHeaders(ReadInnerHeaders);

				Storage.Batch(accessor =>
				{
<<<<<<< HEAD
                    Files.AssertFileIsNotBeingSynced(canonicalFilename, accessor);
                    FileLockManager.LockByCreatingSyncConfiguration(canonicalFilename, sourceServerInfo, accessor);
=======
					Files.AssertPutOperationNotVetoed(fileName, sourceMetadata);
                    Synchronizations.AssertFileIsNotBeingSynced(fileName);
                    FileLockManager.LockByCreatingSyncConfiguration(fileName, sourceInfo, accessor);
>>>>>>> 2c0d2492
				});

				FileSystem.PutTriggers.Apply(trigger => trigger.BeforeSynchronization(fileName, sourceMetadata));

                SynchronizationTask.IncomingSynchronizationStarted(fileName, sourceInfo, sourceFileETag, SynchronizationType.ContentUpdate);

                Synchronizations.PublishSynchronizationNotification(fileName, sourceInfo, report.Type, SynchronizationAction.Start);

                Storage.Batch(accessor => StartupProceed(fileName, accessor)); //TODO arek - move this logic to separate trigger and BeforeSynchronizationMethod

                var localMetadata = Synchronizations.GetLocalMetadata(fileName);
                if (localMetadata != null)
                {
                    AssertConflictDetection(fileName, localMetadata, sourceMetadata, sourceInfo, out isConflictResolved);
                    localFile = StorageStream.Reading(Storage, fileName);
                }

				FileSystem.PutTriggers.Apply(trigger => trigger.OnPut(tempFileName, sourceMetadata));

				Historian.UpdateLastModified(sourceMetadata);

                var synchronizingFile = SynchronizingFileStream.CreatingOrOpeningAndWriting(FileSystem, tempFileName, sourceMetadata);

				FileSystem.PutTriggers.Apply(trigger => trigger.AfterPut(tempFileName, null, sourceMetadata));

                var provider = new MultipartSyncStreamProvider(synchronizingFile, localFile);

                Log.Debug("Starting to process/read multipart content of a file '{0}'", fileName);

                await Request.Content.ReadAsMultipartAsync(provider);

                Log.Debug("Multipart content of a file '{0}' was processed/read", fileName);

                report.BytesCopied = provider.BytesCopied;
                report.BytesTransfered = provider.BytesTransfered;
                report.NeedListLength = provider.NumberOfFileParts;

                synchronizingFile.PreventUploadComplete = false;
                synchronizingFile.Flush();
                synchronizingFile.Dispose();
                sourceMetadata["Content-MD5"] = synchronizingFile.FileHash;

				FileOperationResult updateResult = null;
                Storage.Batch(accessor => updateResult = accessor.UpdateFileMetadata(tempFileName, sourceMetadata, null));

                Storage.Batch(accessor =>
                {
	                using (FileSystem.DisableAllTriggersForCurrentThread())
	                {
		                Files.IndicateFileToDelete(fileName, null);
	                }

					FileSystem.PutTriggers.Apply(trigger => trigger.AfterSynchronization(fileName, tempFileName, sourceMetadata));

	                accessor.RenameFile(tempFileName, fileName);

                    Search.Delete(tempFileName);
                    Search.Index(fileName, sourceMetadata, updateResult.Etag);
                });

				if (localFile == null)
					Log.Debug("Temporary downloading file '{0}' was renamed to '{1}'. Indexes were updated.", tempFileName, fileName);
				else
					Log.Debug("Old file '{0}' was deleted. Indexes were updated.", fileName);

				if (isConflictResolved)
					ConflictArtifactManager.Delete(fileName);
			}
			catch (Exception ex)
			{
				if (ShouldAddExceptionToReport(ex))
					report.Exception = ex;
			}
			finally
			{
				if (localFile != null)
				{
					localFile.Dispose();
				}
			}

			if (report.Exception == null)
			{
				Log.Debug(
					"File '{0}' was synchronized successfully from {1}. {2} bytes were transfered and {3} bytes copied. Need list length was {4}",
					fileName, sourceInfo, report.BytesTransfered, report.BytesCopied, report.NeedListLength);
			}
			else
			{
				Log.WarnException(
					string.Format("Error has occurred during synchronization of a file '{0}' from {1}", fileName, sourceInfo),
					report.Exception);
			}

			Synchronizations.FinishSynchronization(fileName, report, sourceInfo, sourceFileETag);

			Synchronizations.PublishFileNotification(fileName, localFile == null ? FileChangeAction.Add : FileChangeAction.Update);
            Synchronizations.PublishSynchronizationNotification(fileName, sourceInfo, report.Type, SynchronizationAction.Finish);

            if (isConflictResolved)
            {
                Publisher.Publish(new ConflictNotification
                {
                    FileName = fileName,
                    Status = ConflictStatus.Resolved
                });
            }    

            return GetMessageWithObject(report);
		}

        private void AssertConflictDetection(string fileName, RavenJObject localMetadata, RavenJObject sourceMetadata, FileSystemInfo sourceFileSystem, out bool isConflictResolved)
		{
			var conflict = ConflictDetector.Check(fileName, localMetadata, sourceMetadata, sourceFileSystem.Url);
	        if (conflict == null)
	        {
		        isConflictResolved = false;
		        return;
	        }

			isConflictResolved = ConflictResolver.CheckIfResolvedByRemoteStrategy(localMetadata, conflict);

			if(isConflictResolved)
				return;

			ConflictResolutionStrategy strategy;
			if (ConflictResolver.TryResolveConflict(fileName, conflict, localMetadata, sourceMetadata, out strategy))
			{
				switch (strategy)
				{
					case ConflictResolutionStrategy.RemoteVersion:
						Log.Debug("Conflict automatically resolved by choosing remote version of the file {0}", fileName);
						return;
					case ConflictResolutionStrategy.CurrentVersion:

						Storage.Batch(accessor =>
						{
							accessor.UpdateFileMetadata(fileName, localMetadata, null);

							ConflictArtifactManager.Delete(fileName, accessor);
						});

						Log.Debug("Conflict automatically resolved by choosing current version of the file {0}", fileName);

						throw new ConflictResolvedInFavourOfCurrentVersionException();
				}
			}

			ConflictArtifactManager.Create(fileName, conflict);

			Publisher.Publish(new ConflictNotification
			{
				FileName = fileName,
				SourceServerUrl = sourceFileSystem.Url,
				Status = ConflictStatus.Detected,
				RemoteFileHeader = new FileHeader(fileName, localMetadata)
			});

			Log.Debug(
				"File '{0}' is in conflict with synchronized version from {1} ({2}). File marked as conflicted, conflict configuration item created",
				fileName, sourceFileSystem.Url, sourceFileSystem.Id);

			throw new SynchronizationException(string.Format("File {0} is conflicted", fileName));
		}

		private void StartupProceed(string fileName, IStorageActionsAccessor accessor)
		{
			// remove previous SyncResult
			Synchronizations.DeleteSynchronizationReport(fileName, accessor);

			// remove previous .downloading file
			Files.IndicateFileToDelete(RavenFileNameHelper.DownloadingFileName(fileName), null);
		}

		[HttpPost]
        [RavenRoute("fs/{fileSystemName}/synchronization/UpdateMetadata/{*fileName}")]
        public HttpResponseMessage UpdateMetadata(string fileName)
		{
            bool isConflictResolved = false;

            fileName = FileHeader.Canonize(fileName);

			var sourceInfo = GetSourceFileSystemInfo();
			var sourceFileETag = GetEtag();

            Log.Debug("Starting to update a metadata of file '{0}' with ETag {1} from {2} because of synchronization", fileName,
					  sourceFileETag, sourceInfo);

            var report = new SynchronizationReport(fileName, sourceFileETag, SynchronizationType.MetadataUpdate);

			try
			{
				Storage.Batch(accessor =>
				{
<<<<<<< HEAD
                    Files.AssertFileIsNotBeingSynced(canonicalFilename, accessor);
                    FileLockManager.LockByCreatingSyncConfiguration(canonicalFilename, sourceServerInfo, accessor);
=======
                    Synchronizations.AssertFileIsNotBeingSynced(fileName);
                    FileLockManager.LockByCreatingSyncConfiguration(fileName, sourceInfo, accessor);
>>>>>>> 2c0d2492
				});

                SynchronizationTask.IncomingSynchronizationStarted(fileName, sourceInfo, sourceFileETag, SynchronizationType.MetadataUpdate);

                Synchronizations.PublishSynchronizationNotification(fileName, sourceInfo, report.Type, SynchronizationAction.Start);

                Storage.Batch(accessor => StartupProceed(fileName, accessor));

				var localMetadata = Synchronizations.GetLocalMetadata(fileName);
                var sourceMetadata = GetFilteredMetadataFromHeaders(ReadInnerHeaders);

                AssertConflictDetection(fileName, localMetadata, sourceMetadata, sourceInfo, out isConflictResolved);

                Historian.UpdateLastModified(sourceMetadata);

				FileOperationResult updateMetadata = null;
                Storage.Batch(accessor => updateMetadata = accessor.UpdateFileMetadata(fileName, sourceMetadata, null));

                Search.Index(fileName, sourceMetadata, updateMetadata.Etag);

                if (isConflictResolved)
                {
                    ConflictArtifactManager.Delete(fileName);
                }

                Synchronizations.PublishFileNotification(fileName, FileChangeAction.Update);
			}
			catch (Exception ex)
			{
				if (ShouldAddExceptionToReport(ex))
				{
					report.Exception = ex;

					Log.WarnException(
						string.Format("Error was occurred during metadata synchronization of file '{0}' from {1}", fileName, sourceInfo), ex);
				}
			}
			finally
			{
				Synchronizations.FinishSynchronization(fileName, report, sourceInfo, sourceFileETag);                
			}

            Synchronizations.PublishSynchronizationNotification(fileName, sourceInfo, report.Type, SynchronizationAction.Finish);

            if (isConflictResolved )
            {
                Publisher.Publish(new ConflictNotification
                {
                    FileName = fileName,
                    Status = ConflictStatus.Resolved
                });
            }

			if (report.Exception == null)
			{
				Log.Debug("Metadata of file '{0}' was synchronized successfully from {1}", fileName, sourceInfo);
			}

            return GetMessageWithObject(report, HttpStatusCode.OK);
		}


		[HttpDelete]
        [RavenRoute("fs/{fileSystemName}/synchronization")]
        public HttpResponseMessage Delete(string fileName)
		{
            fileName = FileHeader.Canonize(fileName);

			var sourceInfo = GetSourceFileSystemInfo();
			var sourceFileETag = GetEtag();

            Log.Debug("Starting to delete a file '{0}' with ETag {1} from {2} because of synchronization", fileName, sourceFileETag, sourceInfo);

            var report = new SynchronizationReport(fileName, sourceFileETag, SynchronizationType.Delete);

			try
			{
				Storage.Batch(accessor =>
				{
<<<<<<< HEAD
                    Files.AssertFileIsNotBeingSynced(canonicalFilename, accessor);
                    FileLockManager.LockByCreatingSyncConfiguration(canonicalFilename, sourceServerInfo, accessor);
=======
                    Synchronizations.AssertFileIsNotBeingSynced(fileName);
                    FileLockManager.LockByCreatingSyncConfiguration(fileName, sourceInfo, accessor);
>>>>>>> 2c0d2492
				});

                SynchronizationTask.IncomingSynchronizationStarted(fileName, sourceInfo, sourceFileETag, SynchronizationType.Delete);

                Synchronizations.PublishSynchronizationNotification(fileName, sourceInfo, report.Type, SynchronizationAction.Start);

                Storage.Batch(accessor => StartupProceed(fileName, accessor));

				var localMetadata = Synchronizations.GetLocalMetadata(fileName);

				if (localMetadata != null)
				{
                    var sourceMetadata = GetFilteredMetadataFromHeaders(ReadInnerHeaders);

                    bool isConflictResolved;

                    AssertConflictDetection(fileName, localMetadata, sourceMetadata, sourceInfo, out isConflictResolved);

                    Storage.Batch(accessor =>
                    {
                        Files.IndicateFileToDelete(fileName, null);

                        var tombstoneMetadata = new RavenJObject
                                                    {
                                                        {
                                                            SynchronizationConstants.RavenSynchronizationHistory,
                                                            localMetadata[SynchronizationConstants.RavenSynchronizationHistory]
                                                        },
                                                        {
                                                            SynchronizationConstants.RavenSynchronizationVersion,
                                                            localMetadata[SynchronizationConstants.RavenSynchronizationVersion]
                                                        },
                                                        {
                                                            SynchronizationConstants.RavenSynchronizationSource,
                                                            localMetadata[SynchronizationConstants.RavenSynchronizationSource]
                                                        }
                                                    }.WithDeleteMarker();

                        Historian.UpdateLastModified(tombstoneMetadata);
                        accessor.PutFile(fileName, 0, tombstoneMetadata, true);
                    });

                    Synchronizations.PublishFileNotification(fileName, FileChangeAction.Delete);
				}
			}
			catch (Exception ex)
			{
				if (ShouldAddExceptionToReport(ex))
				{
					report.Exception = ex;

					Log.WarnException(string.Format("Error was occurred during deletion synchronization of file '{0}' from {1}", fileName, sourceInfo), ex);
				}
			}
			finally
			{
				Synchronizations.FinishSynchronization(fileName, report, sourceInfo, sourceFileETag);               
			}

            Synchronizations.PublishSynchronizationNotification(fileName, sourceInfo, report.Type, SynchronizationAction.Finish);

			if (report.Exception == null)
			{
				Log.Debug("File '{0}' was deleted during synchronization from {1}", fileName, sourceInfo);
			}

            return GetMessageWithObject(report, HttpStatusCode.OK);
		}

		[HttpPatch]
        [RavenRoute("fs/{fileSystemName}/synchronization/Rename")]
        public HttpResponseMessage Rename(string fileName, string rename)
		{
            bool isConflictResolved = false;

            fileName = FileHeader.Canonize(fileName);
            rename = FileHeader.Canonize(rename);

			var sourceInfo = GetSourceFileSystemInfo();
			var sourceFileETag = GetEtag();
            var sourceMetadata = GetFilteredMetadataFromHeaders(ReadInnerHeaders);

			Log.Debug("Starting to rename a file '{0}' to '{1}' with ETag {2} from {3} because of synchronization", fileName,
					  rename, sourceFileETag, sourceInfo);

            var report = new SynchronizationReport(fileName, sourceFileETag, SynchronizationType.Rename);

			try
			{
				Storage.Batch(accessor =>
				{
<<<<<<< HEAD
                    Files.AssertFileIsNotBeingSynced(canonicalFilename, accessor);
                    FileLockManager.LockByCreatingSyncConfiguration(canonicalFilename, sourceServerInfo, accessor);
=======
					Synchronizations.AssertFileIsNotBeingSynced(fileName);
                    FileLockManager.LockByCreatingSyncConfiguration(fileName, sourceInfo, accessor);
>>>>>>> 2c0d2492
				});

                SynchronizationTask.IncomingSynchronizationStarted(fileName, sourceInfo, sourceFileETag, SynchronizationType.Rename);

                Synchronizations.PublishSynchronizationNotification(fileName, sourceInfo, report.Type, SynchronizationAction.Start);

                Storage.Batch(accessor => StartupProceed(fileName, accessor));

				var localMetadata = Synchronizations.GetLocalMetadata(fileName);

                AssertConflictDetection(fileName, localMetadata, sourceMetadata, sourceInfo, out isConflictResolved);
                
				if (isConflictResolved)
                {
                    ConflictArtifactManager.Delete(fileName); 
                }
					
                Files.ExecuteRenameOperation(new RenameFileOperation
                {
                    FileSystem = FileSystem.Name,
                    Name = fileName,
                    Rename = rename,
                    MetadataAfterOperation = sourceMetadata.DropRenameMarkers()
                }, null);
			}
			catch (Exception ex)
			{
				if (ShouldAddExceptionToReport(ex))
				{
					report.Exception = ex;
					Log.WarnException(string.Format("Error was occurred during renaming synchronization of file '{0}' from {1}", fileName, sourceInfo), ex);
				}
			}
			finally
			{
				Synchronizations.FinishSynchronization(fileName, report, sourceInfo, sourceFileETag);               
			}

            Synchronizations.PublishSynchronizationNotification(fileName, sourceInfo, report.Type, SynchronizationAction.Finish);

            if (isConflictResolved)
            {
                Publisher.Publish(new ConflictNotification
                {
                    FileName = fileName,
                    Status = ConflictStatus.Resolved
                });
            }

			if (report.Exception == null)
				Log.Debug("File '{0}' was renamed to '{1}' during synchronization from {2}", fileName, rename, sourceInfo);

            return GetMessageWithObject(report);
		}

		private static bool ShouldAddExceptionToReport(Exception ex)
		{
			return ex is ConflictResolvedInFavourOfCurrentVersionException == false;
		}

		[HttpPost]
        [RavenRoute("fs/{fileSystemName}/synchronization/Confirm")]
        public async Task<HttpResponseMessage> Confirm()
		{
			var contentStream = await Request.Content.ReadAsStreamAsync();

			var confirmingFiles = JsonExtensions.CreateDefaultJsonSerializer()
				.Deserialize<IEnumerable<Tuple<string, Etag>>>(new JsonTextReader(new StreamReader(contentStream)));


            var result = confirmingFiles.Select(x =>
            {
                string canonicalFilename = FileHeader.Canonize(x.Item1);
                return new SynchronizationConfirmation 
                {
                    FileName = canonicalFilename,
                    Status = CheckSynchronizedFileStatus(canonicalFilename, x.Item2)
                };
            });         

            return GetMessageWithObject(result)
                       .WithNoCache();
		}

		[HttpGet]
        [RavenRoute("fs/{fileSystemName}/synchronization/Status")]
        public HttpResponseMessage Status(string fileName)
		{
            fileName = FileHeader.Canonize(fileName);

			var report = Synchronizations.GetSynchronizationReport(fileName);

            return GetMessageWithObject(report)
                       .WithNoCache();
		}

		[HttpGet]
        [RavenRoute("fs/{fileSystemName}/synchronization/Finished")]
		public HttpResponseMessage Finished()
		{
			ItemsPage<SynchronizationReport> page = null;

			Storage.Batch(accessor =>
			{
				var configs = accessor.GetConfigsStartWithPrefix(RavenFileNameHelper.SyncResultNamePrefix,
                                                                 Paging.Start, Paging.PageSize);
                int totalCount = 0;
                accessor.GetConfigNamesStartingWithPrefix(RavenFileNameHelper.SyncResultNamePrefix,
                                                                 Paging.Start, Paging.PageSize, out totalCount);

				var reports = configs.Select(config => config.JsonDeserialization<SynchronizationReport>()).ToList();
                page = new ItemsPage<SynchronizationReport>(reports, totalCount);
			});

            return GetMessageWithObject(page, HttpStatusCode.OK)
                       .WithNoCache();
		}

		[HttpGet]
        [RavenRoute("fs/{fileSystemName}/synchronization/Active")]
		public HttpResponseMessage Active()
		{
            var result = new ItemsPage<SynchronizationDetails>(SynchronizationTask.Queue.Active
                                                                                       .Skip(Paging.Start)
                                                                                       .Take(Paging.PageSize), 
                                                              SynchronizationTask.Queue.GetTotalActiveTasks());

            return GetMessageWithObject(result, HttpStatusCode.OK)
                       .WithNoCache();
		}

		[HttpGet]
        [RavenRoute("fs/{fileSystemName}/synchronization/Pending")]
		public HttpResponseMessage Pending()
		{
            var result = new ItemsPage<SynchronizationDetails>(SynchronizationTask.Queue.Pending
                                                                                       .Skip(Paging.Start)
                                                                                       .Take(Paging.PageSize),
											                  SynchronizationTask.Queue.GetTotalPendingTasks());

            return GetMessageWithObject(result, HttpStatusCode.OK)
                       .WithNoCache();
		}

        [HttpGet]
        [RavenRoute("fs/{fileSystemName}/synchronization/Incoming")]
        public HttpResponseMessage Incoming()
        {
            var activeIncoming = SynchronizationTask.IncomingQueue;

            var result = new ItemsPage<SynchronizationDetails>(activeIncoming.Skip(Paging.Start)
                                                                            .Take(Paging.PageSize),
                                                              activeIncoming.Count());

            return GetMessageWithObject(result, HttpStatusCode.OK)
                       .WithNoCache();
        }


		[HttpGet]
        [RavenRoute("fs/{fileSystemName}/synchronization/Conflicts")]
		public HttpResponseMessage Conflicts()
		{
			ItemsPage<ConflictItem> page = null;

			Storage.Batch(accessor =>
			{
                var conflicts = accessor.GetConfigurationValuesStartWithPrefix<ConflictItem>(
                                                    RavenFileNameHelper.ConflictConfigNamePrefix,
													Paging.PageSize * Paging.Start,
													Paging.PageSize).ToList();

				page = new ItemsPage<ConflictItem>(conflicts, conflicts.Count);
			});

            return GetMessageWithObject(page, HttpStatusCode.OK)
                       .WithNoCache();		
		}

		[HttpPatch]
        [RavenRoute("fs/{fileSystemName}/synchronization/ResolveConflict/{*filename}")]
        public HttpResponseMessage ResolveConflict(string filename, ConflictResolutionStrategy strategy)
		{
            var canonicalFilename = FileHeader.Canonize(filename);

            Log.Debug("Resolving conflict of a file '{0}' by using {1} strategy", filename, strategy);

			switch (strategy)
			{
				case ConflictResolutionStrategy.CurrentVersion:

					Storage.Batch(accessor =>
					{
                        var localMetadata = accessor.GetFile(canonicalFilename, 0, 0).Metadata;
                        var conflict = accessor.GetConfigurationValue<ConflictItem>(RavenFileNameHelper.ConflictConfigNameForFile(canonicalFilename));

                        ConflictResolver.ApplyCurrentStrategy(canonicalFilename, conflict, localMetadata);

                        accessor.UpdateFileMetadata(canonicalFilename, localMetadata, null);

                        ConflictArtifactManager.Delete(canonicalFilename, accessor);
					});

					Publisher.Publish(new ConflictNotification
					{
                        FileName = filename,
						Status = ConflictStatus.Resolved
					});

					break;
				case ConflictResolutionStrategy.RemoteVersion:

					Storage.Batch(accessor =>
					{
                        var localMetadata = accessor.GetFile(canonicalFilename, 0, 0).Metadata;
                        var conflict = accessor.GetConfig(RavenFileNameHelper.ConflictConfigNameForFile(canonicalFilename)).JsonDeserialization<ConflictItem>();

                        ConflictResolver.ApplyRemoteStrategy(canonicalFilename, conflict, localMetadata);

                        accessor.UpdateFileMetadata(canonicalFilename, localMetadata, null);

                        // ConflictArtifactManager.Delete(canonicalFilename, accessor); - intentionally not deleting, conflict item will be removed when a remote file is put
					});

					Task.Run(() => SynchronizationTask.Execute(true));
					break;
				default:
					throw new NotSupportedException(string.Format("{0} is not the valid strategy to resolve a conflict", strategy));
			}

            return GetEmptyMessage(HttpStatusCode.NoContent);
		}

		[HttpPost]
		[RavenRoute("fs/{fileSystemName}/synchronization/ResolutionStrategyFromServerResolvers")]
		public async Task<HttpResponseMessage> ResolutionStrategyFromServerResolvers()
		{
			var conflict = await ReadJsonObjectAsync<ConflictItem>();

			var localMetadata = Synchronizations.GetLocalMetadata(conflict.FileName);
            if (localMetadata == null)
				throw new InvalidOperationException(string.Format("Could not find the medatada of the file: {0}", conflict.FileName));

			var sourceMetadata = GetFilteredMetadataFromHeaders(ReadInnerHeaders);

			ConflictResolutionStrategy strategy;

			if (ConflictResolver.TryResolveConflict(conflict.FileName, conflict, localMetadata, sourceMetadata, out strategy))
			{
				return GetMessageWithObject(strategy);
			}

			return GetMessageWithObject(ConflictResolutionStrategy.NoResolution);
		}

		[HttpPatch]
        [RavenRoute("fs/{fileSystemName}/synchronization/applyConflict/{*fileName}")]
		public async Task<HttpResponseMessage> ApplyConflict(string filename, long remoteVersion, string remoteServerId, string remoteServerUrl)
		{
            var canonicalFilename = FileHeader.Canonize(filename);

			var localMetadata = Synchronizations.GetLocalMetadata(canonicalFilename);

			if (localMetadata == null)
				throw new HttpResponseException(HttpStatusCode.NotFound);

			var contentStream = await Request.Content.ReadAsStreamAsync();

			var current = new HistoryItem
			{
				ServerId = Storage.Id.ToString(),
				Version = localMetadata.Value<long>(SynchronizationConstants.RavenSynchronizationVersion)
			};

			var currentConflictHistory = Historian.DeserializeHistory(localMetadata);
			currentConflictHistory.Add(current);

			var remote = new HistoryItem
			{
				ServerId = remoteServerId,
				Version = remoteVersion
			};

            var remoteMetadata = RavenJObject.Load(new JsonTextReader(new StreamReader(contentStream)));

            var remoteConflictHistory = Historian.DeserializeHistory(remoteMetadata);
			remoteConflictHistory.Add(remote);

			var conflict = new ConflictItem
			{
				CurrentHistory = currentConflictHistory,
				RemoteHistory = remoteConflictHistory,
                FileName = canonicalFilename,
				RemoteServerUrl = Uri.UnescapeDataString(remoteServerUrl)
			};

            ConflictArtifactManager.Create(canonicalFilename, conflict);

            Publisher.Publish(new ConflictNotification
			{
                FileName = filename,
				SourceServerUrl = remoteServerUrl,
                Status = ConflictStatus.Detected,
                RemoteFileHeader = new FileHeader(canonicalFilename, remoteMetadata)
			});

			Log.Debug("Conflict applied for a file '{0}' (remote version: {1}, remote server id: {2}).", filename, remoteVersion, remoteServerId);

            return GetEmptyMessage(HttpStatusCode.NoContent);
		}

		[HttpGet]
        [RavenRoute("fs/{fileSystemName}/synchronization/LastSynchronization")]
		public HttpResponseMessage LastSynchronization(Guid from)
		{
			SourceSynchronizationInformation lastEtag= Synchronizations.GetLastSynchronization(from);

			Log.Debug("Got synchronization last ETag request from {0}: [{1}]", from, lastEtag);

            return GetMessageWithObject(lastEtag)
                       .WithNoCache();
		}

		[HttpPost]
        [RavenRoute("fs/{fileSystemName}/synchronization/IncrementLastETag")]
		public HttpResponseMessage IncrementLastETag(Guid sourceServerId, string sourceFileSystemUrl, string sourceFileETag)
		{
			Synchronizations.IncermentLastEtag(sourceServerId, sourceFileSystemUrl, sourceFileETag);

			return GetEmptyMessage();
		}

		private FileStatus CheckSynchronizedFileStatus(string filename, Etag etag)
		{
            var report = Synchronizations.GetSynchronizationReport(filename);
            if (report == null || report.FileETag != etag)
				return FileStatus.Unknown;

			return report.Exception == null ? FileStatus.Safe : FileStatus.Broken;
		}

	    protected override RavenJObject GetFilteredMetadataFromHeaders(IEnumerable<KeyValuePair<string, IEnumerable<string>>> headers)
	    {
	        string lastModifed = null;

			var result = base.GetFilteredMetadataFromHeaders(headers.Select(h =>
			{
			    if ( lastModifed == null && h.Key == Constants.RavenLastModified)
			    {
			        lastModifed = h.Value.First();
			    }
			    return h;
			}));

            if (lastModifed != null)
			{
				// this is required to resolve conflicts based on last modification date

                result.Add(Constants.RavenLastModified, lastModifed);
			}

			return result;
		}
	}
}<|MERGE_RESOLUTION|>--- conflicted
+++ resolved
@@ -91,14 +91,9 @@
 
 				Storage.Batch(accessor =>
 				{
-<<<<<<< HEAD
-                    Files.AssertFileIsNotBeingSynced(canonicalFilename, accessor);
-                    FileLockManager.LockByCreatingSyncConfiguration(canonicalFilename, sourceServerInfo, accessor);
-=======
 					Files.AssertPutOperationNotVetoed(fileName, sourceMetadata);
                     Synchronizations.AssertFileIsNotBeingSynced(fileName);
                     FileLockManager.LockByCreatingSyncConfiguration(fileName, sourceInfo, accessor);
->>>>>>> 2c0d2492
 				});
 
 				FileSystem.PutTriggers.Apply(trigger => trigger.BeforeSynchronization(fileName, sourceMetadata));
@@ -118,8 +113,8 @@
 
 				FileSystem.PutTriggers.Apply(trigger => trigger.OnPut(tempFileName, sourceMetadata));
 
-				Historian.UpdateLastModified(sourceMetadata);
-
+                Historian.UpdateLastModified(sourceMetadata);
+                
                 var synchronizingFile = SynchronizingFileStream.CreatingOrOpeningAndWriting(FileSystem, tempFileName, sourceMetadata);
 
 				FileSystem.PutTriggers.Apply(trigger => trigger.AfterPut(tempFileName, null, sourceMetadata));
@@ -157,16 +152,16 @@
 
                     Search.Delete(tempFileName);
                     Search.Index(fileName, sourceMetadata, updateResult.Etag);
-                });
+                });                
 
 				if (localFile == null)
-					Log.Debug("Temporary downloading file '{0}' was renamed to '{1}'. Indexes were updated.", tempFileName, fileName);
-				else
-					Log.Debug("Old file '{0}' was deleted. Indexes were updated.", fileName);
-
-				if (isConflictResolved)
+                    Log.Debug("Temporary downloading file '{0}' was renamed to '{1}'. Indexes were updated.", tempFileName, fileName);
+                else
+                    Log.Debug("Old file '{0}' was deleted. Indexes were updated.", fileName);
+
+                if (isConflictResolved)
 					ConflictArtifactManager.Delete(fileName);
-			}
+                }    
 			catch (Exception ex)
 			{
 				if (ShouldAddExceptionToReport(ex))
@@ -293,13 +288,8 @@
 			{
 				Storage.Batch(accessor =>
 				{
-<<<<<<< HEAD
-                    Files.AssertFileIsNotBeingSynced(canonicalFilename, accessor);
-                    FileLockManager.LockByCreatingSyncConfiguration(canonicalFilename, sourceServerInfo, accessor);
-=======
                     Synchronizations.AssertFileIsNotBeingSynced(fileName);
                     FileLockManager.LockByCreatingSyncConfiguration(fileName, sourceInfo, accessor);
->>>>>>> 2c0d2492
 				});
 
                 SynchronizationTask.IncomingSynchronizationStarted(fileName, sourceInfo, sourceFileETag, SynchronizationType.MetadataUpdate);
@@ -379,13 +369,8 @@
 			{
 				Storage.Batch(accessor =>
 				{
-<<<<<<< HEAD
-                    Files.AssertFileIsNotBeingSynced(canonicalFilename, accessor);
-                    FileLockManager.LockByCreatingSyncConfiguration(canonicalFilename, sourceServerInfo, accessor);
-=======
                     Synchronizations.AssertFileIsNotBeingSynced(fileName);
                     FileLockManager.LockByCreatingSyncConfiguration(fileName, sourceInfo, accessor);
->>>>>>> 2c0d2492
 				});
 
                 SynchronizationTask.IncomingSynchronizationStarted(fileName, sourceInfo, sourceFileETag, SynchronizationType.Delete);
@@ -477,13 +462,8 @@
 			{
 				Storage.Batch(accessor =>
 				{
-<<<<<<< HEAD
-                    Files.AssertFileIsNotBeingSynced(canonicalFilename, accessor);
-                    FileLockManager.LockByCreatingSyncConfiguration(canonicalFilename, sourceServerInfo, accessor);
-=======
 					Synchronizations.AssertFileIsNotBeingSynced(fileName);
                     FileLockManager.LockByCreatingSyncConfiguration(fileName, sourceInfo, accessor);
->>>>>>> 2c0d2492
 				});
 
                 SynchronizationTask.IncomingSynchronizationStarted(fileName, sourceInfo, sourceFileETag, SynchronizationType.Rename);
@@ -825,6 +805,7 @@
 			return report.Exception == null ? FileStatus.Safe : FileStatus.Broken;
 		}
 
+
 	    protected override RavenJObject GetFilteredMetadataFromHeaders(IEnumerable<KeyValuePair<string, IEnumerable<string>>> headers)
 	    {
 	        string lastModifed = null;
