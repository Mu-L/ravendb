using System;
using System.Collections.Generic;
using System.Collections.Specialized;
using System.Diagnostics;
using System.IO;
using System.Linq;
using System.Text;
using System.Threading;
using Raven.Abstractions;
using Raven.Abstractions.Counters;
using Raven.Abstractions.Counters.Notifications;
using Raven.Abstractions.Extensions;
using Raven.Abstractions.Logging;
using Raven.Abstractions.Util;
using Raven.Database.Config;
using Raven.Database.Counters.Controllers;
using Raven.Database.Counters.Notifications;
using Raven.Database.Extensions;
using Raven.Database.Impl;
using Raven.Database.Server.Abstractions;
using Raven.Database.Server.Connections;
using Raven.Database.Util;
using Raven.Imports.Newtonsoft.Json;
using Voron;
using Voron.Impl;
using Voron.Trees;
using Voron.Util;
using Voron.Util.Conversion;
using Constants = Raven.Abstractions.Data.Constants;

namespace Raven.Database.Counters
{
	public class CounterStorage : IResourceStore, IDisposable
	{
		private static readonly ILog Log = LogManager.GetCurrentClassLogger();

		private readonly StorageEnvironment storageEnvironment;
		private readonly TransportState transportState;
		private readonly CountersMetricsManager metricsCounters;
		private readonly NotificationPublisher notificationPublisher;
		private readonly ReplicationTask replicationTask;
		private readonly JsonSerializer jsonSerializer;
		private readonly Guid tombstoneId = Guid.Empty;
		private readonly int sizeOfGuid;
		private readonly Timer purgeTombstonesTimer;
		private readonly TimeSpan tombstoneRetentionTime;
		private readonly int deletedTombstonesInBatch;

		private long lastEtag;
		private long lastCounterId;
		public event Action CounterUpdated = () => { };

		public string CounterStorageUrl { get; private set; }

		public DateTime LastWrite { get; private set; }

		public Guid ServerId { get; private set; }

		public string Name { get; private set; }

		public string ResourceName { get; private set; }

		public int ReplicationTimeoutInMs { get; private set; }

		public unsafe CounterStorage(string serverUrl, string storageName, InMemoryRavenConfiguration configuration, TransportState receivedTransportState = null)
		{			
			CounterStorageUrl = string.Format("{0}cs/{1}", serverUrl, storageName);
			Name = storageName;
			ResourceName = string.Concat(Constants.Counter.UrlPrefix, "/", storageName);

			var options = configuration.RunInMemory ? StorageEnvironmentOptions.CreateMemoryOnly()
				: CreateStorageOptionsFromConfiguration(configuration.Counter.DataDirectory, configuration.Settings);

			storageEnvironment = new StorageEnvironment(options);
			transportState = receivedTransportState ?? new TransportState();
			notificationPublisher = new NotificationPublisher(transportState);
			replicationTask = new ReplicationTask(this);
			ReplicationTimeoutInMs = configuration.Replication.ReplicationRequestTimeoutInMilliseconds;
			tombstoneRetentionTime = configuration.Counter.TombstoneRetentionTime;
			deletedTombstonesInBatch = configuration.Counter.DeletedTombstonesInBatch;
			metricsCounters = new CountersMetricsManager();
			Configuration = configuration;
			ExtensionsState = new AtomicDictionary<object>();
			jsonSerializer = new JsonSerializer();
			sizeOfGuid = sizeof(Guid);

			Initialize();
			//purgeTombstonesTimer = new Timer(BackgroundActionsCallback, null, TimeSpan.Zero, TimeSpan.FromHours(1));
		}

		private void Initialize()
		{
			using (var tx = CounterStorageEnvironment.NewTransaction(TransactionFlags.ReadWrite))
			{
				storageEnvironment.CreateTree(tx, TreeNames.ServersLastEtag);
				storageEnvironment.CreateTree(tx, TreeNames.Counters);
				storageEnvironment.CreateTree(tx, TreeNames.DateToTombstones);
				storageEnvironment.CreateTree(tx, TreeNames.GroupToCounters);
				storageEnvironment.CreateTree(tx, TreeNames.TombstonesGroupToCounters);
				storageEnvironment.CreateTree(tx, TreeNames.CounterIdWithNameToGroup);
				storageEnvironment.CreateTree(tx, TreeNames.CountersToEtag);
				
				var etags = CounterStorageEnvironment.CreateTree(tx, TreeNames.EtagsToCounters);
				var metadata = CounterStorageEnvironment.CreateTree(tx, TreeNames.Metadata);
				var id = metadata.Read("id");
				var lastCounterIdRead = metadata.Read("lastCounterId");

				if (id == null) // new counter db
				{
					ServerId = Guid.NewGuid();
					var serverIdBytes = ServerId.ToByteArray();
					metadata.Add("id", serverIdBytes);
				}
				else // existing counter db
				{
					int used;
					ServerId = new Guid(id.Reader.ReadBytes(sizeOfGuid, out used));
					

					using (var it = etags.Iterate())
					{
						if (it.Seek(Slice.AfterAllKeys))
						{
							lastEtag = it.CurrentKey.CreateReader().ReadBigEndianInt64();
						}
					}
				}

				if (lastCounterIdRead == null)
				{
					var buffer = new byte[sizeof (long)];
					var slice = new Slice(buffer);
					metadata.Add("lastCounterId", slice);
					lastCounterId = 0;
				}
				else
				{
					lastCounterId = lastCounterIdRead.Reader.ReadBigEndianInt64();
				}

				tx.Commit();

				replicationTask.StartReplication();
			}
		}

		private void BackgroundActionsCallback(object state)
		{
			while (true)
			{
				using (var writer = CreateWriter())
				{
					if (writer.PurgeOutdatedTombstones() == false)
						break;

					writer.Commit();
				}
			}
		}

		string IResourceStore.Name
		{
			get { return Name; }
		}

		[CLSCompliant(false)]
		public CountersMetricsManager MetricsCounters
		{
			get { return metricsCounters; }
		}

		public TransportState TransportState
		{
			get { return transportState; }
		}

		public NotificationPublisher Publisher
		{
			get { return notificationPublisher; }
		}

		public ReplicationTask ReplicationTask
		{
			get { return replicationTask; }
		}

		public StorageEnvironment CounterStorageEnvironment
		{
			get { return storageEnvironment; }
		}

		private JsonSerializer JsonSerializer
		{
			get { return jsonSerializer; }
		}

		public AtomicDictionary<object> ExtensionsState { get; private set; }

		public InMemoryRavenConfiguration Configuration { get; private set; }

		public CounterStorageStats CreateStats()
		{
			using (var reader = CreateReader())
			{
				var stats = new CounterStorageStats
				{
					Name = Name,
					Url = CounterStorageUrl,
					CountersCount = reader.GetCountersCount(),
					GroupsCount = reader.GetGroupsCount(),
					LastCounterEtag = lastEtag,
					ReplicationTasksCount = replicationTask.GetActiveTasksCount(),
					CounterStorageSize = SizeHelper.Humane(CounterStorageEnvironment.Stats().UsedDataFileSizeInBytes),
					ReplicatedServersCount = 0, //TODO: get the correct number
					RequestsPerSecond = Math.Round(metricsCounters.RequestsPerSecondCounter.CurrentValue, 3),
				};
				return stats;
			}
		}

		public CountersStorageMetrics CreateMetrics()
		{
			var metrics = metricsCounters;

			return new CountersStorageMetrics
			{
				RequestsPerSecond = Math.Round(metrics.RequestsPerSecondCounter.CurrentValue, 3),
				Resets = metrics.Resets.CreateMeterData(),
				Increments = metrics.Increments.CreateMeterData(),
				Decrements = metrics.Decrements.CreateMeterData(),
				ClientRequests = metrics.ClientRequests.CreateMeterData(),
				IncomingReplications = metrics.IncomingReplications.CreateMeterData(),
				OutgoingReplications = metrics.OutgoingReplications.CreateMeterData(),

				RequestsDuration = metrics.RequestDurationMetric.CreateHistogramData(),
				IncSizes = metrics.IncSizeMetrics.CreateHistogramData(),
				DecSizes = metrics.DecSizeMetrics.CreateHistogramData(),

				ReplicationBatchSizeMeter = metrics.ReplicationBatchSizeMeter.ToMeterDataDictionary(),
				ReplicationBatchSizeHistogram = metrics.ReplicationBatchSizeHistogram.ToHistogramDataDictionary(),
				ReplicationDurationHistogram = metrics.ReplicationDurationHistogram.ToHistogramDataDictionary()
			};
		}

		private static StorageEnvironmentOptions CreateStorageOptionsFromConfiguration(string path, NameValueCollection settings)
		{
			bool result;
			if (bool.TryParse(settings[Constants.RunInMemory] ?? "false", out result) && result)
				return StorageEnvironmentOptions.CreateMemoryOnly();

			bool allowIncrementalBackupsSetting;
			if (bool.TryParse(settings[Constants.Voron.AllowIncrementalBackups] ?? "false", out allowIncrementalBackupsSetting) == false)
				throw new ArgumentException(Constants.Voron.AllowIncrementalBackups + " settings key contains invalid value");

			var directoryPath = path ?? AppDomain.CurrentDomain.BaseDirectory;
			var filePathFolder = new DirectoryInfo(directoryPath);
			if (filePathFolder.Exists == false)
				filePathFolder.Create();

			var tempPath = settings[Constants.Voron.TempPath];
			var journalPath = settings[Constants.RavenTxJournalPath];
			var options = StorageEnvironmentOptions.ForPath(directoryPath, tempPath, journalPath);
			options.IncrementalBackupEnabled = allowIncrementalBackupsSetting;
			return options;
		}

		[CLSCompliant(false)]
		public Reader CreateReader()
		{
			return new Reader(this, CounterStorageEnvironment.NewTransaction(TransactionFlags.Read));
		}

		[CLSCompliant(false)]
		public Writer CreateWriter()
		{
			return new Writer(this, CounterStorageEnvironment.NewTransaction(TransactionFlags.ReadWrite));
		}

		private void Notify()
		{
			CounterUpdated();
		}

		public void Dispose()
		{
			var exceptionAggregator = new ExceptionAggregator(Log, "Could not properly dispose of CounterStorage: " + Name);

			if (replicationTask != null)
				exceptionAggregator.Execute(replicationTask.Dispose);

			if (storageEnvironment != null)
				exceptionAggregator.Execute(storageEnvironment.Dispose);

			if (metricsCounters != null)
				exceptionAggregator.Execute(metricsCounters.Dispose);

			if (purgeTombstonesTimer != null)
				exceptionAggregator.Execute(purgeTombstonesTimer.Dispose);

			exceptionAggregator.ThrowIfNeeded();
		}

		[CLSCompliant(false)]
		public class Reader : IDisposable
		{
			private readonly Transaction transaction;
			private readonly Tree counters, tombstonesByDate, groupToCounters, tombstonesGroupToCounters, counterIdWithNameToGroup, etagsToCounters, countersToEtag, serversLastEtag, metadata;
			private readonly CounterStorage parent;

			[CLSCompliant(false)]
			public Reader(CounterStorage parent, Transaction transaction)
			{
				this.transaction = transaction;
				this.parent = parent;
				counters = transaction.State.GetTree(transaction, TreeNames.Counters);
				tombstonesByDate = transaction.State.GetTree(transaction, TreeNames.DateToTombstones);
				groupToCounters = transaction.State.GetTree(transaction, TreeNames.GroupToCounters);
				tombstonesGroupToCounters = transaction.State.GetTree(transaction, TreeNames.TombstonesGroupToCounters);
				counterIdWithNameToGroup = transaction.State.GetTree(transaction, TreeNames.CounterIdWithNameToGroup);
				countersToEtag = transaction.State.GetTree(transaction, TreeNames.CountersToEtag);
				etagsToCounters = transaction.State.GetTree(transaction, TreeNames.EtagsToCounters);
				serversLastEtag = transaction.State.GetTree(transaction, TreeNames.ServersLastEtag);
				metadata = transaction.State.GetTree(transaction, TreeNames.Metadata);
			}

			public long GetCountersCount()
			{
				long countersCount = 0;
				using (var it = groupToCounters.Iterate())
				{
					if (it.Seek(Slice.BeforeAllKeys) == false)
						return countersCount;

					do
					{
						countersCount += groupToCounters.MultiCount(it.CurrentKey);
					} while (it.MoveNext());
				}
				return countersCount;
			}

			public long GetGroupsCount()
			{
				return groupToCounters.State.EntriesCount;
			}

			public bool DoesCounterExist(string groupName, string counterName)
			{
				using (var it = groupToCounters.MultiRead(groupName))
				{
					it.RequiredPrefix = counterName;
					if (it.Seek(it.RequiredPrefix) == false || it.CurrentKey.Size != it.RequiredPrefix.Size + sizeof(long))
						return false;
				}

				return true;
			}

<<<<<<< HEAD
			internal IEnumerable<CounterDetails> GetCountersDetails(string groupName, int skip, long take)
=======
			internal IEnumerable<CounterDetails> GetCountersDetails(string groupName, int skip)
>>>>>>> 48b5007a
			{
				using (var it = groupToCounters.Iterate())
				{
					it.RequiredPrefix = groupName;
					if (it.Seek(it.RequiredPrefix) == false)
						yield break;

					do
					{
						var countersInGroup = groupToCounters.MultiCount(it.CurrentKey);
						if (skip - countersInGroup <= 0)
							break;
						skip -= (int)countersInGroup; //TODO: is there a better way?
					} while (it.MoveNext());

					var isEmptyGroup = groupName.Equals(string.Empty);
					do
					{
						using (var iterator = groupToCounters.MultiRead(it.CurrentKey))
						{
							if (iterator.Seek(Slice.BeforeAllKeys) == false || (skip > 0 && iterator.Skip(skip) == false))
							{
								skip = 0;
								continue;
							}
							skip = 0;

							skip = 0;
							do
							{
								var counterDetails = new CounterDetails
								{
									Group = isEmptyGroup ? it.CurrentKey.ToString() : groupName
								};

								var valueReader = iterator.CurrentKey.CreateReader();
								var requiredNameBufferSize = iterator.CurrentKey.Size - sizeof(long);

								int used;
								var counterNameBuffer = valueReader.ReadBytes(requiredNameBufferSize, out used);
								counterDetails.Name = Encoding.UTF8.GetString(counterNameBuffer, 0, requiredNameBufferSize);

								var counterIdBuffer = valueReader.ReadBytes(sizeof (long), out used);
								counterDetails.IdSlice = new Slice(counterIdBuffer, sizeof(long));

								yield return counterDetails;
							} while (iterator.MoveNext());
						}
					} while (isEmptyGroup && it.MoveNext());
				}
			}

			public List<CounterSummary> GetCountersSummary(string groupName, int skip = 0, int take = int.MaxValue)
			{
				var countersDetails = GetCountersDetails(groupName, skip).Take(take);
				var serverIdBuffer = new byte[parent.sizeOfGuid];
				return countersDetails.Select(counterDetails => new CounterSummary
				{
					Group = counterDetails.Group,
					CounterName = counterDetails.Name,
					Total = CalculateCounterTotal(counterDetails.IdSlice, serverIdBuffer)
				}).ToList();
			}

			private long CalculateCounterTotal(Slice counterIdSlice, byte[] serverIdBuffer)
			{
				using (var it = counters.Iterate())
				{
					it.RequiredPrefix = counterIdSlice;
					var seekResult = it.Seek(it.RequiredPrefix);
					//should always be true
					Debug.Assert(seekResult == true);

					long total = 0;
					do
					{
						var reader = it.CurrentKey.CreateReader();
						reader.Skip(sizeof(long));
						reader.Read(serverIdBuffer, 0, parent.sizeOfGuid);
						var serverId = new Guid(serverIdBuffer);
						//this means that this is a tombstone of a counter
						if (serverId.Equals(parent.tombstoneId))
							continue;

						var lastByte = it.CurrentKey[it.CurrentKey.Size - 1];
						var sign = Convert.ToChar(lastByte);
						Debug.Assert(sign == ValueSign.Positive || sign == ValueSign.Negative);
						var value = it.CreateReaderForCurrent().ReadLittleEndianInt64();
						if (sign == ValueSign.Positive)
							total += value;
						else
							total -= value;
					} while (it.MoveNext());

					return total;
				}
			}

			public long GetCounterTotal(string groupName, string counterName)
			{
				using (var it = groupToCounters.MultiRead(groupName))
				{
					it.RequiredPrefix = counterName;
					if (it.Seek(it.RequiredPrefix) == false || it.CurrentKey.Size != it.RequiredPrefix.Size + sizeof (long))
						throw new Exception("Counter doesn't exist!");

					var valueReader = it.CurrentKey.CreateReader();
					valueReader.Skip(it.RequiredPrefix.Size);
					int used;
					var counterIdBuffer = valueReader.ReadBytes(sizeof(long), out used);
					var slice = new Slice(counterIdBuffer, sizeof(long));
					return CalculateCounterTotal(slice, new byte[parent.sizeOfGuid]);
				}
			}

			public IEnumerable<CounterGroup> GetCounterGroups()
			{
				using (var it = groupToCounters.Iterate())
				{
					if (it.Seek(Slice.BeforeAllKeys) == false)
						yield break;

					do
					{
						yield return new CounterGroup
						{
							Name = it.CurrentKey.ToString(),
							Count = groupToCounters.MultiCount(it.CurrentKey)
						};
					} while (it.MoveNext());
				}
			}

			//{counterId}{serverId}{sign}
			internal long GetSingleCounterValue(Slice singleCounterName)
			{
				var readResult = counters.Read(singleCounterName);
				if (readResult == null)
					return -1;

				return readResult.Reader.ReadLittleEndianInt64();
			}

			private Counter GetCounter(Slice counterIdSlice)
			{
				var counter = new Counter {LocalServerId = parent.ServerId};
				using (var it = counters.Iterate())
				{
					it.RequiredPrefix = counterIdSlice;
					var seekResult = it.Seek(it.RequiredPrefix);
					//should always be true
					Debug.Assert(seekResult == true);

					var serverIdBuffer = new byte[parent.sizeOfGuid];
					long lastEtag = 0;
					do
					{
						var reader = it.CurrentKey.CreateReader();
						reader.Skip(sizeof(long));
						reader.Read(serverIdBuffer, 0, parent.sizeOfGuid);
						var serverId = new Guid(serverIdBuffer);
						//this means that this is a tombstone of a counter
						if (serverId.Equals(parent.tombstoneId))
							continue;

						var serverValue = new ServerValue {ServerId = serverId};
						var etagResult = countersToEtag.Read(it.CurrentKey);
						Debug.Assert(etagResult != null);
						serverValue.Etag = etagResult.Reader.ReadBigEndianInt64();
						if (lastEtag < serverValue.Etag)
						{
							counter.LastUpdateByServer = serverId;
							lastEtag = serverValue.Etag;
						}

						var lastByte = it.CurrentKey[it.CurrentKey.Size - 1];
						var sign = Convert.ToChar(lastByte);
						Debug.Assert(sign == ValueSign.Positive || sign == ValueSign.Negative);
						var value = it.CreateReaderForCurrent().ReadLittleEndianInt64();
						if (sign == ValueSign.Negative)
							value = -value;
						serverValue.Value += value;
						counter.ServerValues.Add(serverValue);
					} while (it.MoveNext());
				}

				return counter;
			} 

			public Counter GetCounterValuesByPrefix(string groupName, string counterName)
			{
				using (var it = groupToCounters.MultiRead(groupName))
				{
					it.RequiredPrefix = counterName;
					if (it.Seek(it.RequiredPrefix) == false || it.CurrentKey.Size != it.RequiredPrefix.Size + sizeof(long))
						throw new Exception("Counter doesn't exist!");

					var valueReader = it.CurrentKey.CreateReader();
					valueReader.Skip(it.RequiredPrefix.Size);
					int used;
					var counterIdBuffer = valueReader.ReadBytes(sizeof(long), out used);
					var counterIdSlice = new Slice(counterIdBuffer, sizeof(long));

					
					return GetCounter(counterIdSlice);
					
					
					
					//return CalculateCounterTotal(slice, new byte[parent.sizeOfGuid]);
				}
				




				/*using (var it = counters.Iterate())
				{
					it.RequiredPrefix = namePrefix;
					if (it.Seek(namePrefix) == false)
						return null;

					var result = new Counter();
					do
					{
						var counterValue = new ServerValue(it.CurrentKey.ToString(), it.CreateReaderForCurrent().ReadLittleEndianInt64());
						if (counterValue.ServerId().Equals(parent.tombstoneId) && counterValue.Value == DateTime.MaxValue.Ticks)
							continue;

						result.ServerValues.Add(counterValue);
					} while (it.MoveNext());
					return result;
				}*/
			}

			public IEnumerable<ServerEtag> GetServerEtags()
			{
				using (var it = serversLastEtag.Iterate())
				{
					if (it.Seek(Slice.BeforeAllKeys) == false)
						yield break;

					do
					{
						//should never ever happen :)
						/*Debug.Assert(buffer.Length >= it.GetCurrentDataSize());

						it.CreateReaderForCurrent().Read(buffer, 0, buffer.Length);*/
						yield return new ServerEtag
						{
							ServerId = Guid.Parse(it.CurrentKey.ToString()),
							Etag = it.CreateReaderForCurrent().ReadBigEndianInt64()
						};

					} while (it.MoveNext());
				}
			}

			public IEnumerable<ReplicationCounter> GetCountersSinceEtag(long etag)
			{
				using (var it = etagsToCounters.Iterate())
				{
					var buffer = new byte[sizeof(long)];
					EndianBitConverter.Big.CopyBytes(etag, buffer, 0);
					var slice = new Slice(buffer);
					if (it.Seek(slice) == false)
						yield break;

					var serverIdBuffer = new byte[parent.sizeOfGuid];
					var signBuffer = new byte[sizeof (char)];
					do
					{
						//{counterId}{serverId}{sign}
						var valueReader = it.CreateReaderForCurrent();
						int used;
						var counterIdBuffer = valueReader.ReadBytes(sizeof (long), out used);
						var counterIdSlice = new Slice(counterIdBuffer, sizeof(long));
						valueReader.Read(serverIdBuffer, 0, parent.sizeOfGuid);
						var serverId = new Guid(serverIdBuffer);

						valueReader.Read(signBuffer, 0, sizeof(char));
						var sign = EndianBitConverter.Big.ToChar(signBuffer, 0);
						Debug.Assert(sign == ValueSign.Positive || sign == ValueSign.Negative);
						//single counter names: {counter-id}{server-id}{sign}
						var singleCounterName = valueReader.AsSlice();
						var value = GetSingleCounterValue(singleCounterName);
						
						//read counter name and group
						var counterNameAndGroup = GetCounterNameAndGroupByServerId(counterIdSlice);
						var etagResult = countersToEtag.Read(singleCounterName);
						Debug.Assert(etagResult != null);
						var counterEtag = etagResult.Reader.ReadBigEndianInt64();

						yield return new ReplicationCounter
						{
							GroupName = counterNameAndGroup.GroupName,
							CounterName = counterNameAndGroup.CounterName,
							ServerId = serverId,
							Sign = sign,
							Value = value,	
							Etag = counterEtag
						};
					} while (it.MoveNext());
				}
			}

			private class CounterNameAndGroup
			{
				public string CounterName { get; set; }
				public string GroupName { get; set; }
			}

			private CounterNameAndGroup GetCounterNameAndGroupByServerId(Slice counterIdSlice)
			{
				var counterNameAndGroup = new CounterNameAndGroup();
				using (var it = counterIdWithNameToGroup.Iterate())
				{
					it.RequiredPrefix = counterIdSlice;
					if (it.Seek(it.RequiredPrefix) == false)
						throw new InvalidOperationException("Couldn't find counter id!");

					var counterNameSize = it.CurrentKey.Size - sizeof(long);
					var reader = it.CurrentKey.CreateReader();
					reader.Skip(sizeof(long));
					int used;
					var counterNameBuffer = reader.ReadBytes(counterNameSize, out used);
					counterNameAndGroup.CounterName = Encoding.UTF8.GetString(counterNameBuffer, 0, counterNameSize);
					
					var valueReader = it.CreateReaderForCurrent();
					var groupNameBuffer = valueReader.ReadBytes(valueReader.Length, out used);
					counterNameAndGroup.GroupName = Encoding.UTF8.GetString(groupNameBuffer, 0, valueReader.Length);
				}
				return counterNameAndGroup;
			}

			public long GetLastEtagFor(Guid serverId)
			{
				var slice = new Slice(serverId.ToByteArray());
				var readResult = serversLastEtag.Read(slice);
				return readResult != null ? readResult.Reader.ReadBigEndianInt64() : 0;
			}

			public CountersReplicationDocument GetReplicationData()
			{
				var readResult = metadata.Read("replication");
				if (readResult == null)
					return null;

				var stream = readResult.Reader.AsStream();
				stream.Position = 0;
				using (var streamReader = new StreamReader(stream))
				using (var jsonTextReader = new JsonTextReader(streamReader))
				{
					return new JsonSerializer().Deserialize<CountersReplicationDocument>(jsonTextReader);
				}
			}

			public void Dispose()
			{
				if (transaction != null)
					transaction.Dispose();
			}
		}

		[CLSCompliant(false)]
		public class Writer : IDisposable
		{
			private readonly CounterStorage parent;
			private readonly Transaction transaction;
			private readonly Reader reader;
			private readonly Tree counters, dateToTombstones, groupToCounters, tombstonesGroupToCounters, counterIdWithNameToGroup, etagsToCounters, countersToEtag, serversLastEtag, metadata;
			private readonly Buffer buffer;

			private class Buffer
			{
				public Buffer(int sizeOfGuid)
				{
					FullCounterName = new byte[sizeof(long) + sizeOfGuid + sizeof(char)];
				}

				public readonly byte[] FullCounterName;
				public readonly byte[] CounterValue = new byte[sizeof(long)];
				public readonly byte[] Etag = new byte[sizeof(long)];
				public readonly byte[] CounterId = new byte[sizeof(long)];
				public readonly Lazy<byte[]> TombstoneTicks = new Lazy<byte[]>(() => new byte[sizeof(long)]);

				public byte[] GroupName = new byte[0];
				public byte[] CounterNameWithId = new byte[0];
			}

			public Writer(CounterStorage parent, Transaction transaction)
			{
				if (transaction.Flags != TransactionFlags.ReadWrite) //precaution
					throw new InvalidOperationException(string.Format("Counters writer cannot be created with read-only transaction. (tx id = {0})", transaction.Id));

				this.parent = parent;
				this.transaction = transaction;
				reader = new Reader(parent, transaction);
				counters = transaction.State.GetTree(transaction, TreeNames.Counters);
				dateToTombstones = transaction.State.GetTree(transaction, TreeNames.DateToTombstones);
				groupToCounters = transaction.State.GetTree(transaction, TreeNames.GroupToCounters);
				tombstonesGroupToCounters = transaction.State.GetTree(transaction, TreeNames.TombstonesGroupToCounters);
				counterIdWithNameToGroup = transaction.State.GetTree(transaction, TreeNames.CounterIdWithNameToGroup);
				countersToEtag = transaction.State.GetTree(transaction, TreeNames.CountersToEtag);
				etagsToCounters = transaction.State.GetTree(transaction, TreeNames.EtagsToCounters);
				serversLastEtag = transaction.State.GetTree(transaction, TreeNames.ServersLastEtag);
				metadata = transaction.State.GetTree(transaction, TreeNames.Metadata);
				buffer = new Buffer(parent.sizeOfGuid);
			}

			private bool DoesCounterExist(string groupName, string counterName)
			{
				return reader.DoesCounterExist(groupName, counterName);
			}

			public long GetLastEtagFor(Guid serverId)
			{
				return reader.GetLastEtagFor(serverId);
			}

			public long GetCounterTotal(string groupName, string counterName)
			{
				return reader.GetCounterTotal(groupName, counterName);
			}

			internal IEnumerable<CounterDetails> GetCountersDetails(string groupName)
			{
<<<<<<< HEAD
				return reader.GetCountersDetails(groupName, 0, long.MaxValue);
			}

			//Local Counters
=======
				return reader.GetCountersDetails(groupName, 0);
			}

			//local counters
>>>>>>> 48b5007a
			public CounterChangeAction Store(string groupName, string counterName, long delta)
			{
				var sign = delta >= 0 ? ValueSign.Positive : ValueSign.Negative;
				var doesCounterExist = Store(groupName, counterName, parent.ServerId, sign, counterKeySlice =>
				{
					if (sign == ValueSign.Negative)
						delta = -delta;
					counters.Increment(counterKeySlice, delta);
				});

				if (doesCounterExist)
					return sign == ValueSign.Positive ? CounterChangeAction.Increment : CounterChangeAction.Decrement;

				return CounterChangeAction.Add;
			}

			//counters from replication
			public CounterChangeAction Store(string groupName, string counterName, Guid serverId, char sign, long value)
			{
				var doesCounterExist = Store(groupName, counterName, serverId, sign, counterKeySlice =>
				{
					//counter value is little endian
					EndianBitConverter.Little.CopyBytes(value, buffer.CounterValue, 0);
					var counterValueSlice = new Slice(buffer.CounterValue);
					counters.Add(counterKeySlice, counterValueSlice);

					if (serverId.Equals(parent.tombstoneId))
					{
						//tombstone key is big endian
						Array.Reverse(buffer.CounterValue);
						var tombstoneKeySlice = new Slice(buffer.CounterValue);
						dateToTombstones.MultiAdd(tombstoneKeySlice, counterKeySlice);
					}	
				});

				if (serverId.Equals(parent.tombstoneId))
					return CounterChangeAction.Delete;

				if (doesCounterExist)
					return value >= 0 ? CounterChangeAction.Increment : CounterChangeAction.Decrement;

				return CounterChangeAction.Add;
			}

			// full counter name: foo/bar/server-id/+
			private bool Store(string groupName, string counterName, Guid serverId, char sign, Action<Slice> storeAction)
			{
				var groupSize = Encoding.UTF8.GetByteCount(groupName);
				Debug.Assert(groupSize < ushort.MaxValue);
				EnsureBufferSize(ref buffer.GroupName, groupSize);
				var sliceWriter = new SliceWriter(buffer.GroupName);
				sliceWriter.Write(groupName);
				var groupNameSlice = sliceWriter.CreateSlice(groupSize);
				var counterIdBuffer = GetCounterIdBufferFromTree(groupToCounters, groupNameSlice, counterName);
				var doesCounterExist = counterIdBuffer != null;
				if (doesCounterExist == false)
				{
					counterIdBuffer = GetCounterIdBufferFromTree(tombstonesGroupToCounters, groupNameSlice, counterName);
					if (counterIdBuffer == null)
					{
						parent.lastCounterId++;
						EndianBitConverter.Big.CopyBytes(parent.lastCounterId, buffer.CounterId, 0);
						var slice = new Slice(buffer.CounterId);
						metadata.Add("lastCounterId", slice);
						counterIdBuffer = buffer.CounterId;
					}
				}

				UpdateGroups(counterName, counterIdBuffer, serverId, groupNameSlice);

				var counterKeySlice = GetFullCounterNameSlice(counterIdBuffer, serverId, sign);
				storeAction(counterKeySlice);

				RemoveOldEtagIfNeeded(counterKeySlice);
				UpdateCounterMetadata(counterKeySlice);

				return doesCounterExist;
			}

			private void UpdateGroups(string counterName, byte[] counterId, Guid serverId, Slice groupNameSlice)
			{
				var counterNameWithIdSize = Encoding.UTF8.GetByteCount(counterName) + sizeof(long);
				Debug.Assert(counterNameWithIdSize < ushort.MaxValue);
				EnsureBufferSize(ref buffer.CounterNameWithId, counterNameWithIdSize);
				var sliceWriter = new SliceWriter(buffer.CounterNameWithId);
				sliceWriter.Write(counterName);
				sliceWriter.WriteBytes(counterId);
				var counterNameWithIdSlice = sliceWriter.CreateSlice(counterNameWithIdSize);

				if (serverId.Equals(parent.tombstoneId))
				{
					//if it's a tombstone, we can remove the counter from the groupToCounters Tree
					//and add it to the tombstonesGroupToCounters tree
					groupToCounters.MultiDelete(groupNameSlice, counterNameWithIdSlice);
					tombstonesGroupToCounters.MultiAdd(groupNameSlice, counterNameWithIdSlice);
				}
				else
				{
					//if it's not a tombstone, we need to add it to the groupToCounters Tree
					//and remove it from the tombstonesGroupToCounters tree
					groupToCounters.MultiAdd(groupNameSlice, counterNameWithIdSlice);
					tombstonesGroupToCounters.MultiDelete(groupNameSlice, counterNameWithIdSlice);

					DeleteExistingTombstone(counterId);
				}

				sliceWriter.ResetSliceWriter();
				sliceWriter.WriteBytes(counterId);
				sliceWriter.Write(counterName);
				var idWithCounterNameSlice = sliceWriter.CreateSlice(counterNameWithIdSize);
				counterIdWithNameToGroup.Add(idWithCounterNameSlice, groupNameSlice);
			}


			private Slice GetFullCounterNameSlice(byte[] counterIdBytes, Guid serverId, char sign)
			{
				var sliceWriter = new SliceWriter(buffer.FullCounterName);
				sliceWriter.WriteBytes(counterIdBytes);
				sliceWriter.WriteBytes(serverId.ToByteArray());
				sliceWriter.Write(sign);
				return sliceWriter.CreateSlice();
			}

			private byte[] GetCounterIdBufferFromTree(Tree tree, Slice groupNameSlice, string counterName)
			{
				using (var it = tree.MultiRead(groupNameSlice))
				{
					it.RequiredPrefix = counterName;
					if (it.Seek(it.RequiredPrefix) == false || it.CurrentKey.Size != it.RequiredPrefix.Size + sizeof (long))
						return null;

					var valueReader = it.CurrentKey.CreateReader();
					valueReader.Skip(it.RequiredPrefix.Size);
					valueReader.Read(buffer.CounterId, 0, sizeof(long));
					return buffer.CounterId;
				}
			}

			private void DeleteExistingTombstone(byte[] counterIdBuffer)
			{
				var tombstoneNameSlice = GetFullCounterNameSlice(counterIdBuffer, parent.tombstoneId, ValueSign.Positive);
				var tombstone = counters.Read(tombstoneNameSlice);
				if (tombstone == null)
					return;

				//delete the tombstone from the tombstones tree
				tombstone.Reader.Read(buffer.TombstoneTicks.Value, 0, sizeof (long));
				Array.Reverse(buffer.TombstoneTicks.Value);
				var slice = new Slice(buffer.TombstoneTicks.Value);
				dateToTombstones.MultiDelete(slice, tombstoneNameSlice);

				//Update the tombstone in the counters tree
				counters.Delete(tombstoneNameSlice);
				RemoveOldEtagIfNeeded(tombstoneNameSlice);
				countersToEtag.Delete(tombstoneNameSlice);
			}

			private void RemoveOldEtagIfNeeded(Slice counterKey)
			{
				var readResult = countersToEtag.Read(counterKey);
				if (readResult != null) // remove old etag entry
				{
					readResult.Reader.Read(buffer.Etag, 0, sizeof(long));
					var oldEtagSlice = new Slice(buffer.Etag);
					etagsToCounters.Delete(oldEtagSlice);
				}
			}

			private void UpdateCounterMetadata(Slice counterKey)
			{
				parent.lastEtag++;
				EndianBitConverter.Big.CopyBytes(parent.lastEtag, buffer.Etag, 0);
				var newEtagSlice = new Slice(buffer.Etag);
				etagsToCounters.Add(newEtagSlice, counterKey);
				countersToEtag.Add(counterKey, newEtagSlice);
			}

			public long Reset(string groupName, string counterName)
			{
				var doesCounterExist = DoesCounterExist(groupName, counterName);
				if (doesCounterExist == false)
					throw new InvalidOperationException(string.Format("Counter doesn't exist. Group: {0}, Counter Name: {1}", groupName, counterName));

				return ResetCounterInternal(groupName, counterName);
			}

			private long ResetCounterInternal(string groupName, string counterName)
			{
				var difference = GetCounterTotal(groupName, counterName);
				if (difference == 0)
					return 0;

				difference = -difference;
				Store(groupName, counterName, difference);
				return difference;
			}

			public void Delete(string groupName, string counterName)
			{
				var counterExists = DoesCounterExist(groupName, counterName);
				if (counterExists == false)
					throw new InvalidOperationException(string.Format("Counter doesn't exist. Group: {0}, Counter Name: {1}", groupName, counterName));

				DeleteCounterInternal(groupName, counterName);
			}

			internal void DeleteCounterInternal(string groupName, string counterName)
			{
				ResetCounterInternal(groupName, counterName);
				Store(groupName, counterName, parent.tombstoneId, ValueSign.Positive, counterKeySlice =>
				{
					//counter value is little endian
					EndianBitConverter.Little.CopyBytes(DateTime.Now.Ticks, buffer.CounterValue, 0);
					var counterValueSlice = new Slice(buffer.CounterValue);
					counters.Add(counterKeySlice, counterValueSlice);

					//all keys are big endian
					Array.Reverse(buffer.CounterValue);
					var tombstoneKeySlice = new Slice(buffer.CounterValue);
					dateToTombstones.MultiAdd(tombstoneKeySlice, counterKeySlice);
				});
			}

			public void RecordLastEtagFor(Guid serverId, long lastEtag)
			{
				var serverIdSlice = new Slice(serverId.ToByteArray());
				EndianBitConverter.Big.CopyBytes(lastEtag, buffer.Etag, 0);
				var etagSlice = new Slice(buffer.Etag);
				serversLastEtag.Add(serverIdSlice, etagSlice);
			}

			public long GetSingleCounterValue(string groupName, string counterName, Guid serverId, char sign)
			{
				var counterIdBuffer = GetCounterIdBuffer(groupName, counterName);
				if (counterIdBuffer == null)
					return -1;

				var slice = GetFullCounterNameSlice(counterIdBuffer, serverId, sign);
				return reader.GetSingleCounterValue(slice);
			}

			private byte[] GetCounterIdBuffer(string groupName, string counterName)
			{
				var groupSize = Encoding.UTF8.GetByteCount(groupName);
				EnsureBufferSize(ref buffer.GroupName, groupSize);
				var sliceWriter = new SliceWriter(buffer.GroupName);
				sliceWriter.Write(groupName);
				var groupNameSlice = sliceWriter.CreateSlice(groupSize);

				var counterIdBuffer = GetCounterIdBufferFromTree(groupToCounters, groupNameSlice, counterName);
				if (counterIdBuffer != null)
					return counterIdBuffer;

				return GetCounterIdBufferFromTree(tombstonesGroupToCounters, groupNameSlice, counterName);
			}

			public void UpdateReplications(CountersReplicationDocument newReplicationDocument)
			{
				using (var memoryStream = new MemoryStream())
				using (var streamWriter = new StreamWriter(memoryStream))
				using (var jsonTextWriter = new JsonTextWriter(streamWriter))
				{
					parent.JsonSerializer.Serialize(jsonTextWriter, newReplicationDocument);
					streamWriter.Flush();
					memoryStream.Position = 0;
					metadata.Add("replication", memoryStream);
				}

				parent.replicationTask.SignalCounterUpdate();
			}

			public bool PurgeOutdatedTombstones()
			{
				var timeAgo = DateTime.Now.AddTicks(-parent.tombstoneRetentionTime.Ticks);
				EndianBitConverter.Big.CopyBytes(timeAgo.Ticks, buffer.TombstoneTicks.Value, 0);
				var tombstone = new Slice(buffer.TombstoneTicks.Value);
				var deletedTombstonesInBatch = parent.deletedTombstonesInBatch;
				using (var it = dateToTombstones.Iterate())
				{
					it.RequiredPrefix = tombstone;
					if (it.Seek(it.RequiredPrefix) == false)
						return false;

					do
					{
						using (var iterator = dateToTombstones.MultiRead(it.CurrentKey))
						{
							var valueReader = iterator.CurrentKey.CreateReader();
							valueReader.Read(buffer.CounterId, 0, iterator.CurrentKey.Size - sizeof(long));
							DeleteCounterById(buffer.CounterId);
							dateToTombstones.MultiDelete(it.CurrentKey, iterator.CurrentKey);
						}
					} while (it.MoveNext() && --deletedTombstonesInBatch > 0);
				}

				return true;
			}

			private void DeleteCounterById(byte[] counterIdBuffer)
			{
				var counterIdSlice = new Slice(counterIdBuffer);
				using (var it = counterIdWithNameToGroup.Iterate())
				{
					it.RequiredPrefix = counterIdSlice;
					var seek = it.Seek(it.RequiredPrefix);
					Debug.Assert(seek == true);

					var counterNameSlice = GetCounterNameSlice(it.CurrentKey.Size, it.CurrentKey.CreateReader());
					var valueReader = it.CreateReaderForCurrent();
					var groupNameSlice = valueReader.AsSlice();

					tombstonesGroupToCounters.MultiDelete(groupNameSlice, counterNameSlice);
					counterIdWithNameToGroup.Delete(it.CurrentKey);
				}

				//remove all counters values for all servers
				using (var it = counters.Iterate())
				{
					it.RequiredPrefix = counterIdSlice;
					if (it.Seek(it.RequiredPrefix) == false)
						return;

					do
					{
						var counterKey = it.CurrentKey;
						RemoveOldEtagIfNeeded(counterKey);
						countersToEtag.Delete(counterKey);
						counters.Delete(counterKey);
					} while (it.MoveNext());
				}
			}

			private Slice GetCounterNameSlice(ushort currentKeySize, ValueReader currentReader)
			{
				var counterNameSize = currentKeySize - sizeof(long);
				//EnsureBufferSize(ref buffer.CounterNameBuffer, counterNameSize);
				//var currentReader = it.CurrentKey.CreateReader();
				currentReader.Skip(sizeof(long));
				//currentReader.Read(buffer.CounterNameBuffer, 0, counterNameSize);
				int used;
				var counterNameBuffer = currentReader.ReadBytes(counterNameSize, out used);
				var counterNameSlice = new Slice(counterNameBuffer, (ushort)counterNameSize);
				return counterNameSlice;
			}

			private static void EnsureBufferSize(ref byte[] buffer, int requiredBufferSize)
			{
				if (buffer.Length < requiredBufferSize)
					buffer = new byte[Utils.NearestPowerOfTwo(requiredBufferSize)];
			}

			public void Commit(bool notifyParent = true)
			{
				transaction.Commit();
				parent.LastWrite = SystemTime.UtcNow;
				if (notifyParent)
				{
					parent.Notify();
				}
			}

			public void Dispose()
			{
				//parent.LastWrite = SystemTime.UtcNow;
				if (transaction != null)
					transaction.Dispose();
			}
		}

		internal class CounterDetails
		{
			public Slice IdSlice { get; set; }
			public string Name { get; set; }
			public string Group { get; set; }
		}

		internal class CounterDetails
		{
			public byte[] IdBuffer { get; set; }
			public string Name { get; set; }
			public string Group { get; set; }
		}

		public class ServerEtag
		{
			public Guid ServerId { get; set; }
			public long Etag { get; set; }
		}

		private static class TreeNames
		{
			public const string ServersLastEtag = "servers->lastEtag";
			public const string Counters = "counters";
			public const string DateToTombstones = "date->tombstones";
			public const string GroupToCounters = "group->counters";
			public const string TombstonesGroupToCounters = "tombstones-group->counters";
			public const string CounterIdWithNameToGroup = "counterIdWithName->group";
			public const string CountersToEtag = "counters->etags";
			public const string EtagsToCounters = "etags->counters";
			public const string Metadata = "$metadata";
		}
	}
}<|MERGE_RESOLUTION|>--- conflicted
+++ resolved
@@ -9,7 +9,6 @@
 using Raven.Abstractions;
 using Raven.Abstractions.Counters;
 using Raven.Abstractions.Counters.Notifications;
-using Raven.Abstractions.Extensions;
 using Raven.Abstractions.Logging;
 using Raven.Abstractions.Util;
 using Raven.Database.Config;
@@ -356,11 +355,7 @@
 				return true;
 			}
 
-<<<<<<< HEAD
-			internal IEnumerable<CounterDetails> GetCountersDetails(string groupName, int skip, long take)
-=======
 			internal IEnumerable<CounterDetails> GetCountersDetails(string groupName, int skip)
->>>>>>> 48b5007a
 			{
 				using (var it = groupToCounters.Iterate())
 				{
@@ -388,7 +383,6 @@
 							}
 							skip = 0;
 
-							skip = 0;
 							do
 							{
 								var counterDetails = new CounterDetails
@@ -787,17 +781,10 @@
 
 			internal IEnumerable<CounterDetails> GetCountersDetails(string groupName)
 			{
-<<<<<<< HEAD
-				return reader.GetCountersDetails(groupName, 0, long.MaxValue);
-			}
-
-			//Local Counters
-=======
 				return reader.GetCountersDetails(groupName, 0);
 			}
 
 			//local counters
->>>>>>> 48b5007a
 			public CounterChangeAction Store(string groupName, string counterName, long delta)
 			{
 				var sign = delta >= 0 ? ValueSign.Positive : ValueSign.Negative;
@@ -1174,13 +1161,6 @@
 			public string Group { get; set; }
 		}
 
-		internal class CounterDetails
-		{
-			public byte[] IdBuffer { get; set; }
-			public string Name { get; set; }
-			public string Group { get; set; }
-		}
-
 		public class ServerEtag
 		{
 			public Guid ServerId { get; set; }
