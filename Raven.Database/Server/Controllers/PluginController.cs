using System.IO;
using System.Linq;
using System.Net.Http;
using System.Web.Http;
using Raven.Database.Plugins;
using Raven.Database.Server.WebApi.Attributes;

namespace Raven.Database.Server.Controllers
{
<<<<<<< HEAD
	[RoutePrefix("")]
	public class PluginController : BaseDatabaseApiController
	{
		[HttpGet]
		[RavenRoute("plugins/status")]
		public HttpResponseMessage PlugingsStatusGet()
		{
			var dir = DatabasesLandlord.SystemDatabase.Configuration.Core.PluginsDirectory;
			if (Directory.Exists(dir) == false)
				return GetMessageWithObject(new PluginsStatus());
=======
    [RoutePrefix("")]
    public class PluginController : BaseDatabaseApiController
    {
        [HttpGet]
        [RavenRoute("plugins/status")]
        public HttpResponseMessage PlugingsStatusGet()
        {
            var dir = DatabasesLandlord.SystemDatabase.Configuration.PluginsDirectory;
            if (Directory.Exists(dir) == false)
                return GetMessageWithObject(new PluginsStatus());
>>>>>>> 68f1ca50

            var plugins = new PluginsStatus { Plugins = Directory.GetFiles(dir, "*.dll").Select(Path.GetFileNameWithoutExtension).ToList() };

            return GetMessageWithObject(plugins);
        }
    }
}<|MERGE_RESOLUTION|>--- conflicted
+++ resolved
@@ -7,18 +7,6 @@
 
 namespace Raven.Database.Server.Controllers
 {
-<<<<<<< HEAD
-	[RoutePrefix("")]
-	public class PluginController : BaseDatabaseApiController
-	{
-		[HttpGet]
-		[RavenRoute("plugins/status")]
-		public HttpResponseMessage PlugingsStatusGet()
-		{
-			var dir = DatabasesLandlord.SystemDatabase.Configuration.Core.PluginsDirectory;
-			if (Directory.Exists(dir) == false)
-				return GetMessageWithObject(new PluginsStatus());
-=======
     [RoutePrefix("")]
     public class PluginController : BaseDatabaseApiController
     {
@@ -26,10 +14,9 @@
         [RavenRoute("plugins/status")]
         public HttpResponseMessage PlugingsStatusGet()
         {
-            var dir = DatabasesLandlord.SystemDatabase.Configuration.PluginsDirectory;
+            var dir = DatabasesLandlord.SystemDatabase.Configuration.Core.PluginsDirectory;
             if (Directory.Exists(dir) == false)
                 return GetMessageWithObject(new PluginsStatus());
->>>>>>> 68f1ca50
 
             var plugins = new PluginsStatus { Plugins = Directory.GetFiles(dir, "*.dll").Select(Path.GetFileNameWithoutExtension).ToList() };
 
