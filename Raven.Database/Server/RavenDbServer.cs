--- conflicted
+++ resolved
@@ -81,69 +81,16 @@
         public DocumentStore DocumentStore
         {
             get { return documentStore; }
-<<<<<<< HEAD
-	    }
-		public FilesStore FilesStore
-		{
-			get { return filesStore; }
-		}
-
-		public bool RunInMemory
-	    {
-	        get { return configuration.Core.RunInMemory; }
+        }
+        public FilesStore FilesStore
+        {
+            get { return filesStore; }
+        }
+
+        public bool RunInMemory
+        {
+            get { return configuration.Core.RunInMemory; }
             set { configuration.Core.RunInMemory = value; }
-	    }
-
-		public RavenDbServer Initialize(Action<RavenDBOptions> configure = null)
-		{
-			if (configuration.IgnoreSslCertificateErrors == IgnoreSslCertificateErrorsMode.All)
-			{
-				// we ignore either all or none at the moment
-				ServicePointManager.ServerCertificateValidationCallback = (sender, certificate, chain, errors) => true;
-			}
-			BooleanQuery.MaxClauseCount = configuration.Queries.MaxClauseCount;
-
-			owinHttpServer = new OwinHttpServer(configuration, useHttpServer: UseEmbeddedHttpServer, configure: configure);
-			options = owinHttpServer.Options;
-			
-			serverThingsForTests = new ServerThingsForTests(options);
-			Func<HttpMessageHandler> httpMessageHandlerFactory = ()=>new OwinClientHandler(owinHttpServer.Invoke, options.SystemDatabase.Configuration.EnableResponseLoggingForEmbeddedDatabases);
-			documentStore.HttpMessageHandlerFactory = httpMessageHandlerFactory;
-			documentStore.Url = string.IsNullOrWhiteSpace(Url) ? "http://localhost" : Url;
-			documentStore.Initialize();
-
-			filesStore.HttpMessageHandlerFactory = httpMessageHandlerFactory;
-			filesStore.Url = string.IsNullOrWhiteSpace(Url) ? "http://localhost" : Url;
-			filesStore.Initialize();
-
-	        return this;
-	    }
-
-		public void EnableHttpServer()
-		{
-			owinHttpServer.EnableHttpServer(configuration);
-		}
-
-		public void DisableHttpServer()
-		{
-			owinHttpServer.DisableHttpServer();
-		}
-
-	    public RavenDBOptions Options
-	    {
-	        get { return options; }
-	    }
-=======
-        }
-        public FilesStore FilesStore
-        {
-            get { return filesStore; }
-        }
-
-        public bool RunInMemory
-        {
-            get { return configuration.RunInMemory; }
-            set { configuration.RunInMemory = value; }
         }
 
         public RavenDbServer Initialize(Action<RavenDBOptions> configure = null)
@@ -153,9 +100,7 @@
                 // we ignore either all or none at the moment
                 ServicePointManager.ServerCertificateValidationCallback = (sender, certificate, chain, errors) => true;
             }
-            BooleanQuery.MaxClauseCount = configuration.MaxClauseCount;
-
-            BooleanQuery.MaxClauseCount = configuration.MaxClauseCount;
+            BooleanQuery.MaxClauseCount = configuration.Queries.MaxClauseCount;
 
             owinHttpServer = new OwinHttpServer(configuration, useHttpServer: UseEmbeddedHttpServer, configure: configure);
             options = owinHttpServer.Options;
@@ -187,7 +132,6 @@
         {
             get { return options; }
         }
->>>>>>> 68f1ca50
 
         public string Url
         {
