--- conflicted
+++ resolved
@@ -66,18 +66,14 @@
 				{"Documents", 0},
 				{"Completed", false}
 			};
-			
+
 			int documents = 0;
 			var mre = new ManualResetEventSlim(false);
 
 			var currentDatbase = Database;
 			var task = Task.Factory.StartNew(() =>
 			{
-<<<<<<< HEAD
-				currentDatbase.BulkInsert(options, YieldBatches(context, mre, batchSize => documents += batchSize));
-=======
-				documents = currentDatbase.BulkInsert(options, YieldBatches(context, mre), operationId);
->>>>>>> 5265b1e6
+				currentDatbase.BulkInsert(options, YieldBatches(context, mre, batchSize => documents += batchSize), operationId);
 				status["Documents"] = documents;
 				status["Completed"] = true;
 			});
@@ -95,9 +91,6 @@
 			});
 		}
 
-<<<<<<< HEAD
-		private static IEnumerable<IEnumerable<JsonDocument>> YieldBatches(IHttpContext context, ManualResetEventSlim mre, Action<int> increaseDocumentsCount)
-=======
 		private static Guid ExtractOperationId(IHttpContext context)
 		{
 			Guid result;
@@ -105,8 +98,7 @@
 			return result;
 		}
 
-		private static IEnumerable<IEnumerable<JsonDocument>> YieldBatches(IHttpContext context, ManualResetEventSlim mre)
->>>>>>> 5265b1e6
+		private static IEnumerable<IEnumerable<JsonDocument>> YieldBatches(IHttpContext context, ManualResetEventSlim mre, Action<int> increaseDocumentsCount)
 		{
 			try
 			{
