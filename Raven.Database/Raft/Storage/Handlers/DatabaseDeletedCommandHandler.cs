// -----------------------------------------------------------------------
//  <copyright file="DatabaseDeletedCommandHandler.cs" company="Hibernating Rhinos LTD">
//      Copyright (c) Hibernating Rhinos LTD. All rights reserved.
//  </copyright>
// -----------------------------------------------------------------------
using Raven.Abstractions.Data;
using Raven.Abstractions.Extensions;
using Raven.Database.Raft.Commands;
using Raven.Database.Raft.Util;
using Raven.Database.Server.Tenancy;
using Raven.Database.Util;

namespace Raven.Database.Raft.Storage.Handlers
{
    public class DatabaseDeletedCommandHandler : CommandHandler<DatabaseDeletedCommand>
    {
        public DatabaseDeletedCommandHandler(DocumentDatabase database, DatabasesLandlord landlord)
            : base(database, landlord)
        {
        }

        public override void Handle(DatabaseDeletedCommand command)
        {
            var key = DatabaseHelper.GetDatabaseKey(command.Name);

<<<<<<< HEAD
			var documentJson = Database.Documents.Get(key);
			if (documentJson == null)
				return;
=======
            var documentJson = Database.Documents.Get(key, null);
            if (documentJson == null)
                return;
>>>>>>> 68f1ca50

            var document = documentJson.DataAsJson.JsonDeserialization<DatabaseDocument>();
            if (document.IsClusterDatabase() == false)
                return; // ignore non-cluster databases

            var configuration = Landlord.CreateTenantConfiguration(DatabaseHelper.GetDatabaseName(command.Name), true);
            if (configuration == null)
                return;

            Database.Documents.Delete(key, null, null);

            if (command.HardDelete)
                DatabaseHelper.DeleteDatabaseFiles(configuration);
        }
    }
}<|MERGE_RESOLUTION|>--- conflicted
+++ resolved
@@ -23,15 +23,9 @@
         {
             var key = DatabaseHelper.GetDatabaseKey(command.Name);
 
-<<<<<<< HEAD
-			var documentJson = Database.Documents.Get(key);
-			if (documentJson == null)
-				return;
-=======
-            var documentJson = Database.Documents.Get(key, null);
+            var documentJson = Database.Documents.Get(key);
             if (documentJson == null)
                 return;
->>>>>>> 68f1ca50
 
             var document = documentJson.DataAsJson.JsonDeserialization<DatabaseDocument>();
             if (document.IsClusterDatabase() == false)
