﻿<?xml version="1.0" encoding="utf-8"?>
<Project ToolsVersion="12.0" DefaultTargets="Build" xmlns="http://schemas.microsoft.com/developer/msbuild/2003">
  <PropertyGroup>
    <Configuration Condition=" '$(Configuration)' == '' ">Debug</Configuration>
    <Platform Condition=" '$(Platform)' == '' ">AnyCPU</Platform>
    <ProductVersion>9.0.30729</ProductVersion>
    <SchemaVersion>2.0</SchemaVersion>
    <ProjectGuid>{212823CD-25E1-41AC-92D1-D6DF4D53FC85}</ProjectGuid>
    <OutputType>Library</OutputType>
    <AppDesignerFolder>Properties</AppDesignerFolder>
    <RootNamespace>Raven.Database</RootNamespace>
    <AssemblyName>Raven.Database</AssemblyName>
    <TargetFrameworkVersion>v4.5</TargetFrameworkVersion>
    <FileAlignment>512</FileAlignment>
    <FileUpgradeFlags>
    </FileUpgradeFlags>
    <OldToolsVersion>3.5</OldToolsVersion>
    <UpgradeBackupLocation />
    <PublishUrl>publish\</PublishUrl>
    <Install>true</Install>
    <InstallFrom>Disk</InstallFrom>
    <UpdateEnabled>false</UpdateEnabled>
    <UpdateMode>Foreground</UpdateMode>
    <UpdateInterval>7</UpdateInterval>
    <UpdateIntervalUnits>Days</UpdateIntervalUnits>
    <UpdatePeriodically>false</UpdatePeriodically>
    <UpdateRequired>false</UpdateRequired>
    <MapFileExtensions>true</MapFileExtensions>
    <ApplicationRevision>0</ApplicationRevision>
    <ApplicationVersion>1.0.0.%2a</ApplicationVersion>
    <IsWebBootstrapper>false</IsWebBootstrapper>
    <UseApplicationTrust>false</UseApplicationTrust>
    <BootstrapperEnabled>true</BootstrapperEnabled>
    <TargetFrameworkProfile />
    <SolutionDir Condition="$(SolutionDir) == '' Or $(SolutionDir) == '*Undefined*'">..\</SolutionDir>
    <RestorePackages>true</RestorePackages>
    <NuGetPackageImportStamp>7003453f</NuGetPackageImportStamp>
  </PropertyGroup>
  <PropertyGroup Condition=" '$(Configuration)|$(Platform)' == 'Debug|AnyCPU' ">
    <DebugSymbols>true</DebugSymbols>
    <DebugType>full</DebugType>
    <Optimize>false</Optimize>
    <OutputPath>bin\Debug\</OutputPath>
    <DefineConstants>TRACE;DEBUG;NET_4_0</DefineConstants>
    <OutputPath>bin\Debug\</OutputPath>
    <DefineConstants>TRACE;DEBUG;NET_4_0 NET45</DefineConstants>
    <ErrorReport>prompt</ErrorReport>
    <WarningLevel>4</WarningLevel>
    <NoWarn>1607, 1591</NoWarn>
    <CodeAnalysisRuleSet>AllRules.ruleset</CodeAnalysisRuleSet>
    <DocumentationFile>
    </DocumentationFile>
    <Prefer32Bit>false</Prefer32Bit>
  </PropertyGroup>
  <PropertyGroup Condition=" '$(Configuration)|$(Platform)' == 'Release|AnyCPU' ">
    <DebugType>pdbonly</DebugType>
    <Optimize>true</Optimize>
    <OutputPath>bin\Release\</OutputPath>
    <DefineConstants>TRACE;NET_4_0</DefineConstants>
    <ErrorReport>prompt</ErrorReport>
    <WarningLevel>4</WarningLevel>
    <CodeAnalysisRuleSet>AllRules.ruleset</CodeAnalysisRuleSet>
    <StyleCopTreatErrorsAsWarnings>false</StyleCopTreatErrorsAsWarnings>
    <DocumentationFile>
    </DocumentationFile>
    <NoWarn>1607, 1591</NoWarn>
    <Prefer32Bit>false</Prefer32Bit>
  </PropertyGroup>
  <PropertyGroup>
    <SignAssembly>true</SignAssembly>
  </PropertyGroup>
  <PropertyGroup>
    <AssemblyOriginatorKeyFile>RavenDB.snk</AssemblyOriginatorKeyFile>
  </PropertyGroup>
  <ItemGroup>
    <Reference Include="Esent.Interop">
      <HintPath>..\SharedLibs\Esent.Interop.dll</HintPath>
    </Reference>
    <Reference Include="GeoAPI, Version=1.6.4448.22541, Culture=neutral, PublicKeyToken=a1a0da7def465678, processorArchitecture=MSIL">
      <SpecificVersion>False</SpecificVersion>
      <HintPath>..\SharedLibs\GeoAPI.dll</HintPath>
    </Reference>
    <Reference Include="HtmlAgilityPack, Version=1.4.9.0, Culture=neutral, PublicKeyToken=bd319b19eaf3b43a, processorArchitecture=MSIL">
      <SpecificVersion>False</SpecificVersion>
      <HintPath>..\packages\HtmlAgilityPack.1.4.9\lib\Net45\HtmlAgilityPack.dll</HintPath>
    </Reference>
    <Reference Include="ICSharpCode.NRefactory, Version=5.0.0.0, Culture=neutral, PublicKeyToken=d4bfe873e7598c49, processorArchitecture=MSIL">
      <SpecificVersion>False</SpecificVersion>
      <HintPath>..\packages\ICSharpCode.NRefactory.5.3.0\lib\Net40\ICSharpCode.NRefactory.dll</HintPath>
    </Reference>
    <Reference Include="ICSharpCode.NRefactory.CSharp, Version=5.0.0.0, Culture=neutral, PublicKeyToken=d4bfe873e7598c49, processorArchitecture=MSIL">
      <SpecificVersion>False</SpecificVersion>
      <HintPath>..\packages\ICSharpCode.NRefactory.5.3.0\lib\Net40\ICSharpCode.NRefactory.CSharp.dll</HintPath>
    </Reference>
    <Reference Include="ICSharpCode.NRefactory.Xml, Version=5.0.0.0, Culture=neutral, PublicKeyToken=d4bfe873e7598c49, processorArchitecture=MSIL">
      <SpecificVersion>False</SpecificVersion>
      <HintPath>..\packages\ICSharpCode.NRefactory.5.3.0\lib\Net40\ICSharpCode.NRefactory.Xml.dll</HintPath>
    </Reference>
    <Reference Include="Jint">
      <HintPath>..\SharedLibs\Jint.dll</HintPath>
    </Reference>
    <Reference Include="Lucene.Net, Version=2.3.2.1, Culture=neutral, processorArchitecture=MSIL">
      <SpecificVersion>False</SpecificVersion>
      <HintPath>..\SharedLibs\Lucene.Net.dll</HintPath>
    </Reference>
    <Reference Include="Lucene.Net.Contrib.Spatial.NTS">
      <HintPath>..\SharedLibs\Lucene.Net.Contrib.Spatial.NTS.dll</HintPath>
    </Reference>
    <Reference Include="metrics">
      <HintPath>..\SharedLibs\metrics.dll</HintPath>
    </Reference>
    <Reference Include="Microsoft.CSharp" />
    <Reference Include="Microsoft.Owin, Version=3.0.0.0, Culture=neutral, PublicKeyToken=31bf3856ad364e35, processorArchitecture=MSIL">
      <SpecificVersion>False</SpecificVersion>
      <HintPath>..\packages\Microsoft.Owin.3.0.0\lib\net45\Microsoft.Owin.dll</HintPath>
    </Reference>
    <Reference Include="Microsoft.Owin.Host.HttpListener, Version=3.0.0.0, Culture=neutral, PublicKeyToken=31bf3856ad364e35, processorArchitecture=MSIL">
      <SpecificVersion>False</SpecificVersion>
      <HintPath>..\packages\Microsoft.Owin.Host.HttpListener.3.0.0\lib\net45\Microsoft.Owin.Host.HttpListener.dll</HintPath>
    </Reference>
    <Reference Include="Microsoft.Owin.Hosting, Version=3.0.0.0, Culture=neutral, PublicKeyToken=31bf3856ad364e35, processorArchitecture=MSIL">
      <SpecificVersion>False</SpecificVersion>
      <HintPath>..\packages\Microsoft.Owin.Hosting.3.0.0\lib\net45\Microsoft.Owin.Hosting.dll</HintPath>
    </Reference>
    <Reference Include="Microsoft.VisualBasic" />
    <Reference Include="Mono.Cecil, Version=0.9.5.0, Culture=neutral, PublicKeyToken=0738eb9f132ed756, processorArchitecture=MSIL">
      <SpecificVersion>False</SpecificVersion>
      <HintPath>..\packages\Mono.Cecil.0.9.5.4\lib\net40\Mono.Cecil.dll</HintPath>
    </Reference>
    <Reference Include="Mono.Cecil.Mdb, Version=0.9.5.0, Culture=neutral, PublicKeyToken=0738eb9f132ed756, processorArchitecture=MSIL">
      <SpecificVersion>False</SpecificVersion>
      <HintPath>..\packages\Mono.Cecil.0.9.5.4\lib\net40\Mono.Cecil.Mdb.dll</HintPath>
    </Reference>
    <Reference Include="Mono.Cecil.Pdb, Version=0.9.5.0, Culture=neutral, PublicKeyToken=0738eb9f132ed756, processorArchitecture=MSIL">
      <SpecificVersion>False</SpecificVersion>
      <HintPath>..\packages\Mono.Cecil.0.9.5.4\lib\net40\Mono.Cecil.Pdb.dll</HintPath>
    </Reference>
    <Reference Include="Mono.Cecil.Rocks, Version=0.9.5.0, Culture=neutral, PublicKeyToken=0738eb9f132ed756, processorArchitecture=MSIL">
      <SpecificVersion>False</SpecificVersion>
      <HintPath>..\packages\Mono.Cecil.0.9.5.4\lib\net40\Mono.Cecil.Rocks.dll</HintPath>
    </Reference>
    <Reference Include="NetTopologySuite">
      <HintPath>..\SharedLibs\NetTopologySuite.dll</HintPath>
    </Reference>
    <Reference Include="Newtonsoft.Json, Version=6.0.0.0, Culture=neutral, PublicKeyToken=30ad4fe6b2a6aeed, processorArchitecture=MSIL">
      <SpecificVersion>False</SpecificVersion>
      <HintPath>..\packages\Newtonsoft.Json.6.0.6\lib\net45\Newtonsoft.Json.dll</HintPath>
    </Reference>
    <Reference Include="NLog, Version=3.1.0.0, Culture=neutral, PublicKeyToken=5120e14c03d0593c, processorArchitecture=MSIL">
      <SpecificVersion>False</SpecificVersion>
      <HintPath>..\packages\NLog.3.1.0.0\lib\net45\NLog.dll</HintPath>
    </Reference>
    <Reference Include="Owin">
      <HintPath>..\packages\Owin.1.0\lib\net40\Owin.dll</HintPath>
    </Reference>
    <Reference Include="Spatial4n.Core.NTS">
      <HintPath>..\SharedLibs\Spatial4n.Core.NTS.dll</HintPath>
    </Reference>
    <Reference Include="System" />
    <Reference Include="System.ComponentModel.Composition" />
    <Reference Include="System.configuration" />
    <Reference Include="System.Core">
      <RequiredTargetFramework>3.5</RequiredTargetFramework>
    </Reference>
    <Reference Include="System.Data.Services.Client" />
    <Reference Include="System.DirectoryServices" />
    <Reference Include="System.DirectoryServices.AccountManagement" />
    <Reference Include="System.IO.Compression" />
    <Reference Include="System.IO.Compression.FileSystem" />
    <Reference Include="System.Management" />
    <Reference Include="System.Net" />
    <Reference Include="System.Net.Http" />
    <Reference Include="System.Net.Http.Formatting, Version=5.2.2.0, Culture=neutral, PublicKeyToken=31bf3856ad364e35, processorArchitecture=MSIL">
      <SpecificVersion>False</SpecificVersion>
      <HintPath>..\packages\Microsoft.AspNet.WebApi.Client.5.2.2\lib\net45\System.Net.Http.Formatting.dll</HintPath>
    </Reference>
    <Reference Include="System.Net.Http.WebRequest" />
    <Reference Include="System.Reactive.Core, Version=2.2.5.0, Culture=neutral, PublicKeyToken=31bf3856ad364e35, processorArchitecture=MSIL">
      <SpecificVersion>False</SpecificVersion>
      <HintPath>..\packages\Rx-Core.2.2.5\lib\net45\System.Reactive.Core.dll</HintPath>
    </Reference>
    <Reference Include="System.Reactive.Interfaces, Version=2.2.5.0, Culture=neutral, PublicKeyToken=31bf3856ad364e35, processorArchitecture=MSIL">
      <SpecificVersion>False</SpecificVersion>
      <HintPath>..\packages\Rx-Interfaces.2.2.5\lib\net45\System.Reactive.Interfaces.dll</HintPath>
    </Reference>
    <Reference Include="System.Reactive.Linq, Version=2.2.5.0, Culture=neutral, PublicKeyToken=31bf3856ad364e35, processorArchitecture=MSIL">
      <SpecificVersion>False</SpecificVersion>
      <HintPath>..\packages\Rx-Linq.2.2.5\lib\net45\System.Reactive.Linq.dll</HintPath>
    </Reference>
    <Reference Include="System.Reactive.PlatformServices, Version=2.2.5.0, Culture=neutral, PublicKeyToken=31bf3856ad364e35, processorArchitecture=MSIL">
      <SpecificVersion>False</SpecificVersion>
      <HintPath>..\packages\Rx-PlatformServices.2.2.5\lib\net45\System.Reactive.PlatformServices.dll</HintPath>
    </Reference>
    <Reference Include="System.Runtime.Caching" />
    <Reference Include="System.Security" />
    <Reference Include="System.ServiceModel" />
    <Reference Include="System.Transactions" />
    <Reference Include="System.Data" />
    <Reference Include="System.Web">
      <EmbedInteropTypes>False</EmbedInteropTypes>
    </Reference>
    <Reference Include="System.Web.Http, Version=5.2.2.0, Culture=neutral, PublicKeyToken=31bf3856ad364e35, processorArchitecture=MSIL">
      <SpecificVersion>False</SpecificVersion>
      <HintPath>..\packages\Microsoft.AspNet.WebApi.Core.5.2.2\lib\net45\System.Web.Http.dll</HintPath>
    </Reference>
    <Reference Include="System.Web.Http.Owin, Version=5.2.2.0, Culture=neutral, PublicKeyToken=31bf3856ad364e35, processorArchitecture=MSIL">
      <SpecificVersion>False</SpecificVersion>
      <HintPath>..\packages\Microsoft.AspNet.WebApi.Owin.5.2.2\lib\net45\System.Web.Http.Owin.dll</HintPath>
    </Reference>
    <Reference Include="System.Xml" />
    <Reference Include="System.Xml.Linq" />
  </ItemGroup>
  <ItemGroup>
    <Compile Include="..\CommonAssemblyInfo.cs">
      <Link>Properties\CommonAssemblyInfo.cs</Link>
    </Compile>
    <Compile Include="Actions\ActionsBase.cs" />
    <Compile Include="Actions\AttachmentActions.cs" />
    <Compile Include="Actions\LastCollectionEtags.cs" />
    <Compile Include="Actions\MaintenanceActions.cs" />
    <Compile Include="Actions\DocumentActions.cs" />
    <Compile Include="Actions\IndexActions.cs" />
    <Compile Include="Actions\NotificationActions.cs" />
    <Compile Include="Actions\PatchActions.cs" />
    <Compile Include="Actions\QueryActions.cs" />
    <Compile Include="Actions\TaskActions.cs" />
    <Compile Include="DiskIO\DiskPerformanceTester.cs" />
    <Compile Include="DiskIO\PerformanceTestRequest.cs" />
    <Compile Include="FileSystem\Bundles\Encryption\Plugin\FileEncryption.cs" />
    <Compile Include="FileSystem\Plugins\AbstractFileCodec.cs" />
    <Compile Include="FileSystem\Plugins\IRequiresFileSystemInitialization.cs" />
    <Compile Include="FileSystem\Storage\Esent\Schema\IFileSystemSchemaUpdate.cs" />
    <Compile Include="FileSystem\Storage\Esent\Schema\Updates\From03To04.cs" />
<<<<<<< HEAD
    <Compile Include="Indexing\IndexReplacer.cs" />
=======
    <Compile Include="Impl\Generators\JsonCodeGenerator.cs" />
>>>>>>> 1c8bde75
    <Compile Include="Indexing\WriteIndexStats.cs" />
    <Compile Include="Plugins\Builtins\CheckFreeDiskSpace.cs" />
    <Compile Include="Plugins\Builtins\CheckIncrementalBackupStatus.cs" />
    <Compile Include="Plugins\Builtins\PurgeOutdatedTombstones.cs" />
    <Compile Include="Properties\AssemblyInfo.cs" />
    <Compile Include="Bundles\Replication\Data\ReplicationTopologyNode.cs" />
    <Compile Include="Bundles\Replication\Data\ReplicationTopology.cs" />
    <Compile Include="Bundles\Replication\Data\ReplicatonNodeState.cs" />
    <Compile Include="Bundles\Replication\Impl\ReplicationTopologyDiscoverer.cs" />
    <Compile Include="Bundles\Replication\Utils\ReplicationUtils.cs" />
    <Compile Include="Bundles\SqlReplication\RelationalDatabaseWriterSimulator.cs" />
    <Compile Include="Bundles\SqlReplication\SqlReplicationMetricsCountersManager.cs" />
    <Compile Include="Indexing\GenerateIndexDefinitionCode.cs" />
    <Compile Include="Plugins\Builtins\HighestEtagsPerCollection.cs" />
    <Compile Include="Plugins\IServerStartupTask.cs" />
    <Compile Include="Server\Abstractions\IResourceStore.cs" />
    <Compile Include="Server\Connections\HttpTracePushContent.cs" />
    <Compile Include="Server\Connections\WebSocketsRequestParser.cs" />
    <Compile Include="Server\Connections\WebSocketRequest.cs" />
    <Compile Include="Server\Controllers\GeneratorsController.cs" />
    <Compile Include="Server\Controllers\HttpTraceController.cs" />
    <Compile Include="Server\Connections\ILogsTransport.cs" />
    <Compile Include="Server\Connections\LogPushContent.cs" />
    <Compile Include="Server\Connections\AdminLogsConnectionState.cs" />
    <Compile Include="Server\Connections\AdminLogsTarget.cs" />
    <Compile Include="FileSystem\Controllers\FilesStreamsController.cs" />
    <Compile Include="FileSystem\Controllers\HttpTraceFsController.cs" />
    <Compile Include="FileSystem\Storage\BaseBackupOperation.cs" />
    <Compile Include="FileSystem\Storage\BaseRestoreOperation.cs" />
    <Compile Include="FileSystem\Storage\Esent\Backup\BackupOperation.cs" />
    <Compile Include="FileSystem\Storage\Esent\Backup\RestoreOperation.cs" />
    <Compile Include="FileSystem\Storage\Voron\Backup\BackupOperation.cs" />
    <Compile Include="FileSystem\Storage\Voron\Backup\RestoreOperation.cs" />
    <Compile Include="FileSystem\Synchronization\ConflictResolvedInFavourOfCurrentVersion.cs" />
    <Compile Include="FileSystem\Synchronization\Conflictuality\Resolvers\AbstractFileSynchronizationConflictResolver.cs" />
    <Compile Include="FileSystem\Synchronization\Conflictuality\Resolvers\LatestFileSynchronizationConflictResolver.cs" />
    <Compile Include="FileSystem\Synchronization\Conflictuality\Resolvers\RemoteFileSynchronizationConflictResolver.cs" />
    <Compile Include="FileSystem\Synchronization\Conflictuality\Resolvers\LocalFileSynchronizationConflictResolver.cs" />
    <Compile Include="FileSystem\Synchronization\SynchronizationConfig.cs" />
    <Compile Include="Server\IgnoreSslCertificateErrorsMode.cs" />
    <Compile Include="Server\WebApi\Handlers\ThrottlingHandler.cs" />
    <Compile Include="Smuggler\SmugglerEmbeddedDatabaseOperations.cs" />
    <Compile Include="Smuggler\SmugglerJintHelper.cs" />
    <Compile Include="Storage\Esent\SchemaUpdates\Updates\From50To51.cs" />
    <Compile Include="Storage\Esent\StorageConfigurator.cs" />
    <Compile Include="Storage\IncrementalBackupState.cs" />
    <Compile Include="Storage\Voron\Schema\Updates\From10To11.cs" />
    <Compile Include="Tasks\CleanupTestIndexesTask.cs" />
    <Compile Include="Util\DebugInfoProvider.cs" />
    <Compile Include="Util\ResourceTimerManager.cs" />
    <Compile Include="Util\TimedEnumerable.cs" />
    <Compile Include="Actions\TransformerActions.cs" />
    <Compile Include="Backup\ProgressNotifier.cs" />
    <Compile Include="Bundles\PeriodicExports\Triggers\AttachmentAncestryPutTrigger.cs" />
    <Compile Include="Bundles\PeriodicExports\Triggers\VirtualAttachmentDeleteTrigger.cs" />
    <Compile Include="Bundles\Replication\Plugins\LatestDocumentReplicationConflictResolver.cs" />
    <Compile Include="Bundles\Replication\Plugins\LocalAttachmentReplicationConflictResolver.cs" />
    <Compile Include="Bundles\Replication\Plugins\RemoteAttachmentReplicationConflictResolver.cs" />
    <Compile Include="Bundles\Replication\Plugins\RemoteDocumentReplicationConflictResolver.cs" />
    <Compile Include="Bundles\Replication\Plugins\LocalDocumentReplicationConflictResolver.cs" />
    <Compile Include="Bundles\PeriodicExports\Controllers\AdminPeriodicBackupController.cs" />
    <Compile Include="Bundles\PeriodicExports\Triggers\AncestryPutTrigger.cs" />
    <Compile Include="Bundles\PeriodicExports\Triggers\VirtualDeleteTrigger.cs" />
    <Compile Include="Client\Aws\RavenAwsClient.cs" />
    <Compile Include="Client\Aws\RavenAwsHelper.cs" />
    <Compile Include="Client\EmbeddableDocumentStore.cs" />
    <Compile Include="Client\EmbeddedDocumentStore.cs" />
    <Compile Include="Client\Aws\RavenAwsGlacierClient.cs" />
    <Compile Include="Client\Aws\RavenAwsS3Client.cs" />
    <Compile Include="Client\Azure\RavenAzureClient.cs" />
    <Compile Include="Client\RavenStorageClient.cs" />
    <Compile Include="Counters\Controllers\AdminCounterStorageController.cs" />
    <Compile Include="Counters\Controllers\CounterReplicationController.cs" />
    <Compile Include="Counters\Controllers\CounterStorageController.cs" />
    <Compile Include="Counters\Controllers\RavenCounterReplication.cs" />
    <Compile Include="Counters\Controllers\RavenCountersApiController.cs" />
    <Compile Include="Counters\CountersMetricsManager.cs" />
    <Compile Include="Counters\ReplicationMessage.cs" />
    <Compile Include="Counters\Counter.cs" />
    <Compile Include="Counters\CounterStorage.cs" />
    <Compile Include="Config\Settings\NullableIntegerSetting.cs" />
    <Compile Include="Embedded\ResponseStream.cs" />
    <Compile Include="Extensions\HttpExtensions.cs" />
    <Compile Include="Extensions\MetricExtension.cs" />
    <Compile Include="Impl\DTC\DtcNotSupportedTransactionalState.cs" />
    <Compile Include="Indexing\IndexMerging\ChangeRootReferenceVisitor.cs" />
    <Compile Include="Indexing\IndexMerging\IndexData.cs" />
    <Compile Include="Indexing\IndexMerging\IndexMerger.cs" />
    <Compile Include="Indexing\IndexMerging\IndexVisitor.cs" />
    <Compile Include="Indexing\IndexMerging\MergeProposal.cs" />
    <Compile Include="Indexing\PrecomputedIndexing.cs" />
    <Compile Include="Embedded\OwinEmbeddedHost.cs" />
    <Compile Include="Embedded\OwinClientHandler.cs" />
    <Compile Include="Bundles\ScriptedIndexResults\ScriptedIndexResultsJsonPatcherScope.cs" />
    <Compile Include="Json\JintOperationScope.cs" />
    <Compile Include="Json\ScriptedJsonPatcherOperationScope.cs" />
    <Compile Include="Bundles\SqlReplication\SqlReplicationScriptedJsonPatcherOperationScope.cs" />
    <Compile Include="Plugins\Builtins\ReadOnlyDeleteTrigger.cs" />
    <Compile Include="Plugins\Builtins\ReadOnlyPutTrigger.cs" />
    <Compile Include="Linq\Ast\TransformDynamicInvocationExpressions.cs" />
    <Compile Include="Counters\Controllers\CountersController.cs" />
    <Compile Include="Server\Connections\WebSocketsTransport.cs" />
    <EmbeddedResource Include="Server\Assets\EmbeddedData\NorthwindHelpData.cs" />
    <Compile Include="Server\RavenDbServer.cs" />
    <Compile Include="Server\AppBuilderExtensions.cs" />
    <Compile Include="Backup\DirectoryBackup.cs" />
    <Compile Include="Bundles\PeriodicExports\PeriodicBackupTask.cs" />
    <Compile Include="Backup\RemoveBackupDocumentStartupTask.cs" />
    <Compile Include="Bundles\Compression\Plugin\DocumentCompression.cs" />
    <Compile Include="Bundles\Compression\Streams\CompressStream.cs" />
    <Compile Include="Bundles\Compression\Streams\DecompressStream.cs" />
    <Compile Include="Bundles\Compression\Streams\StreamReaderWithUnread.cs" />
    <Compile Include="Bundles\Encryption\Codec.cs" />
    <Compile Include="Bundles\Encryption\Plugin\DocumentEncryption.cs" />
    <Compile Include="Bundles\Encryption\Plugin\EncryptionSettingsDeleteTrigger.cs" />
    <Compile Include="Bundles\Encryption\Plugin\EncryptionSettingsPutTrigger.cs" />
    <Compile Include="Bundles\Encryption\Plugin\IndexEncryption.cs" />
    <Compile Include="Bundles\Encryption\Settings\EncryptionSettings.cs" />
    <Compile Include="Bundles\Encryption\Settings\EncryptionSettingsManager.cs" />
    <Compile Include="Bundles\Encryption\Streams\BlockReaderWriter.cs" />
    <Compile Include="Bundles\Encryption\Streams\EncryptedFile.cs" />
    <Compile Include="Bundles\Encryption\Streams\SeekableCryptoStream.cs" />
    <Compile Include="Bundles\Encryption\Streams\StructConverter.cs" />
    <Compile Include="Bundles\Expiration\ExpirationReadTrigger.cs" />
    <Compile Include="Bundles\Expiration\ExpiredDocumentsCleaner.cs" />
    <Compile Include="Bundles\MoreLikeThis\MoreLikeThis.cs" />
    <Compile Include="Bundles\Replication\Controllers\AdminReplicationController.cs" />
    <Compile Include="Bundles\Replication\Controllers\ReplicationController.cs" />
    <Compile Include="Bundles\Replication\Impl\Historian.cs" />
    <Compile Include="Bundles\Replication\Impl\ReplicationData.cs" />
    <Compile Include="Bundles\Replication\Plugins\DefaultAttachmentReplicationConflictResolver.cs" />
    <Compile Include="Bundles\Replication\Plugins\DefaultDocumentReplicationConflictResolver.cs" />
    <Compile Include="Bundles\Replication\Responders\Behaviors\AttachmentReplicationBehavior.cs" />
    <Compile Include="Bundles\Replication\Responders\Behaviors\DocumentReplicationBehavior.cs" />
    <Compile Include="Bundles\Replication\Responders\Behaviors\SingleItemReplicationBehavior.cs" />
    <Compile Include="Bundles\Replication\Tasks\ReplicationStrategy.cs" />
    <Compile Include="Bundles\Replication\Triggers\RemoveConflictOnAttachmentDeleteTrigger.cs" />
    <Compile Include="Bundles\Replication\Triggers\RemoveConflictOnDeleteTrigger.cs" />
    <Compile Include="Bundles\ScriptedIndexResults\ScriptedIndexResultsIndexTrigger.cs" />
    <Compile Include="Bundles\SqlReplication\ConversionScriptResult.cs" />
    <Compile Include="Bundles\SqlReplication\ItemToReplicate.cs" />
    <Compile Include="Bundles\SqlReplication\RelationalDatabaseWriter.cs" />
    <Compile Include="Bundles\SqlReplication\SqlReplicationScriptedJsonPatcher.cs" />
    <Compile Include="Bundles\SqlReplication\SqlReplicationStatistics.cs" />
    <Compile Include="Extensions\StringExtensions.cs" />
    <Compile Include="Extensions\CancellationTokenSource.cs" />
    <Compile Include="Impl\DTC\EsentInFlightTransactionalState.cs" />
    <Compile Include="Impl\DTC\EsentTransactionContext.cs" />
    <Compile Include="Impl\PutSerialLock.cs" />
    <Compile Include="Indexing\IndependentBatchSizeAutoTuner.cs" />
    <Compile Include="Indexing\IndexReaderWarmersWrapper.cs" />
    <Compile Include="Linq\AttachmentForIndexing.cs" />
    <Compile Include="Plugins\AbstractIndexReaderWarmer.cs" />
    <Compile Include="Linq\Ast\ThrowOnInvalidMethodCallsInReduce.cs" />
    <Compile Include="Linq\Ast\TransformFromClauses.cs" />
    <Compile Include="Prefetching\ConcurrentJsonDocumentSortedList.cs" />
    <Compile Include="Prefetching\Prefetcher.cs" />
    <Compile Include="Server\AssemblyExtractor.cs" />
    <Compile Include="Server\Controllers\AdminBundlesApiController.cs" />
    <Compile Include="Server\Controllers\Admin\AdminController.cs" />
    <Compile Include="Server\Controllers\BundlesApiController.cs" />
    <Compile Include="Server\Controllers\StudioTasksController.cs" />
    <Compile Include="Server\Controllers\RavenBaseApiController.cs" />
    <Compile Include="Server\Contents\StaticHeadContent.cs" />
    <Compile Include="Server\Controllers\StudioController.cs" />
    <Compile Include="Server\RavenDBOptions.cs" />
    <Compile Include="Server\Connections\IEventsTransport.cs" />
    <Compile Include="Server\Connections\ChangesPushContent.cs" />
    <Compile Include="Server\Controllers\Admin\AdminDatabasesController.cs" />
    <Compile Include="Server\Controllers\Admin\BaseAdminController.cs" />
    <Compile Include="Server\Controllers\BuildController.cs" />
    <Compile Include="Server\Controllers\BulkInsertController.cs" />
    <Compile Include="Server\Controllers\ChangesController.cs" />
    <Compile Include="Server\Controllers\DatabasesController.cs" />
    <Compile Include="Server\Controllers\DebugController.cs" />
    <Compile Include="Server\Controllers\DocumentsBatchController.cs" />
    <Compile Include="Server\Controllers\DocumentsController.cs" />
    <Compile Include="Server\Controllers\FacetsController.cs" />
    <Compile Include="Server\Controllers\HardRouteController.cs" />
    <Compile Include="Server\Controllers\IdentityController.cs" />
    <Compile Include="Server\Controllers\IndexController.cs" />
    <Compile Include="Server\Controllers\LicensingController.cs" />
    <Compile Include="Server\Controllers\LogsController.cs" />
    <Compile Include="Server\Controllers\MoreLikeThisController.cs" />
    <Compile Include="Server\Controllers\MultiGetController.cs" />
    <Compile Include="Server\Controllers\OAuthController.cs" />
    <Compile Include="Server\Controllers\OperationsController.cs" />
    <Compile Include="Server\Controllers\PluginController.cs" />
    <Compile Include="Server\Controllers\QueriesController.cs" />
    <Compile Include="Server\Controllers\RavenDbApiController.cs" />
    <Compile Include="Server\Controllers\SilverlightController.cs" />
    <Compile Include="Server\Controllers\SingleAuthTokenController.cs" />
    <Compile Include="Server\Controllers\StaticController.cs" />
    <Compile Include="Server\Controllers\StatisticsController.cs" />
    <Compile Include="Server\Controllers\StreamsController.cs" />
    <Compile Include="Server\Controllers\SuggestionController.cs" />
    <Compile Include="Server\Controllers\TermsController.cs" />
    <Compile Include="Server\Controllers\TransactionController.cs" />
    <Compile Include="Server\Controllers\TransformersController.cs" />
    <Compile Include="Server\OwinHttpServer.cs" />
    <Compile Include="FileSystem\Controllers\AdminFileSystemController.cs" />
    <Compile Include="FileSystem\Controllers\FilesChangesController.cs" />
    <Compile Include="FileSystem\Controllers\ConfigController.cs" />
    <Compile Include="FileSystem\Controllers\FilesController.cs" />
    <Compile Include="FileSystem\Controllers\FoldersController.cs" />
    <Compile Include="FileSystem\Controllers\RavenFsApiController.cs" />
    <Compile Include="FileSystem\Controllers\RdcController.cs" />
    <Compile Include="FileSystem\Controllers\SearchController.cs" />
    <Compile Include="FileSystem\Controllers\StaticFSController.cs" />
    <Compile Include="FileSystem\Controllers\StatsController.cs" />
    <Compile Include="FileSystem\Controllers\StorageController.cs" />
    <Compile Include="FileSystem\Controllers\SynchronizationController.cs" />
    <Compile Include="FileSystem\Controllers\FileSystemsController.cs" />
    <Compile Include="FileSystem\Extensions\ConfigurationExtension.cs" />
    <Compile Include="FileSystem\Extensions\EnumExtensions.cs" />
    <Compile Include="FileSystem\Extensions\HttpExtensions.cs" />
    <Compile Include="FileSystem\Extensions\MetadataExtensions.cs" />
    <Compile Include="FileSystem\Extensions\StreamExtensions.cs" />
    <Compile Include="FileSystem\Infrastructure\Historian.cs" />
    <Compile Include="FileSystem\Infrastructure\LimitedStream.cs" />
    <Compile Include="FileSystem\Infrastructure\NoBufferPolicySelector.cs" />
    <Compile Include="FileSystem\Infrastructure\SequenceActions.cs" />
    <Compile Include="FileSystem\Infrastructure\StorageOperationsTask.cs" />
    <Compile Include="FileSystem\Infrastructure\TempDirectoryTools.cs" />
    <Compile Include="FileSystem\Infrastructure\UuidGenerator.cs" />
    <Compile Include="FileSystem\Notifications\INotificationPublisher.cs" />
    <Compile Include="FileSystem\Notifications\NotificationPublisher.cs" />
    <Compile Include="FileSystem\Notifications\TypeHidingJsonSerializer.cs" />
    <Compile Include="FileSystem\RavenFileSystem.cs" />
    <Compile Include="FileSystem\Search\IndexSearcherHolder.cs" />
    <Compile Include="FileSystem\Search\IndexStorage.cs" />
    <Compile Include="FileSystem\Search\RavenQueryParser.cs" />
    <Compile Include="FileSystem\Storage\DeleteFileOperation.cs" />
    <Compile Include="FileSystem\Storage\Esent\EsentExtension.cs" />
    <Compile Include="FileSystem\Storage\Exceptions\FileExistsException.cs" />
    <Compile Include="FileSystem\Storage\IStorageActionsAccessor.cs" />
    <Compile Include="FileSystem\Storage\ITransactionalStorage.cs" />
    <Compile Include="FileSystem\Storage\FileAndPagesInformation.cs" />
    <Compile Include="FileSystem\Storage\PageInformation.cs" />
    <Compile Include="FileSystem\Storage\RenameFileOperation.cs" />
    <Compile Include="FileSystem\Storage\Esent\SchemaCreator.cs" />
    <Compile Include="FileSystem\Storage\SignatureReadOnlyStream.cs" />
    <Compile Include="FileSystem\Storage\Esent\StorageActionsAccessor.cs" />
    <Compile Include="FileSystem\Storage\Esent\TransactionalStorageConfigurator.cs" />
    <Compile Include="FileSystem\Storage\StorageConstants.cs" />
    <Compile Include="FileSystem\Storage\Esent\TableColumnsCache.cs" />
    <Compile Include="FileSystem\Storage\Esent\TransactionalStorage.cs" />
    <Compile Include="FileSystem\Storage\Voron\IdGenerator.cs" />
    <Compile Include="FileSystem\Storage\Voron\Impl\Index.cs" />
    <Compile Include="FileSystem\Storage\Voron\Impl\Table.cs" />
    <Compile Include="FileSystem\Storage\Voron\Impl\TableBase.cs" />
    <Compile Include="FileSystem\Storage\Voron\Impl\Tables.cs" />
    <Compile Include="FileSystem\Storage\Voron\Impl\TableStorage.cs" />
    <Compile Include="FileSystem\Storage\Voron\Schema\SchemaCreator.cs" />
    <Compile Include="FileSystem\Storage\Voron\Schema\ISchemaUpdate.cs" />
    <Compile Include="FileSystem\Storage\Voron\Schema\Updates\SchemaUpdateBase.cs" />
    <Compile Include="FileSystem\Storage\Voron\StorageActionsAccessor.cs" />
    <Compile Include="FileSystem\Storage\Voron\StorageActionsBase.cs" />
    <Compile Include="FileSystem\Storage\Voron\TransactionalStorage.cs" />
    <Compile Include="FileSystem\Synchronization\Conflictuality\ConflictArtifactManager.cs" />
    <Compile Include="FileSystem\Synchronization\Conflictuality\ConflictDetector.cs" />
    <Compile Include="FileSystem\Synchronization\Conflictuality\ConflictResolution.cs" />
    <Compile Include="FileSystem\Synchronization\Conflictuality\ConflictResolver.cs" />
    <Compile Include="FileSystem\Synchronization\ContentUpdateWorkItem.cs" />
    <Compile Include="FileSystem\Synchronization\DataInfo.cs" />
    <Compile Include="FileSystem\Synchronization\DeleteWorkItem.cs" />
    <Compile Include="FileSystem\Synchronization\FileHeaderNameEqualityComparer.cs" />
    <Compile Include="FileSystem\Synchronization\FileLockManager.cs" />
    <Compile Include="FileSystem\Synchronization\MetadataUpdateWorkItem.cs" />
    <Compile Include="FileSystem\Synchronization\Multipart\MultipartSyncStreamProvider.cs" />
    <Compile Include="FileSystem\Synchronization\Multipart\SeedFilePart.cs" />
    <Compile Include="FileSystem\Synchronization\Multipart\SourceFilePart.cs" />
    <Compile Include="FileSystem\Synchronization\Multipart\SynchronizationMultipartRequest.cs" />
    <Compile Include="FileSystem\Synchronization\NoSyncReason.cs" />
    <Compile Include="FileSystem\Synchronization\Rdc\IPartialDataAccess.cs" />
    <Compile Include="FileSystem\Synchronization\Rdc\LocalRdcManager.cs" />
    <Compile Include="FileSystem\Synchronization\Rdc\NeedListParser.cs" />
    <Compile Include="FileSystem\Synchronization\Rdc\RemoteRdcManager.cs" />
    <Compile Include="FileSystem\Synchronization\Rdc\RemoteSignaturePartialAccess.cs" />
    <Compile Include="FileSystem\Synchronization\Rdc\SignatureLevels.cs" />
    <Compile Include="FileSystem\Synchronization\Rdc\SignaturePartialAccess.cs" />
    <Compile Include="FileSystem\Synchronization\Rdc\Wrapper\ISignatureRepository.cs" />
    <Compile Include="FileSystem\Synchronization\Rdc\Wrapper\NeedListGenerator.cs" />
    <Compile Include="FileSystem\Synchronization\Rdc\Wrapper\RdcException.cs" />
    <Compile Include="FileSystem\Synchronization\Rdc\Wrapper\RdcFileReader.cs" />
    <Compile Include="FileSystem\Synchronization\Rdc\Wrapper\RdcNeed.cs" />
    <Compile Include="FileSystem\Synchronization\Rdc\Wrapper\RdcNeedType.cs" />
    <Compile Include="FileSystem\Synchronization\Rdc\Wrapper\RdcVersion.cs" />
    <Compile Include="FileSystem\Synchronization\Rdc\Wrapper\RdcVersionChecker.cs" />
    <Compile Include="FileSystem\Synchronization\Rdc\Wrapper\SigGenerator.cs" />
    <Compile Include="FileSystem\Synchronization\Rdc\Wrapper\SignatureInfo.cs" />
    <Compile Include="FileSystem\Synchronization\Rdc\Wrapper\StorageSignatureRepository.cs" />
    <Compile Include="FileSystem\Synchronization\Rdc\Wrapper\Unmanaged\GeneratorParametersType.cs" />
    <Compile Include="FileSystem\Synchronization\Rdc\Wrapper\Unmanaged\IRdcComparator.cs" />
    <Compile Include="FileSystem\Synchronization\Rdc\Wrapper\Unmanaged\IRdcFileReader.cs" />
    <Compile Include="FileSystem\Synchronization\Rdc\Wrapper\Unmanaged\IRdcGenerator.cs" />
    <Compile Include="FileSystem\Synchronization\Rdc\Wrapper\Unmanaged\IRdcGeneratorFilterMaxParameters.cs" />
    <Compile Include="FileSystem\Synchronization\Rdc\Wrapper\Unmanaged\IRdcGeneratorParameters.cs" />
    <Compile Include="FileSystem\Synchronization\Rdc\Wrapper\Unmanaged\IRdcLibrary.cs" />
    <Compile Include="FileSystem\Synchronization\Rdc\Wrapper\Unmanaged\IRdcSignatureReader.cs" />
    <Compile Include="FileSystem\Synchronization\Rdc\Wrapper\Unmanaged\IRdcSimilarityGenerator.cs" />
    <Compile Include="FileSystem\Synchronization\Rdc\Wrapper\Unmanaged\Msrdc.cs" />
    <Compile Include="FileSystem\Synchronization\Rdc\Wrapper\Unmanaged\RdcBufferPointer.cs" />
    <Compile Include="FileSystem\Synchronization\Rdc\Wrapper\Unmanaged\RdcBufferTools.cs" />
    <Compile Include="FileSystem\Synchronization\Rdc\Wrapper\Unmanaged\RdcError.cs" />
    <Compile Include="FileSystem\Synchronization\Rdc\Wrapper\Unmanaged\RdcLibrary.cs" />
    <Compile Include="FileSystem\Synchronization\Rdc\Wrapper\Unmanaged\RdcNeedPointer.cs" />
    <Compile Include="FileSystem\Synchronization\Rdc\Wrapper\Unmanaged\RdcSignature.cs" />
    <Compile Include="FileSystem\Synchronization\Rdc\Wrapper\Unmanaged\RdcSignaturePointer.cs" />
    <Compile Include="FileSystem\Synchronization\Rdc\Wrapper\Unmanaged\SimilarityData.cs" />
    <Compile Include="FileSystem\Synchronization\Rdc\Wrapper\VolatileSignatureRepository.cs" />
    <Compile Include="FileSystem\Synchronization\RenameWorkItem.cs" />
    <Compile Include="FileSystem\Synchronization\SynchronizationHiLo.cs" />
    <Compile Include="FileSystem\Synchronization\SynchronizationLock.cs" />
    <Compile Include="FileSystem\Synchronization\SynchronizationQueue.cs" />
    <Compile Include="FileSystem\Synchronization\SynchronizationStrategy.cs" />
    <Compile Include="FileSystem\Synchronization\SynchronizationTask.cs" />
    <Compile Include="FileSystem\Synchronization\SynchronizationWorkItem.cs" />
    <Compile Include="FileSystem\Util\AwaitableQueue.cs" />
    <Compile Include="FileSystem\Util\CombinedStream.cs" />
    <Compile Include="FileSystem\Util\ConcurrencyAwareExecutor.cs" />
    <Compile Include="FileSystem\Util\FilePathTools.cs" />
    <Compile Include="FileSystem\Util\HashKey.cs" />
    <Compile Include="FileSystem\Util\NarrowedStream.cs" />
    <Compile Include="FileSystem\Util\NaveValueCollectionJsonConverterOnlyForConfigFormatters.cs" />
    <Compile Include="FileSystem\Util\RabinKarpHasher.cs" />
    <Compile Include="FileSystem\Util\RavenFileNameHelper.cs" />
    <Compile Include="FileSystem\Util\StorageStream.cs" />
    <Compile Include="FileSystem\Util\StorageStreamAccess.cs" />
    <Compile Include="FileSystem\Util\SynchronizingFileStream.cs" />
    <Compile Include="Data\AddIncludesCommand.cs" />
    <Compile Include="Data\ExecutingQueryInfo.cs" />
    <Compile Include="Plugins\Builtins\ActiveBundlesProtection.cs" />
    <Compile Include="Plugins\Builtins\RecoverPendingTransactions.cs" />
    <Compile Include="Plugins\Builtins\RecoveryEnlistment.cs" />
    <Compile Include="Server\Security\Authentication.cs" />
    <Compile Include="Server\Security\AuthenticationForCommercialUseOnly.cs" />
    <Compile Include="Extensions\DocDbExtensions.cs" />
    <Compile Include="Impl\DTC\InFlightTransactionalState.cs" />
    <Compile Include="Imports\Lucene.Net\FastVectorHightlighter\BaseFragmentsBuilder.cs" />
    <Compile Include="Imports\Lucene.Net\FastVectorHightlighter\FastVectorHighlighter.cs" />
    <Compile Include="Imports\Lucene.Net\FastVectorHightlighter\FieldFragList.cs" />
    <Compile Include="Imports\Lucene.Net\FastVectorHightlighter\FieldPhraseList.cs" />
    <Compile Include="Imports\Lucene.Net\FastVectorHightlighter\FieldQuery.cs" />
    <Compile Include="Imports\Lucene.Net\FastVectorHightlighter\FieldTermStack.cs" />
    <Compile Include="Imports\Lucene.Net\FastVectorHightlighter\FragListBuilder.cs" />
    <Compile Include="Imports\Lucene.Net\FastVectorHightlighter\FragmentsBuilder.cs" />
    <Compile Include="Imports\Lucene.Net\FastVectorHightlighter\ScoreOrderFragmentsBuilder.cs" />
    <Compile Include="Imports\Lucene.Net\FastVectorHightlighter\SimpleFragListBuilder.cs" />
    <Compile Include="Imports\Lucene.Net\FastVectorHightlighter\SimpleFragmentsBuilder.cs" />
    <Compile Include="Imports\Lucene.Net\FastVectorHightlighter\StringUtils.cs" />
    <Compile Include="Imports\Lucene.Net\FastVectorHightlighter\Support.cs" />
    <Compile Include="Imports\Lucene.Net\FastVectorHightlighter\VectorHighlightMapper.cs" />
    <Compile Include="Imports\Lucene.Net\SpellChecker\IDictionary.cs" />
    <Compile Include="Imports\Lucene.Net\SpellChecker\JaroWinklerDistance.cs" />
    <Compile Include="Imports\Lucene.Net\SpellChecker\LevenshteinDistance.cs" />
    <Compile Include="Imports\Lucene.Net\SpellChecker\LuceneDictionary.cs" />
    <Compile Include="Imports\Lucene.Net\SpellChecker\NGramDistance.cs" />
    <Compile Include="Imports\Lucene.Net\SpellChecker\PlainTextDictionary.cs" />
    <Compile Include="Imports\Lucene.Net\SpellChecker\SpellChecker.cs" />
    <Compile Include="Imports\Lucene.Net\SpellChecker\StringDistance.cs" />
    <Compile Include="Imports\Lucene.Net\SpellChecker\SuggestWord.cs" />
    <Compile Include="Imports\Lucene.Net\SpellChecker\SuggestWordQueue.cs" />
    <Compile Include="Imports\Lucene.Net\SpellChecker\TRStringDistance.cs" />
    <Compile Include="Bundles\SqlReplication\LastReplicatedEtag.cs" />
    <Compile Include="Bundles\SqlReplication\SqlReplicationConfig.cs" />
    <Compile Include="Bundles\SqlReplication\SqlReplicationStatus.cs" />
    <Compile Include="Bundles\SqlReplication\SqlReplicationTask.cs" />
    <Compile Include="Bundles\Versioning\Data\VersioningConfiguration.cs" />
    <Compile Include="Bundles\Versioning\Triggers\HideVersionedDocumentsFromIndexingTrigger.cs" />
    <Compile Include="Bundles\Versioning\Triggers\VersioningDeleteTrigger.cs" />
    <Compile Include="Bundles\Versioning\Triggers\VersioningPutTrigger.cs" />
    <Compile Include="Bundles\Versioning\VersioningUtil.cs" />
    <Compile Include="Config\StronglyTypedRavenSettings.cs" />
    <Compile Include="Config\Settings\BooleanSetting.cs" />
    <Compile Include="Config\Settings\IntegerSetting.cs" />
    <Compile Include="Config\Settings\IntegerSettingWithMin.cs" />
    <Compile Include="Config\Settings\MultipliedIntegerSetting.cs" />
    <Compile Include="Config\Settings\Setting.cs" />
    <Compile Include="Config\Settings\StringSetting.cs" />
    <Compile Include="Config\Settings\TimeSpanSetting.cs" />
    <Compile Include="Data\TouchedDocumentInfo.cs" />
    <Compile Include="Extensions\RoleFinder.cs" />
    <Compile Include="Extensions\WhoIsLocking.cs" />
    <Compile Include="Indexing\CurrentIndexingScope.cs" />
    <Compile Include="Indexing\CurrentTransformationScope.cs" />
    <Compile Include="Indexing\IndexCommitPoint.cs" />
    <Compile Include="Indexing\IndexCommitPointDirectory.cs" />
    <Compile Include="Indexing\DynamicLuceneOrDocumntObject.cs" />
    <Compile Include="Indexing\IndexedTerms.cs" />
    <Compile Include="Indexing\FilteredDocument.cs" />
    <Compile Include="Indexing\IndexingBatch.cs" />
    <Compile Include="Indexing\IndexedItemsInfo.cs" />
    <Compile Include="Indexing\IndexingUtil.cs" />
    <Compile Include="Indexing\IndexSegmentsInfo.cs" />
    <Compile Include="Indexing\Analyzers\LowerCaseKeywordTokenizer.cs" />
    <Compile Include="Indexing\Analyzers\LowerCaseWhitespaceAnalyzer.cs" />
    <Compile Include="Indexing\Analyzers\LowerCaseWhitespaceTokenizer.cs" />
    <Compile Include="Indexing\LuceneIntegration\TermsMatchQuery.cs" />
    <Compile Include="Prefetching\PrefetchingBehavior.cs" />
    <Compile Include="Indexing\RavenIndexWriter.cs" />
    <Compile Include="Indexing\RavenPerFieldAnalyzerWrapper.cs" />
    <Compile Include="Indexing\Spatial\BBoxStrategyThatSupportsAllShapes.cs" />
    <Compile Include="Indexing\Spatial\RecursivePrefixTreeStrategyThatSupportsWithin.cs" />
    <Compile Include="Indexing\Spatial\ShapeStringReadWriter.cs" />
    <Compile Include="Indexing\Spatial\ShapeStringConverter.cs" />
    <Compile Include="Json\ScriptsCache.cs" />
    <Compile Include="Linq\AbstractTransformer.cs" />
    <Compile Include="Linq\Ast\ThrowOnInvalidMethodCallsForTransformResults.cs" />
    <Compile Include="Linq\Ast\TransformObsoleteMethods.cs" />
    <Compile Include="Linq\CodeVerifier.cs" />
    <Compile Include="Linq\DynamicCompilerBase.cs" />
    <Compile Include="Linq\DynamicTransofrmerCompiler.cs" />
    <Compile Include="Linq\Mono.Reflection\ByteBuffer.cs" />
    <Compile Include="Linq\Mono.Reflection\Disassembler.cs" />
    <Compile Include="Linq\Mono.Reflection\Instruction.cs" />
    <Compile Include="Linq\Mono.Reflection\MethodBodyReader.cs" />
    <Compile Include="Linq\PrivateExtensions\DynamicEnumerable.cs" />
    <Compile Include="Linq\StringLiteralExpression.cs" />
    <Compile Include="Plugins\ILicenseProvider.cs" />
    <Compile Include="Plugins\PluginsStatus.cs" />
    <Compile Include="Queries\MoreLikeThisQueryRunner.cs" />
    <Compile Include="Queries\MoreLikeThisQueryExtensions.cs" />
    <Compile Include="Queries\MatchNoDocsQuery.cs" />
    <Compile Include="Server\Abstractions\PrincipalWithDatabaseAccess.cs" />
    <Compile Include="Server\BeforeRequestEventArgs.cs" />
    <Compile Include="Server\Connections\ConnectionState.cs" />
    <Compile Include="Bundles\MoreLikeThis\RavenMoreLikeThis.cs" />
    <Compile Include="Bundles\Quotas\Documents\DocQuotaConfiguration.cs" />
    <Compile Include="Bundles\Quotas\Documents\Triggers\DatabaseCountDocumentDeleteTrigger.cs" />
    <Compile Include="Bundles\Quotas\Documents\Triggers\DatabaseCountQuotaForDocumentsPutTrigger.cs" />
    <Compile Include="Bundles\Quotas\Size\SizeQuotaConfiguration.cs" />
    <Compile Include="Bundles\Quotas\Size\Triggers\DatabaseSizeAttachmentDeleteTrigger.cs" />
    <Compile Include="Bundles\Quotas\Size\Triggers\DatabaseSizeDocumentDeleteTrigger.cs" />
    <Compile Include="Bundles\Quotas\Size\Triggers\DatabaseSizeQuotaForAttachmentsPutTrigger.cs" />
    <Compile Include="Bundles\Quotas\Size\Triggers\DatabaseSizeQuotaForDocumentsPutTrigger.cs" />
    <Compile Include="Bundles\Replication\Data\DestinationFailureInformation.cs" />
    <Compile Include="Bundles\Replication\Data\SourceReplicationInformation.cs" />
    <Compile Include="Bundles\Replication\Impl\ReplicationHiLo.cs" />
    <Compile Include="Bundles\Replication\Plugins\AbstractAttachmentReplicationConflictResolver.cs" />
    <Compile Include="Bundles\Replication\Plugins\AbstractDocumentReplicationConflictResolver.cs" />
    <Compile Include="Bundles\Replication\Tasks\ReplicationTask.cs" />
    <Compile Include="Bundles\Replication\Triggers\AncestryPutTrigger.cs" />
    <Compile Include="Bundles\Replication\Triggers\AttachmentAncestryPutTrigger.cs" />
    <Compile Include="Bundles\Replication\Triggers\HideVirtuallyDeletedAttachmentsReadTrigger.cs" />
    <Compile Include="Bundles\Replication\Triggers\HideVirtuallyDeletedDocumentsReadTrigger.cs" />
    <Compile Include="Bundles\Replication\Triggers\PreventConflictDocumentsPutTrigger.cs" />
    <Compile Include="Bundles\Replication\Triggers\PreventIndexingConflictDocumentsReadTrigger.cs" />
    <Compile Include="Bundles\Replication\Triggers\RemoveConflictOnAttachmentPutTrigger.cs" />
    <Compile Include="Bundles\Replication\Triggers\RemoveConflictOnPutTrigger.cs" />
    <Compile Include="Bundles\Replication\Triggers\VirtualAttachmentDeleteTrigger.cs" />
    <Compile Include="Bundles\Replication\Triggers\VirtualDeleteTrigger.cs" />
    <Compile Include="Commercial\ValidateLicense.cs" />
    <Compile Include="Config\ConfigOptionDocs.cs" />
    <Compile Include="Config\MemoryStatistics.cs" />
    <Compile Include="Data\QueryResultWithIncludes.cs" />
    <Compile Include="Impl\Clustering\ClusterInspecter.cs" />
    <Compile Include="Impl\Clustering\ClusterResourceState.cs" />
    <Compile Include="Impl\Clustering\ErrorCodes.cs" />
    <Compile Include="Impl\Clustering\NodeClusterState.cs" />
    <Compile Include="Impl\Clustering\RegSam.cs" />
    <Compile Include="Impl\ExceptionAggregator.cs" />
    <Compile Include="Indexing\BaseBatchSizeAutoTuner.cs" />
    <Compile Include="Indexing\LuceneCodecDirectory.cs" />
    <Compile Include="Indexing\ReduceBatchSizeAutoTuner.cs" />
    <Compile Include="Indexing\DefaultBackgroundTaskExecuter.cs" />
    <Compile Include="Indexing\IBackgroundTaskExecuter.cs" />
    <Compile Include="Indexing\BackgroundTaskExecuter.cs" />
    <Compile Include="Indexing\IIndexingClassifier.cs" />
    <Compile Include="Indexing\IndexBatchSizeAutoTuner.cs" />
    <Compile Include="Indexing\DefaultIndexingClassifier.cs" />
    <Compile Include="Indexing\IndexingWorkStats.cs" />
    <Compile Include="Indexing\IndexToWorkOn.cs" />
    <Compile Include="Indexing\IntersectionCollector.cs" />
    <Compile Include="Indexing\NotForQueryingAttribute.cs" />
    <Compile Include="Indexing\Sorting\RandomFieldComparatorSource.cs" />
    <Compile Include="Indexing\Sorting\RandomFieldComparator.cs" />
    <Compile Include="Indexing\Sorting\RandomSortField.cs" />
    <Compile Include="Indexing\Sorting\SpatialDistanceFieldComparatorSource.cs">
      <SubType>Code</SubType>
    </Compile>
    <Compile Include="Json\ScriptedJsonPatcher.cs" />
    <Compile Include="Linq\Ast\TransformDynamicLambdaExpressions.cs" />
    <Compile Include="Linq\RecursiveFunction.cs" />
    <Compile Include="Plugins\Builtins\InvalidDocumentNames.cs" />
    <Compile Include="Plugins\Catalogs\BuiltinFilteringCatalog.cs" />
    <Compile Include="Plugins\AbstractIndexCodec.cs" />
    <Compile Include="Plugins\Catalogs\BundlesFilteredCatalog.cs" />
    <Compile Include="Plugins\Catalogs\FilteredCatalog.cs" />
    <Compile Include="Rhino.Licensing\AbstractLicenseValidator.cs" />
    <Compile Include="Rhino.Licensing\Discovery\DiscoveryClient.cs" />
    <Compile Include="Rhino.Licensing\Discovery\DiscoveryHost.cs" />
    <Compile Include="Rhino.Licensing\FloatingLicenseNotAvailableException.cs" />
    <Compile Include="Rhino.Licensing\ILicensingService.cs" />
    <Compile Include="Rhino.Licensing\InvalidationType.cs" />
    <Compile Include="Rhino.Licensing\ISubscriptionLicensingService.cs" />
    <Compile Include="Rhino.Licensing\LicenseExpiredException.cs" />
    <Compile Include="Rhino.Licensing\LicenseFileNotFoundException.cs" />
    <Compile Include="Rhino.Licensing\LicenseGenerator.cs" />
    <Compile Include="Rhino.Licensing\LicenseNotFoundException.cs" />
    <Compile Include="Rhino.Licensing\LicenseType.cs" />
    <Compile Include="Rhino.Licensing\LicenseValidator.cs" />
    <Compile Include="Rhino.Licensing\LicensingService.cs" />
    <Compile Include="Rhino.Licensing\RhinoLicensingException.cs" />
    <Compile Include="Rhino.Licensing\CorruptLicenseFileException.cs" />
    <Compile Include="Rhino.Licensing\SntpClient.cs" />
    <Compile Include="Rhino.Licensing\StringLicenseValidator.cs" />
    <Compile Include="Linq\Ast\DynamicExtensionMethodsTranslator.cs" />
    <Compile Include="Linq\PrivateExtensions\DynamicExtensionMethods.cs" />
    <Compile Include="Plugins\AbstractIndexQueryTrigger.cs" />
    <Compile Include="Server\Abstractions\UrlExtension.cs" />
    <Compile Include="Server\AnonymousUserAccessMode.cs" />
    <Compile Include="Server\CurrentOperationContext.cs" />
    <Compile Include="Server\HttpEndpointRegistration.cs" />
    <Compile Include="Server\LogHttpRequestStatsParams.cs" />
    <Compile Include="Server\NonAdminHttp.cs" />
    <Compile Include="Plugins\ISilverlightRequestedAware.cs" />
    <Compile Include="Server\Security\AbstractRequestAuthorizer.cs" />
    <Compile Include="Server\Security\IgnoreDb.cs" />
    <Compile Include="Server\Security\MixedModeRequestAuthorizer.cs" />
    <Compile Include="Server\Security\NeverSecret.cs" />
    <Compile Include="Server\Security\OAuth\AccessToken.cs" />
    <Compile Include="Server\Security\OAuth\OAuthRequestAuthorizer.cs" />
    <Compile Include="Server\Security\OAuth\OAuthServerHelper.cs" />
    <Compile Include="Server\Security\Triggers\OAuthPutTrigger.cs" />
    <Compile Include="Server\Security\Triggers\WindowsAuthDeleteTrigger.cs" />
    <Compile Include="Server\Security\Triggers\WindowsAuthPutTrigger.cs" />
    <Compile Include="Server\Security\Windows\WindowsAuthDocument.cs" />
    <Compile Include="Server\Security\Windows\WindowsAuthConfigureHttpListener.cs" />
    <Compile Include="Server\Security\Windows\WindowsRequestAuthorizer.cs" />
    <Compile Include="Impl\CachedDocument.cs" />
    <Compile Include="Impl\DatabaseBulkOperations.cs" />
    <Compile Include="Data\DynamicQueryMapping.cs" />
    <Compile Include="Data\DynamicQueryMappingItem.cs" />
    <Compile Include="Impl\DocumentCacher.cs" />
    <Compile Include="Impl\DocumentRetriever.cs" />
    <Compile Include="Impl\IDocumentCacher.cs" />
    <Compile Include="Indexing\AbstractIndexingExecuter.cs" />
    <Compile Include="Indexing\ErrorLoggingConcurrentMergeScheduler.cs" />
    <Compile Include="Indexing\FieldsToFetch.cs" />
    <Compile Include="Indexing\IIndexExtension.cs" />
    <Compile Include="Indexing\IndexSearcherHolder.cs" />
    <Compile Include="Indexing\ReducingExecuter.cs" />
    <Compile Include="Linq\Ast\CaptureQueryParameterNamesVisitor.cs" />
    <Compile Include="Linq\Ast\ThrowOnInvalidMethodCalls.cs" />
    <Compile Include="Linq\Ast\TransformNullCoalescingOperatorTransformer.cs" />
    <Compile Include="Plugins\AbstractAnalyzerGenerator.cs" />
    <Compile Include="Plugins\Builtins\CreateSilverlightIndexes.cs" />
    <Compile Include="Plugins\IAlterConfiguration.cs" />
    <Compile Include="Queries\FacetedQueryRunner.cs" />
    <Compile Include="Queries\FacetedQueryRunnerExtensions.cs" />
    <Compile Include="Queries\DynamicQueryExtensions.cs" />
    <Compile Include="Queries\DynamicQueryOptimizer.cs" />
    <Compile Include="Queries\DynamicQueryRunner.cs" />
    <Compile Include="Extensions\CommandExtensions.cs" />
    <Compile Include="Extensions\GuidExtensions.cs" />
    <Compile Include="Extensions\IndexingExtensions.cs" />
    <Compile Include="Extensions\MonoHttpEncoder.cs">
      <SubType>Code</SubType>
    </Compile>
    <Compile Include="Extensions\MonoHttpUtility.cs" />
    <Compile Include="Extensions\IOExtensions.cs" />
    <Compile Include="Impl\DummyUuidGenerator.cs" />
    <Compile Include="Indexing\Collation\AbstractCultureCollationAnalyzer.cs" />
    <Compile Include="Indexing\Collation\CollationKeyFilter.cs" />
    <Compile Include="Indexing\Collation\CollationAnalyzer.cs" />
    <Compile Include="Indexing\Collation\Cultures\AfCollationAnalyzer.cs" />
    <Compile Include="Indexing\Collation\Cultures\AmCollationAnalyzer.cs" />
    <Compile Include="Indexing\Collation\Cultures\ArCollationAnalyzer.cs" />
    <Compile Include="Indexing\Collation\Cultures\ArnCollationAnalyzer.cs" />
    <Compile Include="Indexing\Collation\Cultures\AsCollationAnalyzer.cs" />
    <Compile Include="Indexing\Collation\Cultures\AzCollationAnalyzer.cs" />
    <Compile Include="Indexing\Collation\Cultures\BaCollationAnalyzer.cs" />
    <Compile Include="Indexing\Collation\Cultures\BeCollationAnalyzer.cs" />
    <Compile Include="Indexing\Collation\Cultures\BgCollationAnalyzer.cs" />
    <Compile Include="Indexing\Collation\Cultures\BnCollationAnalyzer.cs" />
    <Compile Include="Indexing\Collation\Cultures\BoCollationAnalyzer.cs" />
    <Compile Include="Indexing\Collation\Cultures\BrCollationAnalyzer.cs" />
    <Compile Include="Indexing\Collation\Cultures\BsCollationAnalyzer.cs" />
    <Compile Include="Indexing\Collation\Cultures\CaCollationAnalyzer.cs" />
    <Compile Include="Indexing\Collation\Cultures\CoCollationAnalyzer.cs" />
    <Compile Include="Indexing\Collation\Cultures\CsCollationAnalyzer.cs" />
    <Compile Include="Indexing\Collation\Cultures\CyCollationAnalyzer.cs" />
    <Compile Include="Indexing\Collation\Cultures\DaCollationAnalyzer.cs" />
    <Compile Include="Indexing\Collation\Cultures\DeCollationAnalyzer.cs" />
    <Compile Include="Indexing\Collation\Cultures\DsbCollationAnalyzer.cs" />
    <Compile Include="Indexing\Collation\Cultures\DvCollationAnalyzer.cs" />
    <Compile Include="Indexing\Collation\Cultures\ElCollationAnalyzer.cs" />
    <Compile Include="Indexing\Collation\Cultures\EnCollationAnalyzer.cs" />
    <Compile Include="Indexing\Collation\Cultures\EsCollationAnalyzer.cs" />
    <Compile Include="Indexing\Collation\Cultures\EtCollationAnalyzer.cs" />
    <Compile Include="Indexing\Collation\Cultures\EuCollationAnalyzer.cs" />
    <Compile Include="Indexing\Collation\Cultures\FaCollationAnalyzer.cs" />
    <Compile Include="Indexing\Collation\Cultures\FiCollationAnalyzer.cs" />
    <Compile Include="Indexing\Collation\Cultures\FilCollationAnalyzer.cs" />
    <Compile Include="Indexing\Collation\Cultures\FoCollationAnalyzer.cs" />
    <Compile Include="Indexing\Collation\Cultures\FrCollationAnalyzer.cs" />
    <Compile Include="Indexing\Collation\Cultures\FyCollationAnalyzer.cs" />
    <Compile Include="Indexing\Collation\Cultures\GaCollationAnalyzer.cs" />
    <Compile Include="Indexing\Collation\Cultures\GdCollationAnalyzer.cs" />
    <Compile Include="Indexing\Collation\Cultures\GlCollationAnalyzer.cs" />
    <Compile Include="Indexing\Collation\Cultures\GswCollationAnalyzer.cs" />
    <Compile Include="Indexing\Collation\Cultures\GuCollationAnalyzer.cs" />
    <Compile Include="Indexing\Collation\Cultures\HaCollationAnalyzer.cs" />
    <Compile Include="Indexing\Collation\Cultures\HeCollationAnalyzer.cs" />
    <Compile Include="Indexing\Collation\Cultures\HiCollationAnalyzer.cs" />
    <Compile Include="Indexing\Collation\Cultures\HrCollationAnalyzer.cs" />
    <Compile Include="Indexing\Collation\Cultures\HsbCollationAnalyzer.cs" />
    <Compile Include="Indexing\Collation\Cultures\HuCollationAnalyzer.cs" />
    <Compile Include="Indexing\Collation\Cultures\HyCollationAnalyzer.cs" />
    <Compile Include="Indexing\Collation\Cultures\IdCollationAnalyzer.cs" />
    <Compile Include="Indexing\Collation\Cultures\IgCollationAnalyzer.cs" />
    <Compile Include="Indexing\Collation\Cultures\IiCollationAnalyzer.cs" />
    <Compile Include="Indexing\Collation\Cultures\IsCollationAnalyzer.cs" />
    <Compile Include="Indexing\Collation\Cultures\ItCollationAnalyzer.cs" />
    <Compile Include="Indexing\Collation\Cultures\IuCollationAnalyzer.cs" />
    <Compile Include="Indexing\Collation\Cultures\IvCollationAnalyzer.cs" />
    <Compile Include="Indexing\Collation\Cultures\JaCollationAnalyzer.cs" />
    <Compile Include="Indexing\Collation\Cultures\KaCollationAnalyzer.cs" />
    <Compile Include="Indexing\Collation\Cultures\KkCollationAnalyzer.cs" />
    <Compile Include="Indexing\Collation\Cultures\KlCollationAnalyzer.cs" />
    <Compile Include="Indexing\Collation\Cultures\KmCollationAnalyzer.cs" />
    <Compile Include="Indexing\Collation\Cultures\KnCollationAnalyzer.cs" />
    <Compile Include="Indexing\Collation\Cultures\KoCollationAnalyzer.cs" />
    <Compile Include="Indexing\Collation\Cultures\KokCollationAnalyzer.cs" />
    <Compile Include="Indexing\Collation\Cultures\KyCollationAnalyzer.cs" />
    <Compile Include="Indexing\Collation\Cultures\LbCollationAnalyzer.cs" />
    <Compile Include="Indexing\Collation\Cultures\LoCollationAnalyzer.cs" />
    <Compile Include="Indexing\Collation\Cultures\LtCollationAnalyzer.cs" />
    <Compile Include="Indexing\Collation\Cultures\LvCollationAnalyzer.cs" />
    <Compile Include="Indexing\Collation\Cultures\MiCollationAnalyzer.cs" />
    <Compile Include="Indexing\Collation\Cultures\MkCollationAnalyzer.cs" />
    <Compile Include="Indexing\Collation\Cultures\MlCollationAnalyzer.cs" />
    <Compile Include="Indexing\Collation\Cultures\MnCollationAnalyzer.cs" />
    <Compile Include="Indexing\Collation\Cultures\MohCollationAnalyzer.cs" />
    <Compile Include="Indexing\Collation\Cultures\MrCollationAnalyzer.cs" />
    <Compile Include="Indexing\Collation\Cultures\MsCollationAnalyzer.cs" />
    <Compile Include="Indexing\Collation\Cultures\MtCollationAnalyzer.cs" />
    <Compile Include="Indexing\Collation\Cultures\NbCollationAnalyzer.cs" />
    <Compile Include="Indexing\Collation\Cultures\NeCollationAnalyzer.cs" />
    <Compile Include="Indexing\Collation\Cultures\NlCollationAnalyzer.cs" />
    <Compile Include="Indexing\Collation\Cultures\NnCollationAnalyzer.cs" />
    <Compile Include="Indexing\Collation\Cultures\NsoCollationAnalyzer.cs" />
    <Compile Include="Indexing\Collation\Cultures\OcCollationAnalyzer.cs" />
    <Compile Include="Indexing\Collation\Cultures\OrCollationAnalyzer.cs" />
    <Compile Include="Indexing\Collation\Cultures\PaCollationAnalyzer.cs" />
    <Compile Include="Indexing\Collation\Cultures\PlCollationAnalyzer.cs" />
    <Compile Include="Indexing\Collation\Cultures\PrsCollationAnalyzer.cs" />
    <Compile Include="Indexing\Collation\Cultures\PsCollationAnalyzer.cs" />
    <Compile Include="Indexing\Collation\Cultures\PtCollationAnalyzer.cs" />
    <Compile Include="Indexing\Collation\Cultures\QutCollationAnalyzer.cs" />
    <Compile Include="Indexing\Collation\Cultures\QuzCollationAnalyzer.cs" />
    <Compile Include="Indexing\Collation\Cultures\RmCollationAnalyzer.cs" />
    <Compile Include="Indexing\Collation\Cultures\RoCollationAnalyzer.cs" />
    <Compile Include="Indexing\Collation\Cultures\RuCollationAnalyzer.cs" />
    <Compile Include="Indexing\Collation\Cultures\RwCollationAnalyzer.cs" />
    <Compile Include="Indexing\Collation\Cultures\SaCollationAnalyzer.cs" />
    <Compile Include="Indexing\Collation\Cultures\SahCollationAnalyzer.cs" />
    <Compile Include="Indexing\Collation\Cultures\SeCollationAnalyzer.cs" />
    <Compile Include="Indexing\Collation\Cultures\SiCollationAnalyzer.cs" />
    <Compile Include="Indexing\Collation\Cultures\SkCollationAnalyzer.cs" />
    <Compile Include="Indexing\Collation\Cultures\SlCollationAnalyzer.cs" />
    <Compile Include="Indexing\Collation\Cultures\SmaCollationAnalyzer.cs" />
    <Compile Include="Indexing\Collation\Cultures\SmjCollationAnalyzer.cs" />
    <Compile Include="Indexing\Collation\Cultures\SmnCollationAnalyzer.cs" />
    <Compile Include="Indexing\Collation\Cultures\SmsCollationAnalyzer.cs" />
    <Compile Include="Indexing\Collation\Cultures\SqCollationAnalyzer.cs" />
    <Compile Include="Indexing\Collation\Cultures\SrCollationAnalyzer.cs" />
    <Compile Include="Indexing\Collation\Cultures\SvCollationAnalyzer.cs" />
    <Compile Include="Indexing\Collation\Cultures\SwCollationAnalyzer.cs" />
    <Compile Include="Indexing\Collation\Cultures\SyrCollationAnalyzer.cs" />
    <Compile Include="Indexing\Collation\Cultures\TaCollationAnalyzer.cs" />
    <Compile Include="Indexing\Collation\Cultures\TeCollationAnalyzer.cs" />
    <Compile Include="Indexing\Collation\Cultures\TgCollationAnalyzer.cs" />
    <Compile Include="Indexing\Collation\Cultures\ThCollationAnalyzer.cs" />
    <Compile Include="Indexing\Collation\Cultures\TkCollationAnalyzer.cs" />
    <Compile Include="Indexing\Collation\Cultures\TnCollationAnalyzer.cs" />
    <Compile Include="Indexing\Collation\Cultures\TrCollationAnalyzer.cs" />
    <Compile Include="Indexing\Collation\Cultures\TtCollationAnalyzer.cs" />
    <Compile Include="Indexing\Collation\Cultures\TzmCollationAnalyzer.cs" />
    <Compile Include="Indexing\Collation\Cultures\UgCollationAnalyzer.cs" />
    <Compile Include="Indexing\Collation\Cultures\UkCollationAnalyzer.cs" />
    <Compile Include="Indexing\Collation\Cultures\UrCollationAnalyzer.cs" />
    <Compile Include="Indexing\Collation\Cultures\UzCollationAnalyzer.cs" />
    <Compile Include="Indexing\Collation\Cultures\ViCollationAnalyzer.cs" />
    <Compile Include="Indexing\Collation\Cultures\WoCollationAnalyzer.cs" />
    <Compile Include="Indexing\Collation\Cultures\XhCollationAnalyzer.cs" />
    <Compile Include="Indexing\Collation\Cultures\YoCollationAnalyzer.cs" />
    <Compile Include="Indexing\Collation\Cultures\ZhCollationAnalyzer.cs" />
    <Compile Include="Indexing\Collation\Cultures\ZuCollationAnalyzer.cs" />
    <Compile Include="Indexing\Collation\IndexableBinaryStringTools_UsingArrays.cs" />
    <Compile Include="Indexing\GatherAllCollector.cs" />
    <Compile Include="Indexing\Analyzers\LowerCaseKeywordAnalyzer.cs" />
    <Compile Include="Indexing\RangeQueryParser.cs" />
    <Compile Include="Indexing\RobustEnumerator.cs" />
    <Compile Include="Indexing\SpatialField.cs" />
    <Compile Include="Indexing\SimpleQueryParser.cs" />
    <Compile Include="Config\InMemoryRavenConfiguration.cs" />
    <Compile Include="Impl\IUuidGenerator.cs" />
    <Compile Include="Linq\Ast\CaptureSelectNewFieldNamesVisitor.cs" />
    <Compile Include="Plugins\AbstractAttachmentDeleteTrigger.cs" />
    <Compile Include="Plugins\AbstractAttachmentPutTrigger.cs" />
    <Compile Include="Plugins\AbstractAttachmentReadTrigger.cs" />
    <Compile Include="Plugins\IStartupTask.cs" />
    <Compile Include="Linq\GroupByKeyFunc.cs" />
    <Compile Include="Linq\ITranslatorDatabaseAccessor.cs" />
    <Compile Include="Linq\PrivateExtensions\MetadataExtensions.cs" />
    <Compile Include="Linq\TranslatorFunc.cs" />
    <Compile Include="Plugins\AbstractBackgroundTask.cs" />
    <Compile Include="Plugins\AbstractDocumentCodec.cs" />
    <Compile Include="Plugins\AbstractDynamicCompilationExtension.cs" />
    <Compile Include="Plugins\Builtins\CreateFolderIcon.cs" />
    <Compile Include="Plugins\Builtins\DeleteRemovedIndexes.cs" />
    <Compile Include="Plugins\Builtins\FilterRavenInternalDocumentsReadTrigger.cs" />
    <Compile Include="Plugins\AbstractIndexUpdateTrigger.cs" />
    <Compile Include="Plugins\AbstractReadTrigger.cs" />
    <Compile Include="Plugins\Builtins\SpatialDynamicCompilationExtension.cs" />
    <Compile Include="Plugins\AbstractIndexUpdateTriggerBatcher.cs" />
    <Compile Include="Plugins\ReadOperation.cs" />
    <Compile Include="Plugins\ReadVetoResult.cs" />
    <Compile Include="Data\CommandDataFactory.cs" />
    <Compile Include="Data\IndexQueryResult.cs" />
    <Compile Include="Extensions\EnumerableExtensions.cs" />
    <Compile Include="Indexing\MapReduceIndex.cs" />
    <Compile Include="Indexing\QueryBuilder.cs" />
    <Compile Include="Indexing\SimpleIndex.cs" />
    <Compile Include="Plugins\AbstractDeleteTrigger.cs" />
    <Compile Include="Plugins\AbstractPutTrigger.cs" />
    <Compile Include="Plugins\IRequiresDocumentDatabaseInitialization.cs" />
    <Compile Include="DocumentDatabase.cs" />
    <Compile Include="Indexing\Index.cs" />
    <Compile Include="Indexing\AnonymousObjectToLuceneDocumentConverter.cs" />
    <Compile Include="Indexing\StatefulEnumerableWrapper.cs" />
    <Compile Include="Indexing\IndexingExecuter.cs" />
    <Compile Include="Indexing\WorkContext.cs" />
    <Compile Include="Json\DynamicObjectExtensions.cs" />
    <Compile Include="Json\JsonPatcher.cs" />
    <Compile Include="Json\JsonToExpando.cs" />
    <Compile Include="Linq\AbstractViewGenerator.cs" />
    <Compile Include="Linq\QueryParsingUtils.cs" />
    <Compile Include="Linq\DynamicViewCompiler.cs" />
    <Compile Include="Linq\IndexingFunc.cs" />
    <Compile Include="Linq\PrivateExtensions\LinqOnDynamic.cs" />
    <Compile Include="Plugins\VetoResult.cs" />
    <Compile Include="Config\RavenConfiguration.cs" />
    <Compile Include="Queries\SuggestionQueryExtensions.cs" />
    <Compile Include="Queries\SuggestionQueryIndexExtension.cs" />
    <Compile Include="Queries\TermsQueryRunner.cs" />
    <Compile Include="Queries\TermsQueryRunnerExtensions.cs" />
    <Compile Include="Server\Connections\TransportState.cs" />
    <Compile Include="Server\Connections\TimeSensitiveStore.cs" />
    <Compile Include="Server\Startup.cs" />
    <Compile Include="Server\Tenancy\AbstractLandlord.cs" />
    <Compile Include="Server\Tenancy\CountersLandlord.cs" />
    <Compile Include="Server\Tenancy\DatabaseLandlord.cs" />
    <Compile Include="Server\Tenancy\FileSystemsLandlord.cs" />
    <Compile Include="Server\WebApi\Attributes\HttpEvalAttribute.cs" />
    <Compile Include="Server\WebApi\Attributes\HttpResetAttribute.cs" />
    <Compile Include="Server\WebApi\Filters\RavenExceptionFilterAttribute.cs" />
    <Compile Include="Server\WebApi\IRavenServer.cs" />
    <Compile Include="Server\WebApi\Handlers\GZipToJsonAndCompressHandler.cs" />
    <Compile Include="Server\WebApi\RequestManager.cs" />
    <Compile Include="Smuggler\DatabaseDataDumper.cs" />
    <Compile Include="Storage\BaseBackupOperation.cs" />
    <Compile Include="Storage\BaseRestoreOperation.cs" />
    <Compile Include="Storage\DatabaseSizeInformation.cs" />
    <Compile Include="Storage\DocumentInTransactionData.cs" />
    <Compile Include="Storage\Esent\Backup\BackupOperation.cs" />
    <Compile Include="Storage\Esent\Backup\EsentBackup.cs" />
    <Compile Include="Storage\Esent\Backup\RestoreOperation.cs" />
    <Compile Include="Storage\Esent\Debug\StorageSizes.cs" />
    <Compile Include="Storage\Esent\EsentExtension.cs" />
    <Compile Include="Storage\Esent\SchemaCreator.cs" />
    <Compile Include="Storage\Esent\SchemaUpdates\ISchemaUpdate.cs" />
    <Compile Include="Storage\Esent\SchemaUpdates\Updates\From42To43.cs" />
    <Compile Include="Storage\Esent\SchemaUpdates\Updates\From41To42.cs" />
    <Compile Include="Storage\Esent\SchemaUpdates\Updates\From39To40.cs" />
    <Compile Include="Storage\Esent\SchemaUpdates\Updates\From38To39.cs" />
    <Compile Include="Storage\Esent\SchemaUpdates\Updates\From36To37.cs" />
    <Compile Include="Storage\Esent\SchemaUpdates\Updates\From37To38.cs" />
    <Compile Include="Storage\Esent\SchemaUpdates\Updates\From40To41.cs" />
    <Compile Include="Storage\Esent\SchemaUpdates\Updates\From43To44.cs" />
    <Compile Include="Storage\Esent\SchemaUpdates\Updates\From44To45.cs" />
    <Compile Include="Storage\Esent\SchemaUpdates\Updates\From45To46.cs" />
    <Compile Include="Storage\Esent\SchemaUpdates\Updates\From46To47.cs" />
    <Compile Include="Storage\Esent\SchemaUpdates\Updates\From47To48.cs" />
    <Compile Include="Storage\Esent\SchemaUpdates\Updates\From48To50.cs">
      <SubType>Code</SubType>
    </Compile>
    <Compile Include="Storage\Esent\StorageActionsAccessor.cs" />
    <Compile Include="Storage\Esent\StorageActions\Documents.cs" />
    <Compile Include="Storage\Esent\StorageActions\Attachments.cs" />
    <Compile Include="Storage\Esent\Debug\EsentUtil.cs" />
    <Compile Include="Storage\Esent\StorageActions\General.cs" />
    <Compile Include="Storage\Esent\StorageActions\Indexing.cs" />
    <Compile Include="Storage\Esent\StorageActions\Lists.cs" />
    <Compile Include="Storage\Esent\StorageActions\MappedResults.cs" />
    <Compile Include="Storage\Esent\StorageActions\OptimizedDeleter.cs" />
    <Compile Include="Storage\Esent\StorageActions\OptimizedIndexReader.cs" />
    <Compile Include="Storage\Esent\StorageActions\Queue.cs" />
    <Compile Include="Storage\Esent\StorageActions\Staleness.cs" />
    <Compile Include="Storage\Esent\StorageActions\TableProperties.cs" />
    <Compile Include="Storage\Esent\StorageActions\Tasks.cs" />
    <Compile Include="Storage\Esent\StorageActions\Util.cs" />
    <Compile Include="Storage\Esent\TableColumnsCache.cs" />
    <Compile Include="Storage\Esent\TransactionalStorage.cs" />
    <Compile Include="Storage\Esent\TransactionalStorageConfigurator.cs" />
    <Compile Include="Storage\IAttachmentsStorageActions.cs" />
    <Compile Include="Storage\IDocumentStorageActions.cs" />
    <Compile Include="Storage\IGeneralStorageActions.cs" />
    <Compile Include="Storage\IIndexingStorageActions.cs" />
    <Compile Include="Storage\IListsStorageActions.cs" />
    <Compile Include="Storage\IMappedResultsStorageAction.cs" />
    <Compile Include="Storage\IndexCreationOptions.cs" />
    <Compile Include="Storage\IndexDefinitionStorage.cs" />
    <Compile Include="Storage\IQueueStorageActions.cs" />
    <Compile Include="Storage\IStalenessStorageActions.cs" />
    <Compile Include="Storage\IStorageActionsAccessor.cs" />
    <Compile Include="Storage\ITasksStorageActions.cs" />
    <Compile Include="Storage\ITransactionalStorage.cs" />
    <Compile Include="Queries\SuggestionQueryRunner.cs" />
    <Compile Include="Storage\Voron\Backup\BackupOperation.cs" />
    <Compile Include="Storage\Voron\Backup\RestoreOperation.cs" />
    <Compile Include="Storage\Voron\Schema\SchemaCreator.cs" />
    <Compile Include="Storage\Voron\Schema\ISchemaUpdate.cs" />
    <Compile Include="Storage\Voron\Schema\Updates\SchemaUpdateBase.cs" />
    <Compile Include="Storage\Voron\StorageActions\DocumentsStorageActions.cs" />
    <Compile Include="Storage\Voron\StorageActions\AttachmentsStorageActions.cs" />
    <Compile Include="Storage\Voron\Impl\Index.cs" />
    <Compile Include="Storage\Voron\StorageActions\GeneralStorageActions.cs" />
    <Compile Include="Storage\Voron\StorageActions\IndexingStorageActions.cs" />
    <Compile Include="Storage\Voron\Impl\Table.cs" />
    <Compile Include="Storage\Voron\StorageActions\ListsStorageActions.cs" />
    <Compile Include="Storage\Voron\StorageActions\MappedResultsStorageActions.cs" />
    <Compile Include="Storage\Voron\StorageActions\QueueStorageActions.cs" />
    <Compile Include="Storage\Voron\StorageActions\StalenessStorageActions.cs" />
    <Compile Include="Storage\Voron\StorageActionsAccessor.cs" />
    <Compile Include="Storage\Voron\Impl\TableBase.cs" />
    <Compile Include="Storage\Voron\Impl\Tables.cs" />
    <Compile Include="Storage\Voron\Impl\TableStorage.cs" />
    <Compile Include="Storage\Voron\StorageActions\StorageActionsBase.cs" />
    <Compile Include="Storage\Voron\StorageActions\TasksStorageActions.cs" />
    <Compile Include="Storage\Voron\TransactionalStorage.cs" />
    <Compile Include="Storage\Voron\UndisposableStream.cs" />
    <Compile Include="Storage\TransactionContextData.cs" />
    <Compile Include="Tasks\RemoveFromIndexTask.cs" />
    <Compile Include="Tasks\DatabaseTask.cs" />
    <Compile Include="Indexing\IndexStorage.cs" />
    <Compile Include="Tasks\TaskMetadata.cs" />
    <Compile Include="Tasks\TouchReferenceDocumentIfChangedTask.cs" />
    <Compile Include="Util\ActiveEnumerable.cs" />
    <Compile Include="Util\BundlesHelper.cs" />
    <Compile Include="Util\DatabaseMemoryTarget.cs" />
    <Compile Include="Util\MetricsCountersManager.cs" />
    <Compile Include="Util\OutputTicker.cs" />
    <Compile Include="Util\PerformanceCountersUtils.cs" />
    <Compile Include="Util\PortUtil.cs" />
    <Compile Include="Util\SequentialUuidGenerator.cs" />
    <Compile Include="Util\SizeHelper.cs" />
    <Compile Include="Util\SortedKeyList.cs" />
    <Compile Include="Util\Streams\BufferPoolStream.cs" />
    <Compile Include="Util\Streams\PartialStream.cs" />
    <Compile Include="Util\Streams\BufferPoolMemoryStream.cs" />
    <Compile Include="Util\Streams\BlockingStream.cs" />
    <Compile Include="Util\WildcardMatcher.cs" />
  </ItemGroup>
  <ItemGroup>
    <BootstrapperPackage Include="Microsoft.Net.Client.3.5">
      <Visible>False</Visible>
      <ProductName>.NET Framework 3.5 SP1 Client Profile</ProductName>
      <Install>false</Install>
    </BootstrapperPackage>
    <BootstrapperPackage Include="Microsoft.Net.Framework.3.5.SP1">
      <Visible>False</Visible>
      <ProductName>.NET Framework 3.5 SP1</ProductName>
      <Install>true</Install>
    </BootstrapperPackage>
    <BootstrapperPackage Include="Microsoft.Windows.Installer.3.1">
      <Visible>False</Visible>
      <ProductName>Windows Installer 3.1</ProductName>
      <Install>true</Install>
    </BootstrapperPackage>
  </ItemGroup>
  <ItemGroup>
    <EmbeddedResource Include="Util\Raven.Debug\x86\Raven.Debug.exe" />
    <EmbeddedResource Include="Util\Raven.Debug\x64\Raven.Debug.exe" />
    <EmbeddedResource Include="Server\WebUI\raven-data.ico" />
    <EmbeddedResource Include="Server\WebUI\studio.html" />
    <EmbeddedResource Include="Server\WebUI\studio_not_found.html" />
    <EmbeddedResource Include="Server\WebUI\Raven.Studio.xap" />
    <EmbeddedResource Include="Json\ToJson.js" />
    <EmbeddedResource Include="Json\RavenDB.js" />
    <EmbeddedResource Include="Json\lodash.js" />
    <EmbeddedResource Include="Client\Aws\Amazon.AWS.endpoints.xml" />
    <Content Include="FodyWeavers.xml" />
  </ItemGroup>
  <ItemGroup>
    <EmbeddedResource Include="Commercial\RavenDB.public" />
    <None Include="App.config">
      <SubType>Designer</SubType>
    </None>
    <None Include="packages.config" />
    <None Include="RavenDB.snk" />
    <EmbeddedResource Include="Server\Assets\EmbeddedData\Northwind.dump" />
  </ItemGroup>
  <ItemGroup>
    <ProjectReference Include="..\Raven.Abstractions\Raven.Abstractions.csproj">
      <Project>{41AC479E-1EB2-4D23-AAF2-E4C8DF1BC2BA}</Project>
      <Name>Raven.Abstractions</Name>
    </ProjectReference>
    <ProjectReference Include="..\Raven.Client.Lightweight\Raven.Client.Lightweight.csproj">
      <Project>{4E087ECB-E7CA-4891-AC3C-3C76702715B6}</Project>
      <Name>Raven.Client.Lightweight</Name>
    </ProjectReference>
    <ProjectReference Include="..\Raven.Voron\Voron\Voron.csproj">
      <Project>{ff83c7c2-bc7b-4dcc-a782-49ef9bbd9390}</Project>
      <Name>Voron</Name>
    </ProjectReference>
  </ItemGroup>
  <ItemGroup />
  <Import Project="$(MSBuildToolsPath)\Microsoft.CSharp.targets" Condition="'$(TasksTargetsImported)' == ''" />
  <Import Project="$(MSBuildProjectDirectory)\..\Tools\StyleCop\StyleCop.Targets" Condition="'$(TasksTargetsImported)' == ''" />
  <Target Name="BeforeBuild">
  </Target>
  <Import Project="$(SolutionDir)\.nuget\nuget.targets" Condition="'$(TasksTargetsImported)' == ''" />
  <Import Project="..\Imports\Fody\Fody.targets" Condition="$(Configuration) == 'Release'" />
  <Import Project="..\Imports\Tasks.targets" Condition="'$(TasksTargetsImported)' == ''" />
</Project><|MERGE_RESOLUTION|>--- conflicted
+++ resolved
@@ -231,11 +231,8 @@
     <Compile Include="FileSystem\Plugins\IRequiresFileSystemInitialization.cs" />
     <Compile Include="FileSystem\Storage\Esent\Schema\IFileSystemSchemaUpdate.cs" />
     <Compile Include="FileSystem\Storage\Esent\Schema\Updates\From03To04.cs" />
-<<<<<<< HEAD
     <Compile Include="Indexing\IndexReplacer.cs" />
-=======
     <Compile Include="Impl\Generators\JsonCodeGenerator.cs" />
->>>>>>> 1c8bde75
     <Compile Include="Indexing\WriteIndexStats.cs" />
     <Compile Include="Plugins\Builtins\CheckFreeDiskSpace.cs" />
     <Compile Include="Plugins\Builtins\CheckIncrementalBackupStatus.cs" />
