--- conflicted
+++ resolved
@@ -232,16 +232,13 @@
     <Compile Include="Indexing\IndexingBatch.cs" />
     <Compile Include="Indexing\IndexedItemsInfo.cs" />
     <Compile Include="Indexing\IndexingUtil.cs" />
-<<<<<<< HEAD
     <Compile Include="Indexing\IndexSegmentsInfo.cs" />
     <Compile Include="Indexing\LowerCaseKeywordTokenizer.cs" />
     <Compile Include="Indexing\LowerCaseWhitespaceAnalyzer.cs" />
     <Compile Include="Indexing\LowerCaseWhitespaceTokenizer.cs" />
-=======
     <Compile Include="Indexing\Analyzers\LowerCaseKeywordTokenizer.cs" />
     <Compile Include="Indexing\Analyzers\LowerCaseWhitespaceAnalyzer.cs" />
     <Compile Include="Indexing\Analyzers\LowerCaseWhitespaceTokenizer.cs" />
->>>>>>> 6b965033
     <Compile Include="Indexing\LuceneIntegration\TermsMatchQuery.cs" />
     <Compile Include="Indexing\PrefetchingBehavior.cs" />
     <Compile Include="Indexing\RavenPerFieldAnalyzerWrapper.cs" />
