--- conflicted
+++ resolved
@@ -124,13 +124,8 @@
 
 		public Task<Operation> DeleteByIndexAsync(string indexName, IndexQuery queryToDelete, bool allowStale)
 		{
-<<<<<<< HEAD
-			databaseCommands.DeleteByIndex(indexName, queryToDelete, allowStale);
-			return new CompletedTask<Operation>();
-=======
 			var deleteByIndex = databaseCommands.DeleteByIndex(indexName, queryToDelete, allowStale);
 			return new CompletedTask<Operation>(deleteByIndex);
->>>>>>> 37eedc61
 		}
 
 		public Task DeleteTransformerAsync(string name)
@@ -269,23 +264,13 @@
 
 		public Task<Operation> UpdateByIndex(string indexName, IndexQuery queryToUpdate, ScriptedPatchRequest patch)
 		{
-<<<<<<< HEAD
-		    return new CompletedTask<Operation>(databaseCommands.UpdateByIndex(indexName, queryToUpdate, patch));
-		}
-
-		public Task<Operation> UpdateByIndexAsync(string indexName, IndexQuery queryToUpdate, ScriptedPatchRequest patch, bool allowStale)
-		{
-            return new CompletedTask<Operation>(databaseCommands.UpdateByIndex(indexName, queryToUpdate, patch, allowStale));
-=======
 			var updateByIndex = databaseCommands.UpdateByIndex(indexName, queryToUpdate, patch);
 			return new CompletedTask<Operation>(updateByIndex)	;
 		}
 
-		public Task<Operation> UpdateByIndex(string indexName, IndexQuery queryToUpdate, ScriptedPatchRequest patch, bool allowStale)
-		{
-			var updateByIndex = databaseCommands.UpdateByIndex(indexName, queryToUpdate, patch, allowStale);
-			return new CompletedTask<Operation>(updateByIndex);
->>>>>>> 37eedc61
+		public Task<Operation> UpdateByIndexAsync(string indexName, IndexQuery queryToUpdate, ScriptedPatchRequest patch, bool allowStale)
+		{
+            return new CompletedTask<Operation>(databaseCommands.UpdateByIndex(indexName, queryToUpdate, patch, allowStale));
 		}
 
 		public Task<FacetResults> GetFacetsAsync( string index, IndexQuery query, string facetSetupDoc, int start = 0, int? pageSize = null ) {
