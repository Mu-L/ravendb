--- conflicted
+++ resolved
@@ -11,11 +11,6 @@
 using System.Net;
 using Raven.Abstractions.Json;
 using Raven.Database.Data;
-<<<<<<< HEAD
-=======
-using Raven.Imports.Newtonsoft.Json;
-using Raven.Imports.Newtonsoft.Json.Linq;
->>>>>>> ea22ec18
 using Raven.Abstractions.Commands;
 using Raven.Abstractions.Data;
 using Raven.Abstractions.Extensions;
@@ -31,6 +26,7 @@
 using Raven.Database.Server;
 using Raven.Database.Server.Responders;
 using Raven.Database.Storage;
+using Raven.Imports.Newtonsoft.Json;
 using Raven.Json.Linq;
 
 namespace Raven.Client.Embedded
@@ -454,12 +450,8 @@
 
 			if (includes != null)
 			{
-<<<<<<< HEAD
 				var includeCmd = new AddIncludesCommand(database, TransactionInformation, (etag, doc) => multiLoadResult.Includes.Add(doc), includes,
 				                                        new HashSet<string>(ids));
-=======
-				var includeCmd = new AddIncludesCommand(database, TransactionInformation, (etag, doc) => multiLoadResult.Includes.Add(doc), includes, new HashSet<string>(ids));
->>>>>>> ea22ec18
 				foreach (var jsonDocument in multiLoadResult.Results)
 				{
 					includeCmd.Execute(jsonDocument);
