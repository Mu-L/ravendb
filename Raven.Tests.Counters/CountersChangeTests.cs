--- conflicted
+++ resolved
@@ -46,11 +46,7 @@
 		[InlineData(-2)]
 		public async Task CountrsDelete_should_work(int delta)
 		{
-<<<<<<< HEAD
-			using (var store = NewRemoteCountersStore(DefaultCounteStorageName))
-=======
 			using (var store = NewRemoteCountersStore(DefaultCounterStorageName))
->>>>>>> c0b200c1
 			{
 				await store.Admin.CreateCounterStorageAsync(new CounterStorageDocument
 				{
