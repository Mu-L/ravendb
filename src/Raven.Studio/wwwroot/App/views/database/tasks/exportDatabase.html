<div class="exportDatabase content-margin">
<div class="panel">
    <div class="panel-body">
        <form data-bind="submit: startExport">
            <h3>Export your database to a .ravendbdump file</h3>
            <div class="row">
                <div class="col-sm-6">
                    <div class="form-group">
                        <div class="input-group">
                            <div class="input-group-addon">Destination File Name:</div>
                            <input class="form-control" data-bind="textInput: model.exportFileName"/>
                        </div>
                    </div>
                </div>
            </div>
            <div data-bind="with: model">
                <div class="row">
                    <div class="col-lg-3">
                        <div class="toggle">
                            <input id="toggleDocuments" type="checkbox" data-bind="checked: includeDocuments" />
                            <label for="toggleDocuments">Include Documents</label>
                        </div>
                        <div class="margin-left margin-left-lg">
                            <div class="toggle">
                                <input id="toggleAttachments" type="checkbox"
                                       data-bind="checked: includeAttachments" />
                                <label for="toggleAttachments">Include Attachments</label>
                            </div>
                            <div class="toggle">
                                <input id="toggleCounters" type="checkbox"
                                       data-bind="checked: includeCounters" />
                                <label for="toggleCounters">Include Counters</label>
                            </div>
                            <div class="toggle">
                                <input id="toggleTimeSeries" type="checkbox"
                                       data-bind="checked: includeTimeSeries" />
                                <label for="toggleTimeSeries">Include Time Series</label>
                            </div>
                            <div class="toggle">
                                <input id="toggleArtificial" type="checkbox"
                                       data-bind="checked: includeArtificialDocuments" />
                                <label for="toggleArtificial">Include Artificial Documents</label>
                            </div>
                            <div class="toggle" data-toggle="tooltip" data-placement="top"
                                 data-bind="attr: { title: $root.hasRevisionsConfiguration() ? '' : 'Document Revisions are not enabled for this database' }">
                                <input id="toggleRevisions" type="checkbox" data-bind="checked: includeRevisionDocuments, enable: $root.canExportDocumentRevisions" />
                                <label for="toggleRevisions">Include Revisions</label>
                            </div>
                            <div class="toggle">
                                <input id="toggleConflicts" type="checkbox" data-bind="checked: includeConflicts" />
                                <label for="toggleConflicts">Include Conflicts</label>
                            </div>
                        </div>
                    </div>
                    <div class="col-lg-5">
                        <div class="toggle">
                            <input id="toggleIndexes" type="checkbox" data-bind="checked: includeIndexes" />
                            <label for="toggleIndexes">Include Indexes</label>
                        </div>
                        <div class="margin-left margin-left-lg">
                            <div class="toggle">
                                <input id="toggleAnalyzers" type="checkbox" 
                                       data-bind="checked: removeAnalyzers, enable: includeIndexes" />
                                <label for="toggleAnalyzers">Remove Analyzers</label>
                            </div>
                        </div>
                        <div class="toggle">
                            <input id="toggleIdentities" type="checkbox" data-bind="checked: includeIdentities" />
                            <label for="toggleIdentities">Include Identities</label>
                        </div>
                        <div class="toggle">
                            <input id="toggleCmpXch" type="checkbox" data-bind="checked: includeCompareExchange" />
                            <label for="toggleCmpXch">Include Compare Exchange</label>
                        </div>
                        <div class="toggle">
<<<<<<< HEAD
                            <input id="includeSubscriptions" type="checkbox" data-bind="checked: includeSubscriptions" />
                            <label for="includeSubscriptions" class="margin-right margin-right-sm">Include Subscriptions</label>
=======
                            <input id="toggleSubscriptions" type="checkbox" data-bind="checked: includeSubscriptions" />
                            <label for="toggleSubscriptions" class="margin-right margin-right-sm">Include Subscriptions</label>
>>>>>>> 40c82e95
                        </div>
                        <div class="toggle">
                            <input id="toggleConfiguration" type="checkbox" data-bind="checked: includeDatabaseRecord" />
                            <label for="toggleConfiguration" class="margin-right margin-right-sm">Include Configuration and Ongoing Tasks</label>
                            <button class="btn btn-sm margin-right margin-right-sm" data-bind="enable: includeDatabaseRecord, click: $root.customizeConfigurationClicked">Customize</button>
                            <small id="js-ongoing-tasks-disabled"><i class="icon-info text-info"></i></small>
                        </div>
                        <div class="toggle">
                            <input id="toggleDocumentsTombstones" type="checkbox" data-bind="checked: includeDocumentsTombstones" />
                            <label for="toggleDocumentsTombstones" class="margin-right margin-right-sm">Include Documents Tombstones</label>
                        </div>
                        <div class="toggle">
                            <input id="toggleCmpXchTombstones" type="checkbox" data-bind="checked: includeCompareExchangeTombstones" />
                            <label for="toggleCmpXchTombstones" class="margin-right margin-right-sm">Include Compare Exchange Tombstones</label>
                        </div>
                    </div>
                </div>
                <div class="row">
                    <div class="col-xs-12 col-sm-6">
                        <div data-bind="validationElement: exportDefinitionHasIncludes">
                            <div class="help-block" data-bind="validationMessage: exportDefinitionHasIncludes"></div>
                        </div>
                    </div>
                </div>
                <hr />
                <div class="row">
                    <div class="col-lg-6">
                        <div class="toggle">
                            <input id="toggleEncryption" type="checkbox" data-bind="checked: encryptOutput" />
                            <label for="toggleEncryption">Encrypt exported file</label>
                        </div>
                    </div>
                </div>
                <div class="row" data-bind="collapse: encryptOutput">
                    <div class="col-sm-12 col-lg-6" data-bind="with: $root.encryptionSection">
                        <div class="margin-left margin-left-lg">
                            <div data-bind="compose: 'resources/setupEncryptionKey.html'"></div>
                        </div>
                    </div>
                </div>
            </div>
            <div id="export-advanced" data-bind="collapse: showAdvancedOptions">
                <hr />
                <h3>Advanced</h3>
                <div class="margin-left margin-left-lg">
                    <!-- TODO: see issue 8493 ! -->
                    <!--<div class="toggle">
                        <input id="expiredDocuments" type="checkbox" disabled="disabled" data-bind="checked: model.includeExpiredDocuments">
                        <label for="expiredDocuments">Include Expired Documents</label>
                    </div>-->
                    <div class="toggle">
                        <input id="Collections" type="checkbox" data-bind="checked: model.includeAllCollections" />
                        <label for="Collections">Export all collections</label>
                    </div>
                    <div data-bind="visible: !collections().length && !model.includeAllCollections()">
                        No collections available
                    </div>
                    <div id="collapseCollections" data-bind="collapse: !model.includeAllCollections(), visible: collections().length">
                        <div class="border">
                            <div class="row">
                                <div class="col-sm-6">
                                    <h4>Choose collections:</h4>
                                </div>
                                <div class="col-sm-6">
                                    <div class="input-group input-group-sm">
                                        <span class="input-group-addon"><span class="glyphicon glyphicon-filter" aria-hidden="true"></span></span>
                                        <input class="form-control" placeholder="Filter" data-bind="textInput: filter" />
                                    </div>
                                </div>
                            </div>
                            <hr/>
                            <div class="row limit-height" data-bind="foreach: filteredCollections">
                                <div class="col-sm-6">
                                    <div class="toggle toggle-info">
                                        <input class="styled" type="checkbox" data-bind="attr: { id: 'collection_' + $index() }, value: $data, checked: $root.model.includedCollections" />
                                        <label data-bind="attr: { for: 'collection_' + $index() }, text: $data">
                                        </label>
                                    </div>
                                </div>
                            </div>
                        </div>
                        <hr/>
                    </div>
                    <div class="form-group">
                        <div class="toggle">
                            <input id="useTransformScript" type="checkbox" data-bind="checked: showTransformScript" />
                            <label for="useTransformScript" class="margin-right margin-right-sm">Use Transform script </label>
                            <a id="scriptPopover" tabindex="0"><small><i class="icon-info text-info"></i></small></a>
                        </div>
                        <div data-bind="collapse: showTransformScript">
                        <pre class="form-control" style="height: 200px;" data-bind="aceEditor: { code: model.transformScript, lang: 'ace/mode/javascript', completer: completer }, validationOptions: { errorsAsTitle: false }, validationElement: model.transformScript">
                        </pre>
                            <div data-bind="validationOptions: { errorsAsTitle: false }, validationElement: model.transformScript">
                                <div class="help-block" data-bind="validationMessage: model.transformScript"></div>
                            </div>
                        </div>
                        <div data-bind="with: model.databaseModel">
                            <div data-bind="compose: 'database/tasks/smugglerDatabaseRecord.html'"></div>    
                        </div>
                    </div>
                    <div class="form-group">
                        <label class="control-label">Command</label>
                        <div class="input-group">
                        <span class="input-group-btn">
                            <button class="btn btn-default" data-bind="click: copyCommandToClipboard"><i class="icon-copy"></i> <span>Copy to clipboard</span></button>
                        </span>
                            <input onClick="this.select();" class="form-control" readonly data-bind="value: exportCommand" />
                        </div>
                    </div>
                </div>
            </div>
            <hr/>
            <button class="btn btn-default" type="button" data-bind="click: showAdvancedOptions.toggle.bind(showAdvancedOptions)">
                Advanced
            </button>
            <button class="btn btn-primary" type="submit" data-bind="disable: isExporting, css: { 'btn-spinner': isExporting() }"><span class="icon-export"></span> <span>Export Database</span></button>
        </form>
    </div>
</div>
<div class="hidden">
    <form method="post" download target="hidden-form" id="exportDownloadForm">
        <input type="hidden" name="DownloadOptions"/>
    </form>
</div>
</div><|MERGE_RESOLUTION|>--- conflicted
+++ resolved
@@ -73,13 +73,8 @@
                             <label for="toggleCmpXch">Include Compare Exchange</label>
                         </div>
                         <div class="toggle">
-<<<<<<< HEAD
-                            <input id="includeSubscriptions" type="checkbox" data-bind="checked: includeSubscriptions" />
-                            <label for="includeSubscriptions" class="margin-right margin-right-sm">Include Subscriptions</label>
-=======
                             <input id="toggleSubscriptions" type="checkbox" data-bind="checked: includeSubscriptions" />
                             <label for="toggleSubscriptions" class="margin-right margin-right-sm">Include Subscriptions</label>
->>>>>>> 40c82e95
                         </div>
                         <div class="toggle">
                             <input id="toggleConfiguration" type="checkbox" data-bind="checked: includeDatabaseRecord" />
