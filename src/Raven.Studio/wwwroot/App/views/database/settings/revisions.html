<form role="form" class="revisions flex-vertical absolute-fill content-margin" data-bind="submit: saveChanges" novalidate autocomplete="off">
    <div class="row flex-row flex-grow flex-stretch-items">
        <div class="col-sm-12 col-lg-8">
            <div class="flex-header flex-horizontal">
                <div class="form-inline">
                    <div class="checkbox checkbox-primary checkbox-inline align-checkboxes" title="Select all or none">
                        <input type="checkbox" class="styled" data-bind="checkboxTriple: selectionState, event: { change: toggleSelectAll }" />
                        <label></label>
                    </div>
                    <div class="toolbar-actions">
                        <div class="btn-group btn-group-label" data-label="Selection" data-bind="css: { active: selectedItems().length }">
                            <button type="button" class="btn btn-default dropdown-toggle" data-toggle="dropdown" data-bind="enable: selectedItems().length">
                                <i class="icon-play"></i><span>Set status</span>
                                &nbsp;&nbsp;
                                <span class="caret"></span>
                                <span class="sr-only">Toggle Dropdown</span>
                            </button>
                            <ul class="dropdown-menu">
                                <li>
                                    <a href="#" data-bind="click: enableSelected" title="Enable revisions for this collection">
                                        <i class="icon-play"></i><span>Enable</span>
                                    </a>
                                </li>
                                <li>
                                    <a href="#" data-bind="click: disableSelected" title="Disable revisions for this collection">
                                        <i class="icon-stop"></i><span>Disable</span>
                                    </a>
                                </li>
                            </ul>
                        </div>
                        <button type="submit" class="btn btn-primary" title="Save Changes" data-bind="enable: isSaveEnabled, css: { 'btn-spinner': spinners.save() }">
                            <i class="icon-save"></i> <span>Save</span>
                        </button>
                    </div>
                </div>
                <div class="flex-separator"></div>
                <div>
                    <a class="btn btn-default" data-bind="attr: { href: revertRevisionsUrl }" title="Revert all documents in the database to a specific point in time">
                        <i class="icon-revert-revisions"></i><span>Revert Revisions</span>
                    </a>
                </div>
                <div>
                    <button class="btn btn-default" data-bind="click: enforceConfiguration, 
                         disable: isSaveEnabled(),
                         attr: { title: enforceButtonTitle }">
                        <i class="icon-revisions"></i><span>Enforce Configuration</span>
                    </button>
                </div>
            </div>
            <div class="scroll flex-grow margin-top margin-top-lg">
                <div class="hr-title margin-top">
                    <h5 class="no-text-transform">
                        <i class="icon-default"></i>
                        <span>Defaults</span>
                    </h5><hr>
                </div>
                <div data-bind="with: defaultDocumentConfiguration" class="margin-top">
                    <div class="panel panel-info panel-state revisions-item" data-bind="css: { active: $data === $root.currentBackingItem() }, template: { name: 'revisions-config-item-template' }">
                    </div>
                </div>
                <div data-bind="with: defaultConflictConfiguration">
                    <div class="panel panel-state panel-info revisions-item" data-bind="css: { active: $data === $root.currentBackingItem() }, template: { name: 'revisions-config-item-template' }">
                    </div>
                </div>
<<<<<<< HEAD
                <div class="hr-title margin-top">
                    <h5 class="no-text-transform">
                        <i class="icon-folder"></i>
                        <span>Collections</span>
                    </h5><hr>
                </div>
                <div class="margin-top margin-top-lg text-muted text-center" data-bind="visible: perCollectionConfigurations().length === 0">
                        <i class="icon-lg icon-empty-set"></i>
                        <h3>No collection specific configuration has been defined.</h3>
                </div>
                <div data-bind="foreach: perCollectionConfigurations">
                    <div class="panel panel-state revisions-item panel-hover" data-bind="css: { active: $data === $root.currentBackingItem() }, template: { name: 'revisions-config-item-template' }">
=======
                <div class="row" data-bind="visible: perCollectionConfigurations().length == 0 && !defaultConfiguration()">
                    <div class="col-sm-8 col-sm-offset-2 col-lg-6 col-lg-offset-3">
                        <i class="icon-xl icon-empty-set text-muted"></i>
                        <h2 class="text-center">No configuration has been created.</h2>
>>>>>>> 25986563
                    </div>
                </div>
            </div>
        </div>
        <div class="col-sm-12 col-lg-4">
            <div class="flex-header">
                <span class="has-disable-reason" data-bind="attr: { 'data-original-title': defaultDocumentConfiguration() ? 'Default document configuration has been created' : '' }">
                    <button class="btn btn-info" data-bind="click: createDefaultConfiguration, disable: defaultDocumentConfiguration()" title="Create a default revision configuration for all (non-conflicting) documents">
                        <i class="icon-settings"></i>
                        <span>Create document defaults</span>
                    </button>
                </span>
                <button class="btn btn-default" data-bind="click: addCollectionSpecificConfiguration" title="Create a revision configuration for a specific collection">
                    <i class="icon-plus"></i>
                    <span>Add a collection specific configuration</span>
                </button>
            </div>
            <div class="pick-item-to-edit" data-bind="visible: !currentlyEditedItem()">
                <div class="padding absolute-center">
                    <h2 class="text-center text-muted">Add new <br />or edit existing one</h2>
                </div>
            </div>
            <div data-bind="with: currentlyEditedItem">
                <div class="panel padding edit-panel">
                    <div class="flex-horizontal">
                        <h3 data-bind="text: isDefault() ? 'Default Document Revisions' : (isConflicts() ? 'Default Conflict Revisions' : 'Collection')" class="margin-right"></h3>
                        <div class="dropdown btn-group flex-grow" data-bind="validationElement: collection, visible: canChangeName">
                            <input class="form-control dropdown-toggle" placeholder="Select collection" data-toggle="dropdown" data-bind="textInput: collection, attr: { id: 'collectionNameInput' }" />
                            <span class="caret dropdown-toggle" data-toggle="dropdown"></span>
                            <ul class="dropdown-menu" role="menu" style="display: none;" data-bind="autoComplete: '#' + 'collectionNameInput', foreach: $root.createCollectionNameAutocompleter($data)">
                                <li role="presentation" data-bind="click: $parent.collection.bind($parent, $data)">
                                    <a role="menuitem" tabindex="-1" href="#">
                                        <span data-bind="text: $data"></span>
                                    </a>
                                </li>
                            </ul>
                        </div>
                    </div>
                    <div class="toggle toggle-primary margin-top">
                        <input id="purge" class="styled" type="checkbox" data-bind="checked: purgeOnDelete">
                        <label for="purge">
                            Purge revisions on document delete
                        </label>
                    </div>
                    <div class="toggle toggle-primary margin-top">
                        <input id="limitRevisions" class="styled" type="checkbox" data-bind="checked: limitRevisions">
                        <label for="limitRevisions">
                            Limit # of revisions to keep
                        </label>
                    </div>
                    <div class="toggle-margin" data-bind="collapse: limitRevisions, validationElement: minimumRevisionsToKeep">
                        <input type="number" min="0" class="form-control" placeholder="Enter number of revisions to keep" data-bind="numericInput: minimumRevisionsToKeep" />
                        <div class="text-warning bg-warning padding padding-xs" data-bind="collapse: showLimitRevisionsWarning">
                            <div class="flex-horizontal">
                                <small class="flex-start"><i class="icon-warning"></i></small>
                                <small class="margin-left margin-left-sm" data-bind="html: limitWarningHtml()"></small>
                            </div>
                        </div>
                    </div>
                    <div class="toggle toggle-primary margin-top">
                        <input id="limitRevisionsByAge" class="styled" type="checkbox" data-bind="checked: limitRevisionsByAge">
                        <label for="limitRevisionsByAge">
                            Limit # of revisions to keep by age
                        </label>
                    </div>
                    <div id="limitRevisionsParametersByAge" class="toggle-margin collapse" data-bind="collapse: limitRevisionsByAge, validationElement: minimumRevisionAgeToKeep">
                        <small>Retention time</small>
                        <input type="text" class="form-control" data-bind="durationPicker: minimumRevisionAgeToKeep, durationPickerOptions: { showDays: true, showSeconds: true }" />
                        <div class="text-warning bg-warning padding padding-xs" data-bind="collapse: showLimitRevisionsByAgeWarning">
                            <div class="flex-horizontal">
                                <small class="flex-start"><i class="icon-warning"></i></small>
                                <small class="margin-left margin-left-sm" data-bind="html: limitWarningHtml(true)"></small>
                            </div>
                        </div>
                    </div>
                    <div class="margin-top" data-bind="collapse: limitRevisions() || limitRevisionsByAge()">
                        <div class="toggle toggle-primary" data-bind="disable: true">
                            <input id="numberOfRevisionsToDelete" class="styled" type="checkbox"
                                   data-bind="checked: setMaxRevisionsToDelete">
                            <label for="numberOfRevisionsToDelete">
                                Set # of revisions to delete upon document update 
                            </label>
                        </div>
                        <div class="toggle-margin" data-bind="collapse: setMaxRevisionsToDelete, validationElement: maxRevisionsToDeleteUponUpdate">
                            <input type="number" min="0" class="form-control" placeholder="Enter max revisions to delete (suggested: 100)" data-bind="numericInput: maxRevisionsToDeleteUponUpdate" />
                        </div>
                    </div>
                    <div class="bg-info padding padding-xs small margin-top margin-top-lg" data-bind="visible: deleteDescription">
                        <div data-bind="html: deleteDescription"></div>
                    </div>
                    <div class="bg-info padding padding-xs margin-top small" data-bind="visible: humaneRetentionDescription">
                        <div data-bind="html: humaneRetentionDescription"></div>
                    </div>
                    <hr>
                    <div class="text-right margin-top">
                        <button class="btn btn-default" data-bind="click: $root.exitEditMode"><i class="icon-cancel"></i><span>Cancel</span></button>
                        <button class="btn btn-success" data-bind="click: $root.applyChanges"><i class="icon-check"></i><span>OK</span></button>
                    </div>
                </div>
            </div>
        </div>
    </div>
</form>

<script type="text/html" id="revisions-config-item-template">
    <div class="state" data-bind="attr: { 'data-state-text': disabled() ? 'disabled' : 'enabled' }, css: { 'state-success': !disabled(), 'state-warning': disabled() }"></div>
    <div class="padding padding-sm flex-horizontal">
        <div class="checkbox">
            <input type="checkbox" class="styled" data-bind="checked: $root.selectedItems, checkedValue: $data">
            <label></label>
        </div>
        <div class="name flex-horizontal flex-grow">
            <h3 data-bind="attr: { title: name }">
                <span data-bind="text: name"></span>
            </h3>
        </div>
        <div class="flex-grow">
            <ul class="properties">
                <li data-bind="visible: purgeOnDelete"><i class="icon-empty-set"></i><span>Purge revisions on document delete</span></li>
                <li data-bind="visible: limitRevisions"><i class="icon-documents"></i><span>Number of revisions to keep: <span data-bind="text: minimumRevisionsToKeep"></span></span></li>
<<<<<<< HEAD
                <li data-bind="visible: limitRevisionsByAge"><i class="icon-clock"></i><span>Retention time: <span data-bind="text: $root.formattedDurationObservable(minimumRevisionAgeToKeep)"></span></span></li>
=======
                <li data-bind="visible: limitRevisionsByAge"><i class="icon-clock"></i><span>Retention time: <span data-bind="text: $root.formatedDurationObservable(minimumRevisionAgeToKeep)"></span></span></li>
                <li data-bind="visible: (limitRevisions() || limitRevisionsByAge()) && maxRevisionsToDeleteUponUpdate()">
                    <i class="icon-trash"></i><span>Revisions to delete on update: <span data-bind="text: maxRevisionsToDeleteUponUpdate"></span></span>
                </li>
>>>>>>> 25986563
            </ul>
        </div>
        <div class="actions-container">
            <div class="actions">
                <i class="icon-info text-info margin-right margin-right-sm conflict-defaults-info" data-placement="left" data-bind="visible: isConflicts()"></i>
                <i class="icon-info text-info margin-right margin-right-sm document-defaults-info" data-placement="left" data-bind="visible: isDefault()"></i>
                <button class="btn btn-default" data-bind="visible: !disabled(), click: $root.disableConfiguration" title="click to disable this revision configuration">
                    <i class="icon-stop"></i><span>Disable</span>
                </button>
                <button class="btn btn-success" data-bind="visible: disabled, click: $root.enableConfiguration" title="click to enable this revision configuration">
                    <i class="icon-play"></i><span>Enable</span>
                </button>
                <button class="btn btn-default" data-bind="click: $root.editItem" title="Edit this revision configuration">
                    <i class="icon-edit"></i>
                </button>
                <button class="btn btn-danger" data-bind="click: $root.deleteItem, style: { visibility: isConflicts() ? 'hidden' : 'visible' }" title="Delete this revision configuration"><i class="icon-trash"></i></button>
            </div>
        </div>
    </div>
</script><|MERGE_RESOLUTION|>--- conflicted
+++ resolved
@@ -62,7 +62,6 @@
                     <div class="panel panel-state panel-info revisions-item" data-bind="css: { active: $data === $root.currentBackingItem() }, template: { name: 'revisions-config-item-template' }">
                     </div>
                 </div>
-<<<<<<< HEAD
                 <div class="hr-title margin-top">
                     <h5 class="no-text-transform">
                         <i class="icon-folder"></i>
@@ -75,12 +74,6 @@
                 </div>
                 <div data-bind="foreach: perCollectionConfigurations">
                     <div class="panel panel-state revisions-item panel-hover" data-bind="css: { active: $data === $root.currentBackingItem() }, template: { name: 'revisions-config-item-template' }">
-=======
-                <div class="row" data-bind="visible: perCollectionConfigurations().length == 0 && !defaultConfiguration()">
-                    <div class="col-sm-8 col-sm-offset-2 col-lg-6 col-lg-offset-3">
-                        <i class="icon-xl icon-empty-set text-muted"></i>
-                        <h2 class="text-center">No configuration has been created.</h2>
->>>>>>> 25986563
                     </div>
                 </div>
             </div>
@@ -137,7 +130,7 @@
                             <div class="flex-horizontal">
                                 <small class="flex-start"><i class="icon-warning"></i></small>
                                 <small class="margin-left margin-left-sm" data-bind="html: limitWarningHtml()"></small>
-                            </div>
+                    </div>
                         </div>
                     </div>
                     <div class="toggle toggle-primary margin-top">
@@ -153,7 +146,7 @@
                             <div class="flex-horizontal">
                                 <small class="flex-start"><i class="icon-warning"></i></small>
                                 <small class="margin-left margin-left-sm" data-bind="html: limitWarningHtml(true)"></small>
-                            </div>
+                    </div>
                         </div>
                     </div>
                     <div class="margin-top" data-bind="collapse: limitRevisions() || limitRevisionsByAge()">
@@ -201,14 +194,10 @@
             <ul class="properties">
                 <li data-bind="visible: purgeOnDelete"><i class="icon-empty-set"></i><span>Purge revisions on document delete</span></li>
                 <li data-bind="visible: limitRevisions"><i class="icon-documents"></i><span>Number of revisions to keep: <span data-bind="text: minimumRevisionsToKeep"></span></span></li>
-<<<<<<< HEAD
                 <li data-bind="visible: limitRevisionsByAge"><i class="icon-clock"></i><span>Retention time: <span data-bind="text: $root.formattedDurationObservable(minimumRevisionAgeToKeep)"></span></span></li>
-=======
-                <li data-bind="visible: limitRevisionsByAge"><i class="icon-clock"></i><span>Retention time: <span data-bind="text: $root.formatedDurationObservable(minimumRevisionAgeToKeep)"></span></span></li>
                 <li data-bind="visible: (limitRevisions() || limitRevisionsByAge()) && maxRevisionsToDeleteUponUpdate()">
                     <i class="icon-trash"></i><span>Revisions to delete on update: <span data-bind="text: maxRevisionsToDeleteUponUpdate"></span></span>
                 </li>
->>>>>>> 25986563
             </ul>
         </div>
         <div class="actions-container">
