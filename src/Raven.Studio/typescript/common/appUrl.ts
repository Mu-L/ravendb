/// <reference path="../../typings/tsd.d.ts"/>

import database = require("models/resources/database");
import filesystem = require("models/filesystem/filesystem");
import counterStorage = require("models/counter/counterStorage");
import timeSeries = require("models/timeSeries/timeSeries");
import resource = require("models/resources/resource");
import router = require("plugins/router");
import collection = require("models/database/documents/collection");
import messagePublisher = require("common/messagePublisher");

// Helper class with static methods for generating app URLs.
class appUrl {

    static detectAppUrl() {
        var path = window.location.pathname.replace("\\", "/").replace("%5C", "/");
        var suffix = "studio/index.html";
        if (path.indexOf(suffix, path.length - suffix.length) !== -1) {
            return path.substring(0, path.length - suffix.length - 1);
        }
        return "";
    }

    //private static baseUrl = "http://localhost:8080"; // For debugging purposes, uncomment this line to point Raven at an already-running Raven server. Requires the Raven server to have it's config set to <add key="Raven/AccessControlAllowOrigin" value="*" />
    public static baseUrl = appUrl.detectAppUrl(); // This should be used when serving HTML5 Studio from the server app.
    private static currentDatabase = ko.observable<database>().subscribeTo("ActivateDatabase", true);
    private static currentFilesystem = ko.observable<filesystem>().subscribeTo("ActivateFilesystem", true);
    private static currentCounterStorage = ko.observable<counterStorage>().subscribeTo("ActivateCounterStorage", true);
    private static currentTimeSeries = ko.observable<timeSeries>().subscribeTo("ActivateTimeSeries", true);
    
    // Stores some computed values that update whenever the current database updates.
    private static currentDbComputeds: computedAppUrls = {
        adminSettings: ko.computed(() => appUrl.forAdminSettings()),
        adminSettingsCluster: ko.computed(() => appUrl.forCluster()),

        hasApiKey: ko.computed(() => appUrl.forHasApiKey()),

        resources: ko.computed(() => appUrl.forResources()),
        documents: ko.computed(() => appUrl.forDocuments(null, appUrl.currentDatabase())),
        conflicts: ko.computed(() => appUrl.forConflicts(appUrl.currentDatabase())),
        patch: ko.computed(() => appUrl.forPatch(appUrl.currentDatabase())),
        indexes: ko.computed(() => appUrl.forIndexes(appUrl.currentDatabase())),
        megeSuggestions: ko.computed(() => appUrl.forMegeSuggestions(appUrl.currentDatabase())),
        upgrade: ko.computed(() => appUrl.forUpgrade(appUrl.currentDatabase())),
        transformers: ko.computed(() => appUrl.forTransformers(appUrl.currentDatabase())),
        newIndex: ko.computed(() => appUrl.forNewIndex(appUrl.currentDatabase())),
        editIndex: (indexName?: string) => ko.computed(() => appUrl.forEditIndex(indexName, appUrl.currentDatabase())),
        newTransformer: ko.computed(() => appUrl.forNewTransformer(appUrl.currentDatabase())),
        editTransformer: (transformerName?: string) => ko.computed(() => appUrl.forEditTransformer(transformerName, appUrl.currentDatabase())),
        query: (indexName?: string) => ko.computed(() => appUrl.forQuery(appUrl.currentDatabase(), indexName)),
        reporting: ko.computed(() => appUrl.forReporting(appUrl.currentDatabase())),
        exploration: ko.computed(() => appUrl.forExploration(appUrl.currentDatabase())),
        tasks: ko.computed(() => appUrl.forTasks(appUrl.currentDatabase())),
        status: ko.computed(() => appUrl.forStatus(appUrl.currentDatabase())),
        replicationPerfStats: ko.computed(() => appUrl.forReplicationPerfStats(appUrl.currentDatabase())),
        sqlReplicationPerfStats: ko.computed(() => appUrl.forSqlReplicationPerfStats(appUrl.currentDatabase())),

        requestsCount: ko.computed(() => appUrl.forRequestsCount(appUrl.currentDatabase())),
        requestsTracing: ko.computed(() => appUrl.forRequestsTracing(appUrl.currentDatabase())),
        indexPerformance: ko.computed(() => appUrl.forIndexPerformance(appUrl.currentDatabase())),
        indexStats: ko.computed(() => appUrl.forIndexStats(appUrl.currentDatabase())),
        indexBatchSize: ko.computed(() => appUrl.forIndexBatchSize(appUrl.currentDatabase())),
        indexPrefetches: ko.computed(() => appUrl.forIndexPrefetches(appUrl.currentDatabase())),

        settings: ko.computed(() => appUrl.forSettings(appUrl.currentDatabase())),
        logs: ko.computed(() => appUrl.forLogs(appUrl.currentDatabase())),
        runningTasks: ko.computed(() => appUrl.forRunningTasks(appUrl.currentDatabase())),
        alerts: ko.computed(() => appUrl.forAlerts(appUrl.currentDatabase())),
        indexErrors: ko.computed(() => appUrl.forIndexErrors(appUrl.currentDatabase())),
        replicationStats: ko.computed(() => appUrl.forReplicationStats(appUrl.currentDatabase())),
        userInfo: ko.computed(() => appUrl.forUserInfo(appUrl.currentDatabase())),
        visualizer: ko.computed(() => appUrl.forVisualizer(appUrl.currentDatabase())),
        databaseSettings: ko.computed(() => appUrl.forDatabaseSettings(appUrl.currentDatabase())),
        quotas: ko.computed(() => appUrl.forQuotas(appUrl.currentDatabase())),
        periodicExport: ko.computed(() => appUrl.forPeriodicExport(appUrl.currentDatabase())),
        replications: ko.computed(() => appUrl.forReplications(appUrl.currentDatabase())),
        hotSpare: ko.computed(() => appUrl.forHotSpare()),
        versioning: ko.computed(() => appUrl.forVersioning(appUrl.currentDatabase())),
        sqlReplications: ko.computed(() => appUrl.forSqlReplications(appUrl.currentDatabase())),
        editSqlReplication: ko.computed(() => appUrl.forEditSqlReplication(undefined, appUrl.currentDatabase())),
        sqlReplicationsConnections: ko.computed(() => appUrl.forSqlReplicationConnections(appUrl.currentDatabase())),
        scriptedIndexes: ko.computed(() => appUrl.forScriptedIndexes(appUrl.currentDatabase())),
        customFunctionsEditor: ko.computed(() => appUrl.forCustomFunctionsEditor(appUrl.currentDatabase())),
        databaseStudioConfig: ko.computed(() => appUrl.forDatabaseStudioConfig(appUrl.currentDatabase())),

        statusDebug: ko.computed(() => appUrl.forStatusDebug(appUrl.currentDatabase())),
        statusDebugChanges: ko.computed(() => appUrl.forStatusDebugChanges(appUrl.currentDatabase())),
        statusDebugMetrics: ko.computed(() => appUrl.forStatusDebugMetrics(appUrl.currentDatabase())),
        statusDebugConfig: ko.computed(() => appUrl.forStatusDebugConfig(appUrl.currentDatabase())),
        statusDebugDocrefs: ko.computed(() => appUrl.forStatusDebugDocrefs(appUrl.currentDatabase())),
        statusDebugCurrentlyIndexing: ko.computed(() => appUrl.forStatusDebugCurrentlyIndexing(appUrl.currentDatabase())),
        statusDebugQueries: ko.computed(() => appUrl.forStatusDebugQueries(appUrl.currentDatabase())),
        statusDebugTasks: ko.computed(() => appUrl.forStatusDebugTasks(appUrl.currentDatabase())),
        statusDebugRoutes: ko.computed(() => appUrl.forStatusDebugRoutes(appUrl.currentDatabase())),
        statusDebugSqlReplication: ko.computed(() => appUrl.forStatusDebugSqlReplication(appUrl.currentDatabase())),
        statusDebugIndexFields: ko.computed(() => appUrl.forStatusDebugIndexFields(appUrl.currentDatabase())),
        statusDebugIdentities: ko.computed(() => appUrl.forStatusDebugIdentities(appUrl.currentDatabase())),
        statusDebugWebSocket: ko.computed(() => appUrl.forStatusDebugWebSocket(appUrl.currentDatabase())),
        statusDebugPersistAutoIndex: ko.computed(() => appUrl.forStatusDebugPersistAutoIndex(appUrl.currentDatabase())),
        statusDebugExplainReplication: ko.computed(() => appUrl.forStatusDebugExplainReplication(appUrl.currentDatabase())),
        infoPackage: ko.computed(() => appUrl.forInfoPackage(appUrl.currentDatabase())),
        dataSubscriptions: ko.computed(() => appUrl.forDataSubscriptions(appUrl.currentDatabase())),

        statusStorageOnDisk: ko.computed(() => appUrl.forStatusStorageOnDisk(appUrl.currentDatabase())),
        statusStorageBreakdown: ko.computed(() => appUrl.forStatusStorageBreakdown(appUrl.currentDatabase())),
        statusStorageCollections: ko.computed(() => appUrl.forStatusStorageCollections(appUrl.currentDatabase())),

        isAreaActive: (routeRoot: string) => ko.computed(() => appUrl.checkIsAreaActive(routeRoot)),
        isActive: (routeTitle: string) => ko.computed(() => router.navigationModel().first(m => m.isActive() && m.title === routeTitle) != null),
        resourcesManagement: ko.computed(() => appUrl.forResources()),

        filesystemFiles: ko.computed(() => appUrl.forFilesystemFiles(appUrl.currentFilesystem())),
        filesystemSearch: ko.computed(() => appUrl.forFilesystemSearch(appUrl.currentFilesystem())),
        filesystemSynchronization: ko.computed(() => appUrl.forFilesystemSynchronization(appUrl.currentFilesystem())),
        filesystemStatus: ko.computed(() => appUrl.forFilesystemStatus(appUrl.currentFilesystem())),
        filesystemTasks: ko.computed(() => appUrl.forFilesystemTasks(appUrl.currentFilesystem())),
        filesystemSettings: ko.computed(() => appUrl.forFilesystemSettings(appUrl.currentFilesystem())),
        filesystemSynchronizationDestinations: ko.computed(() => appUrl.forFilesystemSynchronizationDestinations(appUrl.currentFilesystem())),
        filesystemSynchronizationConfiguration: ko.computed(() => appUrl.forFilesystemSynchronizationConfiguration(appUrl.currentFilesystem())),
        filesystemConfiguration: ko.computed(() => appUrl.forFilesystemConfiguration(appUrl.currentFilesystem())),

        filesystemVersioning: ko.computed(() => appUrl.forFilesystemVersioning(appUrl.currentFilesystem())),

        counterStorages: ko.computed(() => appUrl.forCounterStorages()),
        counterStorageCounters: ko.computed(() => appUrl.forCounterStorageCounters(null, appUrl.currentCounterStorage())),
        counterStorageReplication: ko.computed(() => appUrl.forCounterStorageReplication(appUrl.currentCounterStorage())),
        counterStorageTasks: ko.computed(() => appUrl.forCounterStorageTasks(appUrl.currentCounterStorage())),
        counterStorageStats: ko.computed(() => appUrl.forCounterStorageStats(appUrl.currentCounterStorage())),
        counterStorageConfiguration: ko.computed(() => appUrl.forCounterStorageConfiguration(appUrl.currentCounterStorage())),

        timeSeriesType: ko.computed(() => appUrl.forTimeSeriesType(null, appUrl.currentTimeSeries())),
        timeSeriesPoints: ko.computed(() => appUrl.forTimeSeriesKey(null, null, appUrl.currentTimeSeries())),
        timeSeriesStats: ko.computed(() => appUrl.forTimeSeriesStats(appUrl.currentTimeSeries())),
        timeSeriesConfiguration: ko.computed(() => appUrl.forTimeSeriesConfiguration(appUrl.currentTimeSeries())),
        timeSeriesConfigurationTypes: ko.computed(() => appUrl.forTimeSeriesConfigurationTypes(appUrl.currentTimeSeries()))
    };

    static checkIsAreaActive(routeRoot: string): boolean {
        var items = router.routes.filter(m => m.isActive() && m.route != null && m.route != '');
        var isThereAny = items.some(m => m.route.toString().substring(0, routeRoot.length) === routeRoot);
        return isThereAny;
    }

    static getEncodedCounterStoragePart(cs: counterStorage): string {
        return cs ? "&counterstorage=" + encodeURIComponent(cs.name) : "";
    }

    static forCounterStorageCounters(gruopName: string, cs: counterStorage) {
        var groupPart = gruopName ? "group=" + encodeURIComponent(gruopName) : "";
        var counterStoragePart = appUrl.getEncodedCounterStoragePart(cs);
        return "#counterstorages/counters?" + groupPart + counterStoragePart;
    }

    static forCounterStorageReplication(cs: counterStorage) {
        var counterStroragePart = appUrl.getEncodedCounterStoragePart(cs);
        return "#counterstorages/replication?" + counterStroragePart;
    }

    static forCounterStorageTasks(cs: counterStorage) {
        var counterStroragePart = appUrl.getEncodedCounterStoragePart(cs);
        return "#counterstorages/tasks?" + counterStroragePart;
    }

    static forImportCounterStorage(cs: counterStorage): string {
        var counterStroragePart = appUrl.getEncodedCounterStoragePart(cs);
        return "#databases/tasks/importCounterStorage?" + counterStroragePart;
    }

    static forExportCounterStorage(cs: counterStorage): string {
        var counterStroragePart = appUrl.getEncodedCounterStoragePart(cs);
        return "#databases/tasks/exportCounterStorage?" + counterStroragePart;
    }

    static forCounterStorageStats(counterStorage: counterStorage) {
        var counterStroragePart = appUrl.getEncodedCounterStoragePart(counterStorage);
        return "#counterstorages/stats?" + counterStroragePart;
    }

    static forCounterStorageConfiguration(counterStorage: counterStorage) {
        var counterStroragePart = appUrl.getEncodedCounterStoragePart(counterStorage);
        return "#counterstorages/configuration?" + counterStroragePart;
    }

    static forTimeSeriesType(type: string, ts: timeSeries) {
        var url = "";
        if (type) {
            url = "type=" + encodeURIComponent(type);
        }
        var timeSeriesPart = appUrl.getEncodedTimeSeriesPart(ts);
        return "#timeseries/types?" + url + timeSeriesPart;
    }

    static forTimeSeriesKey(type: string, key: string, ts: timeSeries) {
        var url = "";
        if (type && key) {
            url = "type=" + encodeURIComponent(type) + "&key=" + encodeURIComponent(key);
        }
        var timeSeriesPart = appUrl.getEncodedTimeSeriesPart(ts);
        return "#timeseries/points?" + url + timeSeriesPart;
    }

    static forTimeSeriesStats(ts: timeSeries) {
        var part = appUrl.getEncodedTimeSeriesPart(ts);
        return "#timeseries/stats?" + part;
    }

    static forTimeSeriesConfiguration(ts: timeSeries) {
        var part = appUrl.getEncodedTimeSeriesPart(ts);
        return "#timeseries/configuration?" + part;
    }

    static forTimeSeriesConfigurationTypes(ts: timeSeries) {
        var part = appUrl.getEncodedTimeSeriesPart(ts);
        return "#timeseries/configuration/types?" + part;
    }

    static getEncodedTimeSeriesPart(ts: timeSeries): string {
        return ts ? "&timeseries=" + encodeURIComponent(ts.name) : "";
    }

    static forUpgrade(db: database) {
        return "#databases/upgrade?" + appUrl.getEncodedDbPart(db);
    }

    static forAdminSettings(): string {
        return "#admin/settings";
    }
    static forApiKeys(): string {
        return "#admin/settings/apiKeys";
    }

    static forCluster(): string {
        return "#admin/settings/cluster";
    }

    static forWindowsAuth(): string {
        return "#admin/settings/windowsAuth";
    }

    static forGlobalConfig(): string {
        return '#admin/settings/globalConfig';
    }

    static forServerSmugging(): string {
        return "#admin/settings/serverSmuggling";
    }

    static forGlobalConfigPeriodicExport(): string {
        return '#admin/settings/globalConfig';
    }

    static forGlobalConfigReplication(): string {
        return '#admin/settings/globalConfigReplication';
    }

    static forGlobalConfigSqlReplication(): string {
        return "#admin/settings/globalConfigSqlReplication";
    }

    static forGlobalConfigQuotas(): string {
        return '#admin/settings/globalConfigQuotas';
    }

    static forGlobalConfigCustomFunctions(): string {
        return '#admin/settings/globalConfigCustomFunctions';
    }

    static forGlobalConfigVersioning(): string {
        return "#admin/settings/globalConfigVersioning";
    }

    static forBackup(): string {
        return "#admin/settings/backup";
    }

    static forHotSpare(): string {
        return "#admin/settings/hotSpare";
    }

    static forCompact(): string {
        return "#admin/settings/compact";
    }

    static forRestore(): string {
        return "#admin/settings/restore";
    }

    static forAdminLogs(): string {
        return "#admin/settings/adminLogs";
    }

    static forServerTopology(): string { 
        return "#admin/settings/topology";
    }

    static forTrafficWatch(): string {
        return "#admin/settings/trafficWatch";
    }

    static forLicenseInformation(): string {
        return "#admin/settings/licenseInformation";
    }

    static forDebugInfo(): string {
        return "#admin/settings/debugInfo";
    }

    static forIoTest(): string {
        return "#admin/settings/ioTest";
    }

    static forDiskIoViewer(): string {
        return "#admin/settings/diskIoViewer";
    }

    static forAdminJsConsole(): string {
        return "#admin/settings/console";
    }

    static forStudioConfig(): string {
        return "#admin/settings/studioConfig";
    }

    static forResources(): string {
        return "#resources";
    }

    static forHasApiKey(): string {
        return "#has-api-key";
    }

    static forCounterStorages(): string {
        return "#counterstorages";
    }

    static forTimeSeries(): string {
        return "#timeseries";
    }

    /**
    * Gets the URL for edit document.
    * @param id The ID of the document to edit, or null to edit a new document.
    * @param collectionName The name of the collection to page through on the edit document, or null if paging will be disabled.
    * @param docIndexInCollection The 0-based index of the doc to edit inside the paged collection, or null if paging will be disabled.
    * @param database The database to use in the URL. If null, the current database will be used.
    */
    static forEditDoc(id: string, collectionName: string, docIndexInCollection: number, db: database): string {
        var databaseUrlPart = appUrl.getEncodedDbPart(db);
        var docIdUrlPart = id ? "&id=" + encodeURIComponent(id) : "";
        var pagedListInfo = collectionName && docIndexInCollection != null ? "&list=" + encodeURIComponent(collectionName) + "&item=" + docIndexInCollection : "";
        return "#databases/edit?" + docIdUrlPart + databaseUrlPart + pagedListInfo;
    }

    static forEditItem(itemId: string, rs: resource, itemIndex: number, collectionName?: string): string {
        var urlPart = appUrl.getEncodedResourcePart(rs);
        var itemIdUrlPart = itemId ? "&id=" + encodeURIComponent(itemId) : "";

        var pagedListInfo = collectionName && itemIndex != null ? "&list=" + encodeURIComponent(collectionName) + "&item=" + itemIndex : "";
        var resourceTag = rs instanceof filesystem ? "#filesystems" : rs instanceof counterStorage ? "#counterstorages" : "#databases";       
        return resourceTag + "/edit?" + itemIdUrlPart + urlPart + pagedListInfo;
    }

    static forEditCounter(rs: resource, groupName: string, counterName: string) {
        var urlPart = appUrl.getEncodedResourcePart(rs);
        var itemIdUrlPart = "&groupName=" + encodeURIComponent(groupName) + "&counterName=" + encodeURIComponent(counterName);    
        return "#counterstorages/edit?" + itemIdUrlPart + urlPart;
    }

    static forEditQueryItem(itemNumber: number, res: resource, index: string, query?: string, sort?:string): string {
        var databaseUrlPart = appUrl.getEncodedResourcePart(res);
        var indexUrlPart = "&index=" + index;
        var itemNumberUrlPart = "&item=" + itemNumber;
        var queryInfoUrlPart = query? "&query=" + encodeURIComponent(query): "";
        var sortInfoUrlPart = sort?"&sorts=" + sort:"";
        var resourceTag = res instanceof filesystem ? "#filesystems" : "#databases";
        return resourceTag + "/edit?" + databaseUrlPart + indexUrlPart + itemNumberUrlPart + queryInfoUrlPart + sortInfoUrlPart;
    }

    static forNewDoc(db: database): string {
        var databaseUrlPart = appUrl.getEncodedDbPart(db);
        return "#databases/edit?" + databaseUrlPart;
    }


    /**
    * Gets the URL for status page.
    * @param database The database to use in the URL. If null, the current database will be used.
    */
    static forStatus(db: database): string {
        return "#databases/status?" + appUrl.getEncodedDbPart(db);
    }

    static forReplicationPerfStats(db: database): string {
        return "#databases/status/replicationPerfStats?" + appUrl.getEncodedDbPart(db);
    }

    static forSqlReplicationPerfStats(db: database): string {
        return "#databases/status/sqlReplicationPerfStats?" + appUrl.getEncodedDbPart(db);
    }

    static forRequestsCount(db: database): string {
        return "#databases/status/requests?" + appUrl.getEncodedDbPart(db);
    }

    static forRequestsTracing(db: database): string {
        return "#databases/status/requests/tracing?" + appUrl.getEncodedDbPart(db);
    }

    static forIndexPerformance(db: database): string {
        return "#databases/status/indexing?" + appUrl.getEncodedDbPart(db);
    }

    static forIndexStats(db: database): string {
        return "#databases/status/indexing/stats?" + appUrl.getEncodedDbPart(db);
    }

    static forIndexBatchSize(db: database): string {
        return "#databases/status/indexing/batchSize?" + appUrl.getEncodedDbPart(db);
    }

    static forIndexPrefetches(db: database): string {
        return "#databases/status/indexing/prefetches?" + appUrl.getEncodedDbPart(db);
    }

    static forStatusDebug(db: database): string {
        return "#databases/status/debug?" + appUrl.getEncodedDbPart(db);
    }

    static forStatusDebugChanges(db: database): string {
        return "#databases/status/debug?" + appUrl.getEncodedDbPart(db);
    }

    static forStatusDebugMetrics(db: database): string {
        return "#databases/status/debug/metrics?" + appUrl.getEncodedDbPart(db);
    }

    static forStatusDebugConfig(db: database): string {
        return "#databases/status/debug/config?" + appUrl.getEncodedDbPart(db);
    }

    static forStatusDebugDocrefs(db: database): string {
        return "#databases/status/debug/docrefs?" + appUrl.getEncodedDbPart(db);
    }

    static forStatusDebugCurrentlyIndexing(db: database): string {
        return "#databases/status/debug/currentlyIndexing?" + appUrl.getEncodedDbPart(db);
    }

    static forStatusDebugQueries(db: database): string {
        return "#databases/status/debug/queries?" + appUrl.getEncodedDbPart(db);
    }

    static forStatusDebugTasks(db: database): string {
        return "#databases/status/debug/tasks?" + appUrl.getEncodedDbPart(db);
    }

    static forStatusDebugRoutes(db): string {
        return "#databases/status/debug/routes?" + appUrl.getEncodedDbPart(db);
    }

    static forRequestTracing(db): string {
        return "#databases/status/requests/tracking?" + appUrl.getEncodedDbPart(db);
    }

    static forStatusDebugSqlReplication(db: database): string {
        return "#databases/status/debug/sqlReplication?" + appUrl.getEncodedDbPart(db);
    }

    static forStatusDebugIndexFields(db: database): string {
        return "#databases/status/debug/indexFields?" + appUrl.getEncodedDbPart(db);
    }

    static forStatusDebugIdentities(db: database): string {
        return "#databases/status/debug/identities?" + appUrl.getEncodedDbPart(db);
    }

    static forStatusDebugWebSocket(db: database): string {
        return "#databases/status/debug/webSocket?" + appUrl.getEncodedDbPart(db);
    }

    static forStatusDebugPersistAutoIndex(db: database): string {
        return "#databases/status/debug/persist?" + appUrl.getEncodedDbPart(db);
    }

    static forStatusDebugExplainReplication(db: database): string {
        return "#databases/status/debug/explainReplication?" + appUrl.getEncodedDbPart(db);
    }

    static forInfoPackage(db: database): string {
        return '#databases/status/infoPackage?' + appUrl.getEncodedDbPart(db);
    }

    static forStatusStorageOnDisk(db: database): string {
        return '#databases/status/storage?' + appUrl.getEncodedDbPart(db);
    }

    static forStatusStorageBreakdown(db: database): string {
        return '#databases/status/storage/storageBreakdown?' + appUrl.getEncodedDbPart(db);
    }

    static forStatusStorageCollections(db: database): string {
        return '#databases/status/storage/collections?' + appUrl.getEncodedDbPart(db);
    }

    static forSettings(db: database): string {
        return "#databases/settings/databaseSettings?" + appUrl.getEncodedDbPart(db);
    }
    
    static forLogs(db: database): string {
        return "#databases/status/logs?" + appUrl.getEncodedDbPart(db);
    }

    static forRunningTasks(db: database): string {
        return "#databases/status/runningTasks?" + appUrl.getEncodedDbPart(db);
    }

    static forAlerts(db: database): string {
        return "#databases/status/alerts?" + appUrl.getEncodedDbPart(db);
    }

    static forIndexErrors(db: database): string {
        return "#databases/status/indexErrors?" + appUrl.getEncodedDbPart(db);
    }

    static forReplicationStats(db: database): string {
        return "#databases/status/replicationStats?" + appUrl.getEncodedDbPart(db);
    }

    static forUserInfo(db: database): string {
        return "#databases/status/userInfo?" + appUrl.getEncodedDbPart(db);
    }

    static forVisualizer(db: database, index: string = null): string {
        var url = "#databases/status/visualizer?" + appUrl.getEncodedDbPart(db);
        if (index) { 
            url += "&index=" + index;
        }
        return url;
    }

    static forDataSubscriptions(db: database): string {
        return "#databases/status/debug/dataSubscriptions?" + appUrl.getEncodedDbPart(db);
    }

    static forDatabaseSettings(db: database): string {
        return "#databases/settings/databaseSettings?" + appUrl.getEncodedDbPart(db);
    }

    static forQuotas(db: database): string {
        return "#databases/settings/quotas?" + appUrl.getEncodedDbPart(db);
    }

    static forPeriodicExport(db: database): string {
        return "#databases/settings/periodicExport?" + appUrl.getEncodedDbPart(db);
    }

    static forReplications(db: database): string {
        return "#databases/settings/replication?" + appUrl.getEncodedDbPart(db);
    }
    static forVersioning(db: database): string {
        return "#databases/settings/versioning?" + appUrl.getEncodedDbPart(db);
    }

    static forSqlReplications(db: database): string {
        return "#databases/settings/sqlReplication?" + appUrl.getEncodedDbPart(db);
    }

    static forEditSqlReplication(sqlReplicationName: string, db: database):string {
        var databasePart = appUrl.getEncodedDbPart(db);
        return "#databases/settings/editSqlReplication/" + encodeURIComponent(sqlReplicationName) + "?" + databasePart;
    }

    static forSqlReplicationConnections(db: database): string {
        return "#databases/settings/sqlReplicationConnectionStringsManagement?" + appUrl.getEncodedDbPart(db);
    }

    static forScriptedIndexes(db: database): string {
        return "#databases/settings/scriptedIndex?" + appUrl.getEncodedDbPart(db);
    }

    static forCustomFunctionsEditor(db: database): string {
        return "#databases/settings/customFunctionsEditor?" + appUrl.getEncodedDbPart(db);
    }
    static forDatabaseStudioConfig(db: database): string {
        return "#databases/settings/databaseStudioConfig?" + appUrl.getEncodedDbPart(db);
    }

    static forDocuments(collection: string, db: database): string {
        var collectionPart = collection ? "collection=" + encodeURIComponent(collection) : "";
        var databasePart = appUrl.getEncodedDbPart(db);
        return "#databases/documents?" + collectionPart + databasePart;
    }

    static forConflicts(db: database): string {
        var databasePart = appUrl.getEncodedDbPart(db);
        return "#databases/conflicts?" + databasePart;
    }

    static forPatch(db: database): string {
        var databasePart = appUrl.getEncodedDbPart(db);
        return "#databases/patch?" + databasePart;
    }

    static forIndexes(db: database): string {
        var databasePart = appUrl.getEncodedDbPart(db);
        return "#databases/indexes?" + databasePart;
    }

    static forNewIndex(db: database): string {
        var databasePart = appUrl.getEncodedDbPart(db);
        return "#databases/indexes/edit?" + databasePart;
    }

    static forEditIndex(indexName: string, db: database): string {
        var databasePart = appUrl.getEncodedDbPart(db);
        return "#databases/indexes/edit/" + encodeURIComponent(indexName) + "?" + databasePart;
    }

<<<<<<< HEAD
    static forEditMerged(indexName: string, db: database): string {
        return appUrl.forEditIndex(indexName, db) + "&";
        var databasePart = appUrl.getEncodedDbPart(db);
        return "#databases/indexes/edit/" + encodeURIComponent(indexName) + "?" + databasePart;
    }

=======
>>>>>>> e077157f
    static forNewTransformer(db: database): string {
        var databasePart = appUrl.getEncodedDbPart(db);
        return "#databases/transformers/edit?" + databasePart;
    }

    static forEditTransformer(transformerName: string, db: database): string {
        var databasePart = appUrl.getEncodedDbPart(db);
        return "#databases/transformers/edit/" + encodeURIComponent(transformerName) + "?" + databasePart;
    }

    static forTransformers(db: database): string {
        var databasePart = appUrl.getEncodedDbPart(db);
        return "#databases/transformers?" + databasePart;
    }

    static forQuery(db: database, indexNameOrHashToQuery?: any): string {
        var databasePart = appUrl.getEncodedDbPart(db);
        var indexToQueryComponent = indexNameOrHashToQuery;
        if (typeof indexNameOrHashToQuery === "number") {
            indexToQueryComponent = "recentquery-" + indexNameOrHashToQuery;
        } 

        var indexPart = indexToQueryComponent ? "/" + encodeURIComponent(indexToQueryComponent) : "";
        return "#databases/query/index" + indexPart + "?" + databasePart;
    }

    static forReporting(db: database, indexName?: string): string {
        var databasePart = appUrl.getEncodedDbPart(db);
        var indexPart = indexName ? "/" + encodeURIComponent(indexName) : "";
        return "#databases/query/reporting" + indexPart + "?" + databasePart;
    }

    static forExploration(db: database): string {
        var databasePart = appUrl.getEncodedDbPart(db);
        return "#databases/query/exploration?" + databasePart;
    }

    static forTasks(db: database): string {
        var databasePart = appUrl.getEncodedDbPart(db);
        return "#databases/tasks?" + databasePart;
    }

    static forResourceQuery(res: resource): string {
        if (res && res instanceof database) {
            return appUrl.baseUrl + "/databases/" + res.name;
        } else if (res && res instanceof filesystem) {
            return appUrl.baseUrl + "/fs/" + res.name;
        } else if (res && res instanceof counterStorage) {
            return appUrl.baseUrl + "/cs/" + res.name;
        } else if (res && res instanceof timeSeries) {
            return appUrl.baseUrl + "/ts/" + res.name;
        }

        return this.baseUrl;
    }

    static forTerms(indexName: string, db: database): string {
        var databasePart = appUrl.getEncodedDbPart(db);
        return "#databases/indexes/terms/" + encodeURIComponent(indexName) + "?" + databasePart;
    }

    static forMegeSuggestions(db: database): string {
        var databasePart = appUrl.getEncodedDbPart(db);
        return "#databases/indexes/mergeSuggestions?" + databasePart;
    }

    static forImportDatabase(db: database): string {
        var databasePart = appUrl.getEncodedDbPart(db);
        return "#databases/tasks/importDatabase?" + databasePart;
    }

    static forExportDatabase(db: database): string {
        var databasePart = appUrl.getEncodedDbPart(db);
        return "#databases/tasks/exportDatabase?" + databasePart;
    }

    static forImportFilesystem(fs: filesystem): string {
        var filesystemPart = appUrl.getEncodedFsPart(fs);
        return "#filesystems/tasks/importFilesystem?" + filesystemPart;
    }

    static forExportFilesystem(fs: filesystem): string {
        var filesystemPart = appUrl.getEncodedFsPart(fs);
        return "#filesystems/tasks/exportFilesystem?" + filesystemPart;
    }

    static forExportCollectionCsv(collection: collection, db: database): string {
        if (collection.isAllDocuments || collection.isSystemDocuments) {
            return null;
        }
        return appUrl.forResourceQuery(db) + "/streams/query/Raven/DocumentsByEntityName?format=excel&download=true&query=Tag:" + encodeURIComponent(collection.name);
    }

    static forToggleIndexing(db: database): string {
        var databasePart = appUrl.getEncodedDbPart(db);
        return "#databases/tasks/toggleIndexing?" + databasePart;
    }

    static forSetAcknowledgedEtag(db: database): string {
        var databasePart = appUrl.getEncodedDbPart(db);
        return "#databases/tasks/subscriptionsTask?" + databasePart;
    }

    static forSampleData(db: database): string {
        var databasePart = appUrl.getEncodedDbPart(db);
        return "#databases/tasks/sampleData?" + databasePart;
    }

    static forCsvImport(db: database): string {
        var databasePart = appUrl.getEncodedDbPart(db);
        return "#databases/tasks/csvImport?" + databasePart;
    }

    static forCounterStorage(cs: counterStorage): string {
        var counterStoragePart = appUrl.getEncodedCounterPart(cs);
        return "#counterstorages?" + counterStoragePart;
    }

    static forIndexesRawData(db: database): string {
        return window.location.protocol + "//" + window.location.host + "/databases/" + db.name + "/indexes";
    }

    static forIndexQueryRawData(db:database, indexName:string){
        return window.location.protocol + "//" + window.location.host + "/databases/" + db.name + "/indexes/" + indexName;
    }

    static forReportingRawData(db: database, indexName: string) {
        return window.location.protocol + "//" + window.location.host + "/databases/" + db.name + "/facets/" + indexName;
    }

    static forTransformersRawData(db: database): string {
        return window.location.protocol + "//" + window.location.host + "/databases/" + db.name + "/transformers";
    }

    static forDatabasesRawData(): string {
        return window.location.protocol + "//" + window.location.host + "/databases";
    }

    static forDocumentRawData(db: database, docId:string): string {
        return window.location.protocol + "//" + window.location.host + "/databases/" + db.name + "/document?id=" + docId;
    }

    static forFilesystemFiles(fs: filesystem): string {
        var filesystemPart = appUrl.getEncodedFsPart(fs);
        return "#filesystems/files?" + filesystemPart;
    }

    static forFilesystemSearch(fs: filesystem): string {
        var filesystemPart = appUrl.getEncodedFsPart(fs);
        return "#filesystems/search?" + filesystemPart;
    }

    static forFilesystemSynchronization(fs: filesystem): string {
        var filesystemPart = appUrl.getEncodedFsPart(fs);
        return "#filesystems/synchronization?" + filesystemPart;
    }

    static forFilesystemSynchronizationDestinations(fs: filesystem): string {
        var filesystemPart = appUrl.getEncodedFsPart(fs);
        return "#filesystems/synchronization/destinations?" + filesystemPart;
    }

    static forFilesystemSynchronizationConfiguration(fs: filesystem): string {
        var filesystemPart = appUrl.getEncodedFsPart(fs);
        return "#filesystems/synchronization/configuration?" + filesystemPart;
    }

    static forFilesystemStatus(fs: filesystem): string {
        var filesystemPart = appUrl.getEncodedFsPart(fs);
        return "#filesystems/status?" + filesystemPart;
    }

    static forFilesystemTasks(fs: filesystem): string {
        var filesystemPart = appUrl.getEncodedFsPart(fs);
        return "#filesystems/tasks?" + filesystemPart;
    }

    static forFilesystemSettings(fs: filesystem): string {
        var filesystemPart = appUrl.getEncodedFsPart(fs);
        return "#filesystems/settings?" + filesystemPart;
    }

    static forFilesystemConfiguration(fs: filesystem): string {
        var filesystemPart = appUrl.getEncodedFsPart(fs);
        return "#filesystems/configuration?" + filesystemPart;
    }

    static forFilesystemVersioning(fs: filesystem): string {
        var filesystemPart = appUrl.getEncodedFsPart(fs);
        return "#filesystems/settings?" + filesystemPart;
    }

    static forFilesystemConfigurationWithKey(fs: filesystem, key: string): string {
        var filesystemPart = appUrl.getEncodedFsPart(fs) + "&key=" + encodeURIComponent(key);
        return "#filesystems/configuration?" + filesystemPart;
    }

    static forEditFile(id: string, fs: filesystem): string {
        var filesystemPart = appUrl.getEncodedFsPart(fs);
        var fileIdPart = id ? "&id=" + encodeURIComponent(id) : "";        
        return "#filesystems/edit?" + fileIdPart + filesystemPart;
    }

    /**
    * Gets the resource from the current web browser address. Returns the system database if no resource name is found.
    */
    static getResource(): resource {
        var appFileSystem = appUrl.getFileSystem();
        var appCounterStorage = appUrl.getCounterStorage();
        var appTimeSeries = appUrl.getTimeSeries();

        if (!!appFileSystem) {
            return appFileSystem;
        }
        else if (!!appCounterStorage) {
            return appCounterStorage;
        }
        else if (!!appTimeSeries) {
            return appTimeSeries;
        }
        else {
            return appUrl.getDatabase();
        }
    }

    /**
    * Gets the database from the current web browser address. Returns the system database if no database name was found.
    */
    static getDatabase(): database {

        // TODO: instead of string parsing, can we pull this from durandal.activeInstruction()?
        
        var dbIndicator = "database=";
        var hash = window.location.hash;
        var dbIndex = hash.indexOf(dbIndicator);
        if (dbIndex >= 0) {
            // A database is specified in the address.
            var dbSegmentEnd = hash.indexOf("&", dbIndex);
            if (dbSegmentEnd === -1) {
                dbSegmentEnd = hash.length;
            }

            var databaseName = hash.substring(dbIndex + dbIndicator.length, dbSegmentEnd);
            var unescapedDatabaseName = decodeURIComponent(databaseName);
            var db = new database(unescapedDatabaseName);
            return db;
        } else {
            // No database is specified in the URL. Assume it's the system database.
            return null;
        } 
    }

    /**
    * Gets the file system from the current web browser address. Returns null if no file system name was found.
    */
    static getFileSystem(): filesystem {

        // TODO: instead of string parsing, can we pull this from durandal.activeInstruction()?

        var fileSystemIndicator = "filesystem=";
        var hash = window.location.hash;
        var fsIndex = hash.indexOf(fileSystemIndicator);
        if (fsIndex >= 0) {
            // A database is specified in the address.
            var fsSegmentEnd = hash.indexOf("&", fsIndex);
            if (fsSegmentEnd === -1) {
                fsSegmentEnd = hash.length;
            }

            var fileSystemName = hash.substring(fsIndex + fileSystemIndicator.length, fsSegmentEnd);
            var unescapedFileSystemName = decodeURIComponent(fileSystemName);
            var fs = new filesystem(unescapedFileSystemName);
            return fs;
        } else {
            // No file system is specified in the URL.
            return null;
        }
    }
 
    /**
    * Gets the counter storage from the current web browser address. Returns null if no counter storage name was found.
    */
    static getCounterStorage(): counterStorage {

        // TODO: instead of string parsing, can we pull this from durandal.activeInstruction()?

        var counterStorageIndicator = "counterstorage=";
        var hash = window.location.hash;
        var csIndex = hash.indexOf(counterStorageIndicator);
        if (csIndex >= 0) {
            // A database is specified in the address.
            var csSegmentEnd = hash.indexOf("&", csIndex);
            if (csSegmentEnd === -1) {
                csSegmentEnd = hash.length;
            }

            var counterStorageName = hash.substring(csIndex + counterStorageIndicator.length, csSegmentEnd);
            var unescapedCounterStorageName = decodeURIComponent(counterStorageName);
            var cs = new counterStorage(unescapedCounterStorageName);
            return cs;
        } else {
            // No counter storage is specified in the URL.
            return null;
        }
    }
 
    /**
    * Gets the time series from the current web browser address. Returns null if no time series name was found.
    */
    static getTimeSeries(): timeSeries {

        // TODO: instead of string parsing, can we pull this from durandal.activeInstruction()?

        var timeSeriesIndicator = "timeseries=";
        var hash = window.location.hash;
        var tsIndex = hash.indexOf(timeSeriesIndicator);
        if (tsIndex >= 0) {
            // A database is specified in the address.
            var tsSegmentEnd = hash.indexOf("&", tsIndex);
            if (tsSegmentEnd === -1) {
                tsSegmentEnd = hash.length;
            }

            var timeSeriesName = hash.substring(tsIndex + timeSeriesIndicator.length, tsSegmentEnd);
            var unescapedTimeSeriesName = decodeURIComponent(timeSeriesName);
            var ts = new timeSeries(unescapedTimeSeriesName);
            return ts;
        } else {
            // No time series is specified in the URL.
            return null;
        }
    }

    /**
    * Gets the server URL.
    */
    static forServer() {
        return window.location.protocol + "//" + window.location.host + appUrl.baseUrl;
    }

    /**
    * Gets the address for the current page but for the specified resource.
    */
    static forCurrentPage(rs: resource) {
        var routerInstruction = router.activeInstruction();
        if (routerInstruction) {

            var currentResourceName = null;
            var currentResourceType = null;
            var dbInUrl = routerInstruction.queryParams[database.type];
            if (dbInUrl) {
                currentResourceName = dbInUrl;
                currentResourceType = database.type;
            } else {
                var fsInUrl = routerInstruction.queryParams[filesystem.type];
                if (fsInUrl) {
                    currentResourceName = fsInUrl;
                    currentResourceType = filesystem.type;
                } else {
                    var csInUrl = routerInstruction.queryParams[counterStorage.type];
                    if (csInUrl) {
                        currentResourceName = csInUrl;
                        currentResourceType = counterStorage.type;
                    } else {
                        var tsInUrl = routerInstruction.queryParams[timeSeries.type];
                        if (tsInUrl) {
                            currentResourceName = tsInUrl;
                            currentResourceType = timeSeries.type;
                        }
                    }
                }
            }

            if (currentResourceType && currentResourceType != rs.type) {
                // user changed resource type - navigate to resources page and preselect resource
                return appUrl.forResources() + "?" + rs.type + "=" + encodeURIComponent(rs.name);
            }
            var isDifferentDbInAddress = !currentResourceName || currentResourceName !== rs.name.toLowerCase();
            if (isDifferentDbInAddress) {
                var existingAddress = window.location.hash;
                var existingDbQueryString = currentResourceName ? rs.type + "=" + encodeURIComponent(currentResourceName) : null;
                var newDbQueryString = rs.type + "=" + encodeURIComponent(rs.name);
                var newUrlWithDatabase = existingDbQueryString ?
                    existingAddress.replace(existingDbQueryString, newDbQueryString) :
                    existingAddress + (window.location.hash.indexOf("?") >= 0 ? "&" : "?") + rs.type + "=" + encodeURIComponent(rs.name);

                return newUrlWithDatabase;
            }
        }
    }

    /**
    * Gets an object containing computed URLs that update when the current database updates.
    */
    static forCurrentDatabase(): computedAppUrls {
        return appUrl.currentDbComputeds;
    }

    static forCurrentFilesystem(): computedAppUrls {
        return appUrl.currentDbComputeds; //This is all mixed. maybe there should be separate structures for Db and Fs and Cs.
    }

    static forCurrentCounterStorage(): computedAppUrls {
        return appUrl.currentDbComputeds; //This is all mixed. maybe there should be separate structures for Db and Fs and Cs.
    }

    static forCurrentTimeSeries(): computedAppUrls {
        return appUrl.currentDbComputeds; //This is all mixed. maybe there should be separate structures for Db and Fs and Cs.
    }

    private static getEncodedResourcePart(res?: resource) {
        if (!res)
            return "";

        if (res instanceof filesystem) {
            return appUrl.getEncodedFsPart(res);
        }
        if (res instanceof counterStorage) {
            return appUrl.getEncodedCounterStoragePart(res);
        }
        if (res instanceof timeSeries) {
            return appUrl.getEncodedTimeSeriesPart(res);
        }
        else {
            return appUrl.getEncodedDbPart(<database>res);
        }
    }

    private static getEncodedDbPart(db?: database) {
        return db ? "&database=" + encodeURIComponent(db.name) : "";
    }
    
    private static getEncodedFsPart(fs?: filesystem) {
        return fs ? "&filesystem=" + encodeURIComponent(fs.name) : "";
    }

    private static getEncodedCounterPart(cs?: counterStorage) {
        return cs ? "&counterstorage=" + encodeURIComponent(cs.name) : "";
    }

    public static mapUnknownRoutes(router: DurandalRouter) {
        router.mapUnknownRoutes((instruction: DurandalRouteInstruction) => {
            var queryString = !!instruction.queryString ? ("?" + instruction.queryString) : "";

            if (instruction.fragment == "has-api-key") {
                location.reload();
            } else {
                messagePublisher.reportError("Unknown route", "The route " + instruction.fragment + queryString + " doesn't exist, redirecting...");

                var fragment = instruction.fragment;
                var appUrls: computedAppUrls = appUrl.currentDbComputeds;
                var newLoationHref;
                if (fragment.indexOf("admin/settings") == 0) { //admin settings section
                    newLoationHref = appUrls.adminSettings();
                } else {
                    newLoationHref = appUrls.resourcesManagement();
                }
                location.href = newLoationHref;
            }
        });
    }
}

export = appUrl;<|MERGE_RESOLUTION|>--- conflicted
+++ resolved
@@ -616,15 +616,6 @@
         return "#databases/indexes/edit/" + encodeURIComponent(indexName) + "?" + databasePart;
     }
 
-<<<<<<< HEAD
-    static forEditMerged(indexName: string, db: database): string {
-        return appUrl.forEditIndex(indexName, db) + "&";
-        var databasePart = appUrl.getEncodedDbPart(db);
-        return "#databases/indexes/edit/" + encodeURIComponent(indexName) + "?" + databasePart;
-    }
-
-=======
->>>>>>> e077157f
     static forNewTransformer(db: database): string {
         var databasePart = appUrl.getEncodedDbPart(db);
         return "#databases/transformers/edit?" + databasePart;
