--- conflicted
+++ resolved
@@ -1834,36 +1834,21 @@
                     case "IncomingPush":
                     case "IncomingPull": {
                         const elementWithData = context.rootStats as any as Raven.Client.Documents.Replication.IncomingReplicationPerformanceStats;
-<<<<<<< HEAD
                         tooltipHtml += `<div class="tooltip-li">Received last Etag: <div class="value">${elementWithData.ReceivedLastEtag} </div></div>`;
                         tooltipHtml += `<div class="tooltip-li">Network input count: <div class="value">${elementWithData.Network.InputCount.toLocaleString()} </div></div>`;
                         tooltipHtml += `<div class="tooltip-li">Documents read count: <div class="value">${elementWithData.Network.DocumentReadCount.toLocaleString()} </div></div>`;
                         tooltipHtml += `<div class="tooltip-li">Attachments read count: <div class="value">${elementWithData.Network.AttachmentReadCount.toLocaleString()} </div></div>`;
-=======
-                        tooltipHtml += `Received last Etag: ${elementWithData.ReceivedLastEtag}<br/>`;
-                        tooltipHtml += `Network input count: ${elementWithData.Network.InputCount.toLocaleString()}<br/>`;
-                        tooltipHtml += `Documents read count: ${elementWithData.Network.DocumentReadCount.toLocaleString()}<br/>`;
-                        tooltipHtml += `Attachments read count: ${elementWithData.Network.AttachmentReadCount.toLocaleString()}<br/>`;
                         tooltipHtml += `Counters read count: ${elementWithData.Network.CounterReadCount}<br/>`;
->>>>>>> aed85887
                     }
                         break;
                     case "OutgoingPush":
                     case "OutgoingPull": {
                         const elementWithData = context.rootStats as any as Raven.Client.Documents.Replication.OutgoingReplicationPerformanceStats;
-<<<<<<< HEAD
                         tooltipHtml += `<div class="tooltip-li">Sent last Etag: <div class="value">${elementWithData.SendLastEtag}</div></div>`;
                         tooltipHtml += `<div class="tooltip-li">Storage input count: <div class="value">${elementWithData.Storage.InputCount.toLocaleString()}</div></div>`;
                         tooltipHtml += `<div class="tooltip-li">Documents output count: <div class="value">${elementWithData.Network.DocumentOutputCount.toLocaleString()}</div></div>`;
-                        tooltipHtml += `<div class="tooltip-li">Attachments read count: <div class="value">${elementWithData.Network.AttachmentOutputCount.toLocaleString()}</div></div>`;
-=======
-                        tooltipHtml += `Sent last Etag: ${elementWithData.SendLastEtag}<br/>`;
-                        tooltipHtml += `Storage input count: ${elementWithData.Storage.InputCount.toLocaleString()}<br/>`;
-                        tooltipHtml += `Documents output count: ${elementWithData.Network.DocumentOutputCount.toLocaleString()}<br/>`;
-                        tooltipHtml += `Attachments output count: ${elementWithData.Network.AttachmentOutputCount.toLocaleString()}<br/>`;
-                        tooltipHtml += `Counters output count: ${elementWithData.Network.CounterOutputCount}<br/>`;
->>>>>>> aed85887
-                    }
+                        tooltipHtml += `<div class="tooltip-li">Attachments output count: <div class="value">${elementWithData.Network.AttachmentOutputCount.toLocaleString()}</div></div>`;
+                        tooltipHtml += `<div class="tooltip-li">Counters output count: <div class="value">${elementWithData.Network.CounterOutputCount.toLocaleString()}</div></div>`;                    }
                         break;
                     case "Raven":
                     case "Sql":
