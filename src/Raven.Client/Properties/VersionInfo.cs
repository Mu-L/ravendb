--- conflicted
+++ resolved
@@ -4,11 +4,7 @@
 using Raven.Client.Extensions;
 using Raven.Client.Properties;
 
-<<<<<<< HEAD
-[assembly: RavenVersion(Build = "52", CommitHash = "a377982", Version = "5.2", FullVersion = "5.2.0-custom-52", ReleaseDateString = "2021-04-13")]
-=======
-[assembly: RavenVersion(Build = "51", CommitHash = "a377982", Version = "5.1", FullVersion = "5.1.9-custom-51", ReleaseDateString = "2021-05-26")]
->>>>>>> 1bac810f
+[assembly: RavenVersion(Build = "52", CommitHash = "a377982", Version = "5.2", FullVersion = "5.2.0-custom-52", ReleaseDateString = "2021-05-26")]
 
 namespace Raven.Client.Properties
 {
