//-----------------------------------------------------------------------
// <copyright file="DocumentSession.cs" company="Hibernating Rhinos LTD">
//     Copyright (c) Hibernating Rhinos LTD. All rights reserved.
// </copyright>
//-----------------------------------------------------------------------

using System;
using System.Collections.Generic;
using System.Diagnostics;
using System.Threading;
using System.Threading.Tasks;
using Raven.Client.Documents.Commands;
using Raven.Client.Documents.Commands.MultiGet;
using Raven.Client.Documents.Linq;
using Raven.Client.Documents.Session.Operations;
using Raven.Client.Documents.Session.Operations.Lazy;

namespace Raven.Client.Documents.Session
{
    /// <summary>
    /// Implements Unit of Work for accessing the RavenDB server
    /// </summary>
    public partial class DocumentSession : InMemoryDocumentSessionOperations, IDocumentQueryGenerator, IAdvancedSessionOperations, IDocumentSessionImpl
    {
        /// <summary>
        /// Get the accessor for advanced operations
        /// </summary>
        /// <remarks>
        /// Those operations are rarely needed, and have been moved to a separate 
        /// property to avoid cluttering the API
        /// </remarks>
        public IAdvancedSessionOperations Advanced => this;

        /// <summary>
        /// Access the eager operations
        /// </summary>
        public IEagerSessionOperations Eagerly => this;

        /// <summary>
        /// Access the lazy operations
        /// </summary>
        public ILazySessionOperations Lazily => this;

        /// <summary>
        /// Access the attachments operations
        /// </summary>
        public IAttachmentsSessionOperations Attachments => _attachments ?? (_attachments = new DocumentSessionAttachments(this));
        private IAttachmentsSessionOperations _attachments;

        /// <summary>        
        /// Access the revisions operations
        /// </summary>
        public IRevisionsSessionOperations Revisions => _revisions ?? (_revisions = new DocumentSessionRevisions(this));
        private IRevisionsSessionOperations _revisions;

        /// <summary>
        /// Access to cluster wide transaction operations
        /// </summary>
        public IClusterTransactionOperations ClusterTransaction => _clusterTransaction ?? (_clusterTransaction = new ClusterTransactionOperations(this));
        private IClusterTransactionOperations _clusterTransaction;

        protected override bool HasClusterSession => _clusterTransaction != null;

        protected override void ClearClusterSession()
        {
            if (HasClusterSession == false)
                return;

            GetClusterSession().Clear();
        }

        protected internal override ClusterTransactionOperationsBase GetClusterSession()
        {
            if (_clusterTransaction == null)
                _clusterTransaction = new ClusterTransactionOperations(this);

            return (ClusterTransactionOperationsBase)_clusterTransaction;
        }

        /// <summary>
        /// Initializes a new instance of the <see cref="DocumentSession"/> class.
        /// </summary>
        public DocumentSession(DocumentStore documentStore, Guid id, SessionOptions options)
            : base(documentStore, id, options)
        {
        }

        /// <summary>
        /// Saves all the changes to the Raven server.
        /// </summary>
        public void SaveChanges()
        {
            var saveChangesOperation = new BatchOperation(this);

            using (var command = saveChangesOperation.CreateRequest())
            {
                if (command == null)
                    return;

                if (NoTracking)
                    throw new InvalidOperationException($"Cannot execute '{nameof(SaveChanges)}' when entity tracking is disabled in session.");

                RequestExecutor.Execute(command, Context, sessionInfo: _sessionInfo);
                UpdateSessionAfterSaveChanges(command.Result);
                saveChangesOperation.SetResult(command.Result);
            }
        }

        /// <summary>
        /// Check if document exists without loading it
        /// </summary>
        /// <param name="id">Document id.</param>
        /// <returns></returns>
        public bool Exists(string id)
        {
            if (id == null)
                throw new ArgumentNullException(nameof(id));

            if (_knownMissingIds.Contains(id))
                return false;

            if (DocumentsById.TryGetValue(id, out _))
                return true;

            var command = new HeadDocumentCommand(id, null);
            RequestExecutor.Execute(command, Context, sessionInfo: _sessionInfo);

            return command.Result != null;
        }

        /// <summary>
        /// Refreshes the specified entity from Raven server.
        /// </summary>
        /// <typeparam name="T"></typeparam>
        /// <param name="entity">The entity.</param>
        public void Refresh<T>(T entity)
        {
            DocumentInfo documentInfo;
            if (DocumentsByEntity.TryGetValue(entity, out documentInfo) == false)
                throw new InvalidOperationException("Cannot refresh a transient instance");
            IncrementRequestCount();

            var command = new GetDocumentsCommand(new[] { documentInfo.Id }, includes: null, metadataOnly: false);
            RequestExecutor.Execute(command, Context, sessionInfo: _sessionInfo);

            RefreshInternal(entity, command, documentInfo);
        }

        /// <summary>
        /// Generates the document ID.
        /// </summary>
        /// <param name="entity">The entity.</param>
        /// <returns></returns>
        protected override string GenerateId(object entity)
        {
            return Conventions.GenerateDocumentId(DatabaseName, entity);
        }

        /// <summary>
        /// Not supported on sync session.
        /// </summary>
        /// <param name="entity">The entity.</param>
        /// <returns></returns>
        protected override Task<string> GenerateIdAsync(object entity)
        {
            throw new NotSupportedException("Cannot use async operation in sync session");
        }

        public ResponseTimeInformation ExecuteAllPendingLazyOperations()
        {
            var requests = new List<GetRequest>();
            for (int i = 0; i < PendingLazyOperations.Count; i++)
            {
                var req = PendingLazyOperations[i].CreateRequest(Context);
                if (req == null)
                {
                    PendingLazyOperations.RemoveAt(i);
                    i--; // so we'll recheck this index
                    continue;
                }
                requests.Add(req);
            }

            if (requests.Count == 0)
                return new ResponseTimeInformation();

            try
            {
                var sw = Stopwatch.StartNew();

                var responseTimeDuration = new ResponseTimeInformation();

                while (ExecuteLazyOperationsSingleStep(responseTimeDuration, requests, sw))
                {
                    Thread.Sleep(100);
                }

                responseTimeDuration.ComputeServerTotal();


                foreach (var pendingLazyOperation in PendingLazyOperations)
                {
                    Action<object> value;
                    if (OnEvaluateLazy.TryGetValue(pendingLazyOperation, out value))
                        value(pendingLazyOperation.Result);
                }
                responseTimeDuration.TotalClientDuration = sw.Elapsed;
                return responseTimeDuration;
            }
            finally
            {
                PendingLazyOperations.Clear();
            }
        }

        private bool ExecuteLazyOperationsSingleStep(ResponseTimeInformation responseTimeInformation, List<GetRequest> requests, Stopwatch sw)
        {
            var multiGetOperation = new MultiGetOperation(this);
<<<<<<< HEAD
            var multiGetCommand = multiGetOperation.CreateRequest(requests);
            RequestExecutor.Execute(multiGetCommand, Context, sessionInfo: _sessionInfo);
            var responses = multiGetCommand.Result;
            if(multiGetCommand.AggressivelyCached == false)
=======
            using var multiGetCommand = multiGetOperation.CreateRequest(requests);
            RequestExecutor.Execute(multiGetCommand, Context, sessionInfo: SessionInfo);
            var responses = multiGetCommand.Result;
            if (multiGetCommand.AggressivelyCached == false)
>>>>>>> 29962ba3
                IncrementRequestCount();

            for (var i = 0; i < PendingLazyOperations.Count; i++)
            {
                long totalTime;
                string tempReqTime;
                var response = responses[i];

                response.Headers.TryGetValue(Constants.Headers.RequestTime, out tempReqTime);
                response.Elapsed = sw.Elapsed;

                long.TryParse(tempReqTime, out totalTime);

                responseTimeInformation.DurationBreakdown.Add(new ResponseTimeItem
                {
                    Url = requests[i].UrlAndQuery,
                    Duration = TimeSpan.FromMilliseconds(totalTime)
                });

                if (response.RequestHasErrors())
                    throw new InvalidOperationException("Got an error from server, status code: " + (int)response.StatusCode + Environment.NewLine + response.Result);

                PendingLazyOperations[i].HandleResponse(response);
                if (PendingLazyOperations[i].RequiresRetry)
                {
                    return true;
                }
            }
            return false;
        }
    }
}<|MERGE_RESOLUTION|>--- conflicted
+++ resolved
@@ -216,17 +216,10 @@
         private bool ExecuteLazyOperationsSingleStep(ResponseTimeInformation responseTimeInformation, List<GetRequest> requests, Stopwatch sw)
         {
             var multiGetOperation = new MultiGetOperation(this);
-<<<<<<< HEAD
-            var multiGetCommand = multiGetOperation.CreateRequest(requests);
+            using var multiGetCommand = multiGetOperation.CreateRequest(requests);
             RequestExecutor.Execute(multiGetCommand, Context, sessionInfo: _sessionInfo);
             var responses = multiGetCommand.Result;
-            if(multiGetCommand.AggressivelyCached == false)
-=======
-            using var multiGetCommand = multiGetOperation.CreateRequest(requests);
-            RequestExecutor.Execute(multiGetCommand, Context, sessionInfo: SessionInfo);
-            var responses = multiGetCommand.Result;
             if (multiGetCommand.AggressivelyCached == false)
->>>>>>> 29962ba3
                 IncrementRequestCount();
 
             for (var i = 0; i < PendingLazyOperations.Count; i++)
