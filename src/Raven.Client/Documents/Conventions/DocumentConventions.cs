using System;
using System.Collections.Generic;
using System.Dynamic;
using System.IO;
using System.Linq;
using System.Linq.Expressions;
using System.Reflection;
using System.Runtime.CompilerServices;
using System.Text;
using System.Threading.Tasks;
using Microsoft.CSharp.RuntimeBinder;
using Newtonsoft.Json;
using Newtonsoft.Json.Converters;
using Newtonsoft.Json.Serialization;
using Raven.Client.Documents.Indexes;
using Raven.Client.Documents.Linq;
using Raven.Client.Documents.Operations;
using Raven.Client.Documents.Operations.Configuration;
using Raven.Client.Documents.Session;
using Raven.Client.Http;
using Raven.Client.Json.Converters;
using Raven.Client.Util;
using Sparrow;
using Sparrow.Json;
using Sparrow.Platform;
using Size = Sparrow.Size;

namespace Raven.Client.Documents.Conventions
{
    /// <summary>
    ///     The set of conventions used by the <see cref="DocumentStore" /> which allow the users to customize
    ///     the way the Raven client API behaves
    /// </summary>
    public class DocumentConventions : Client.Conventions
    {
        public delegate LinqPathProvider.Result CustomQueryTranslator(LinqPathProvider provider, Expression expression);

        public delegate bool TryConvertValueForQueryDelegate<in T>(string fieldName, T value, bool forRange, out string strValue);

        public delegate bool TryConvertValueToObjectForQueryDelegate<in T>(string fieldName, T value, bool forRange, out object objValue);

        internal static readonly DocumentConventions Default = new DocumentConventions();

        internal static readonly DocumentConventions DefaultForServer = new DocumentConventions
        {
            SendApplicationIdentifier = false
        };

        private static Dictionary<Type, string> _cachedDefaultTypeCollectionNames = new Dictionary<Type, string>();

        private readonly Dictionary<MemberInfo, CustomQueryTranslator> _customQueryTranslators = new Dictionary<MemberInfo, CustomQueryTranslator>();

        private readonly List<(Type Type, TryConvertValueToObjectForQueryDelegate<object> Convert)> _listOfQueryValueToObjectConverters =
            new List<(Type, TryConvertValueToObjectForQueryDelegate<object>)>();

        private readonly List<QueryMethodConverter> _listOfQueryMethodConverters = new List<QueryMethodConverter>();

        private readonly Dictionary<Type, RangeType> _customRangeTypes = new Dictionary<Type, RangeType>();

        private readonly List<Tuple<Type, Func<string, object, Task<string>>>> _listOfRegisteredIdConventionsAsync =
            new List<Tuple<Type, Func<string, object, Task<string>>>>();

        public readonly BulkInsertConventions BulkInsert;

        public readonly AggressiveCacheConventions AggressiveCache;

        public class AggressiveCacheConventions
        {
            private readonly DocumentConventions _conventions;
            private readonly AggressiveCacheOptions _aggressiveCacheOptions;

            internal AggressiveCacheConventions(DocumentConventions conventions)
            {
                _conventions = conventions;
                _aggressiveCacheOptions = new AggressiveCacheOptions(TimeSpan.FromDays(1), AggressiveCacheMode.TrackChanges);
            }

            public TimeSpan Duration
            {
                get => _aggressiveCacheOptions.Duration;
                set
                {
                    _conventions.AssertNotFrozen();
                    _aggressiveCacheOptions.Duration = value;
                }
            }

            public AggressiveCacheMode Mode
            {
                get => _aggressiveCacheOptions.Mode;
                set
                {
                    _conventions.AssertNotFrozen();
                    _aggressiveCacheOptions.Mode = value;
                }
            }
        }

        public class BulkInsertConventions
        {
            private readonly DocumentConventions _conventions;
            private Func<object, IMetadataDictionary, StreamWriter, bool> _trySerializeEntityToJsonStream;

            public Func<object, IMetadataDictionary, StreamWriter, bool> TrySerializeEntityToJsonStream
            {
                get => _trySerializeEntityToJsonStream;
                set
                {
                    _conventions.AssertNotFrozen();
                    _trySerializeEntityToJsonStream = value;
                }
            }

            internal BulkInsertConventions(DocumentConventions conventions)
            {
                _conventions = conventions;
                TrySerializeEntityToJsonStream = null;
            }
        }

        static DocumentConventions()
        {
            Default.Freeze();
            DefaultForServer.Freeze();
        }

        /// <summary>
        ///     Initializes a new instance of the <see cref="DocumentConventions" /> class.
        /// </summary>
        public DocumentConventions()
        {
            _topologyCacheLocation = AppContext.BaseDirectory;

            ReadBalanceBehavior = ReadBalanceBehavior.None;

            FindIdentityProperty = q => q.Name == "Id";
            IdentityPartsSeparator = '/';
            FindIdentityPropertyNameFromCollectionName = collectionName => "Id";

            FindClrType = (id, doc) =>
            {
                if (doc.TryGet(Constants.Documents.Metadata.Key, out BlittableJsonReaderObject metadata) &&
                    metadata.TryGet(Constants.Documents.Metadata.RavenClrType, out string clrType))
                    return clrType;

                return null;
            };
            FindClrTypeName = ReflectionUtil.GetFullNameWithoutVersionInformation;

            TransformTypeCollectionNameToDocumentIdPrefix = DefaultTransformCollectionNameToDocumentIdPrefix;
            FindCollectionName = DefaultGetCollectionName;

            FindPropertyNameForIndex = (indexedType, indexedName, path, prop) => (path + prop).Replace("[].", "_").Replace(".", "_");
            FindPropertyNameForDynamicIndex = (indexedType, indexedName, path, prop) => path + prop;

            MaxNumberOfRequestsPerSession = 30;

            JsonContractResolver = new DefaultRavenContractResolver();
            CustomizeJsonSerializer = serializer => { };
            CustomizeJsonDeserializer = serializer => { };

            BulkInsert = new BulkInsertConventions(this);

            DeserializeEntityFromBlittable = new JsonNetBlittableEntitySerializer(this).EntityFromJsonStream;

            PreserveDocumentPropertiesNotFoundOnModel = true;

            var httpCacheSizeInMb = PlatformDetails.Is32Bits ? 32 : 128;
            MaxHttpCacheSize = new Size(httpCacheSizeInMb, SizeUnit.Megabytes);
            HttpVersion = System.Net.HttpVersion.Version11;

            OperationStatusFetchMode = OperationStatusFetchMode.ChangesApi;

            AddIdFieldToDynamicObjects = true;
            AggressiveCache = new AggressiveCacheConventions(this);

            _firstBroadcastAttemptTimeout = TimeSpan.FromSeconds(5);
            _secondBroadcastAttemptTimeout = TimeSpan.FromSeconds(30);

            _sendApplicationIdentifier = true;
        }

        private bool _frozen;
        private ClientConfiguration _originalConfiguration;
        private Dictionary<Type, MemberInfo> _idPropertyCache = new Dictionary<Type, MemberInfo>();

        private bool _saveEnumsAsIntegers;
        private char _identityPartsSeparator;
        private bool _disableTopologyUpdates;
        private Func<MemberInfo, bool> _findIdentityProperty;
        private Func<string, string> _transformTypeCollectionNameToDocumentIdPrefix;
        private Func<string, object, Task<string>> _asyncDocumentIdGenerator;
        private Func<string, string> _findIdentityPropertyNameFromCollectionName;
        private Func<Type, string, string, string, string> _findPropertyNameForDynamicIndex;
        private Func<Type, string, string, string, string> _findPropertyNameForIndex;
        private Func<Type, string, string, string, string> _findProjectedPropertyNameForIndex;

        private Func<dynamic, string> _findCollectionNameForDynamic;
        private Func<dynamic, string> _findClrTypeNameForDynamic;
        private Func<Type, string> _findCollectionName;
        private IContractResolver _jsonContractResolver;
        private Func<Type, string> _findClrTypeName;
        private Func<string, BlittableJsonReaderObject, string> _findClrType;
        private bool _useOptimisticConcurrency;
        private bool _throwIfQueryPageSizeIsNotSet;
        private bool _addIdFieldToDynamicObjects;
        private int _maxNumberOfRequestsPerSession;
        private Action<JsonSerializer> _customizeJsonSerializer;
        private Action<JsonSerializer> _customizeJsonDeserializer;
        private TimeSpan? _requestTimeout;
        private TimeSpan _secondBroadcastAttemptTimeout;
        private TimeSpan _firstBroadcastAttemptTimeout;

        private ReadBalanceBehavior _readBalanceBehavior;
        private Func<Type, BlittableJsonReaderObject, object> _deserializeEntityFromBlittable;
        private bool _preserveDocumentPropertiesNotFoundOnModel;
        private Size _maxHttpCacheSize;
        private bool? _useCompression;
        private Func<MemberInfo, string> _propertyNameConverter;
        private Func<Type, bool> _typeIsKnownServerSide = _ => false;
        private OperationStatusFetchMode _operationStatusFetchMode;
        private string _topologyCacheLocation;
        private Version _httpVersion;
        private bool _sendApplicationIdentifier;

        /// <summary>
        /// Enables sending a unique application identifier to the RavenDB Server that is used for Client API usage tracking.
        /// It allows RavenDB Server to issue performance hint notifications e.g. during robust topology update requests which could indicate Client API misuse impacting the overall performance
        /// </summary>
        public bool SendApplicationIdentifier
        {
            get => _sendApplicationIdentifier;
            set
            {
                AssertNotFrozen();
                _sendApplicationIdentifier = value;
            }
        }

        public Version HttpVersion
        {
            get => _httpVersion;
            set
            {
                AssertNotFrozen();
                _httpVersion = value;
            }
        }

        public Func<MemberInfo, string> PropertyNameConverter
        {
            get => _propertyNameConverter;
            set
            {
                AssertNotFrozen();
                _propertyNameConverter = value;
            }
        }

        public TimeSpan? RequestTimeout
        {
            get => _requestTimeout;
            set
            {
                AssertNotFrozen();
                _requestTimeout = value;
            }
        }

        /// <summary>
        /// Set the timeout for the second broadcast attempt.
        /// Default: 30 Seconds.
        ///
        /// Upon failure of the first attempt the request executor will resend the command to all nodes simultaneously.
        /// </summary>
        public TimeSpan SecondBroadcastAttemptTimeout
        {
            get => _secondBroadcastAttemptTimeout;
            set
            {
                AssertNotFrozen();
                _secondBroadcastAttemptTimeout = value;
            }
        }

        /// <summary>
        /// Set the timeout for the first broadcast attempt.
        /// Default: 5 Seconds.
        ///
        /// First attempt will send a single request to a selected node.
        /// </summary>
        public TimeSpan FirstBroadcastAttemptTimeout
        {
            get => _firstBroadcastAttemptTimeout;
            set
            {
                AssertNotFrozen();
                _firstBroadcastAttemptTimeout = value;
            }
        }

        internal bool HasExplicitlySetCompressionUsage => _useCompression.HasValue;

        /// <summary>
        /// Should accept gzip/deflate headers be added to all requests?
        /// </summary>
        public bool UseCompression
        {
            get => _useCompression ?? true;
            set
            {
                AssertNotFrozen();
                _useCompression = value;
            }
        }

        public bool PreserveDocumentPropertiesNotFoundOnModel
        {
            get => _preserveDocumentPropertiesNotFoundOnModel;
            set
            {
                AssertNotFrozen();
                _preserveDocumentPropertiesNotFoundOnModel = value;
            }
        }

        public Func<Type, BlittableJsonReaderObject, object> DeserializeEntityFromBlittable
        {
            get => _deserializeEntityFromBlittable;
            set
            {
                AssertNotFrozen();
                _deserializeEntityFromBlittable = value;
            }
        }

        public ReadBalanceBehavior ReadBalanceBehavior
        {
            get => _readBalanceBehavior;
            set
            {
                AssertNotFrozen();
                _readBalanceBehavior = value;
            }
        }

        /// <summary>
        ///     Register an action to customize the json serializer used by the <see cref="DocumentStore" />
        /// </summary>
        public Action<JsonSerializer> CustomizeJsonSerializer
        {
            get => _customizeJsonSerializer;
            set
            {
                AssertNotFrozen();
                _customizeJsonSerializer = value;
            }
        }

        /// <summary>
        ///     Register an action to customize the json serializer used by the <see cref="DocumentStore" /> for deserializations.
        ///     When creating a JsonSerializer, the CustomizeJsonSerializer is always called before CustomizeJsonDeserializer
        /// </summary>
        public Action<JsonSerializer> CustomizeJsonDeserializer
        {
            get => _customizeJsonDeserializer;
            set
            {
                AssertNotFrozen();
                _customizeJsonDeserializer = value;
            }
        }

        /// <summary>
        ///     By default, the field 'Id' field will be added to dynamic objects, this allows to disable this behavior.
        ///     Default value is 'true'
        /// </summary>
        public bool AddIdFieldToDynamicObjects
        {
            get => _addIdFieldToDynamicObjects;
            set
            {
                AssertNotFrozen();
                _addIdFieldToDynamicObjects = value;
            }
        }

        /// <summary>
        ///     Gets or sets the max length of Url of GET requests.
        /// </summary>
        /// <value>The max number of requests per session.</value>
        public int MaxNumberOfRequestsPerSession
        {
            get => _maxNumberOfRequestsPerSession;
            set
            {
                AssertNotFrozen();
                _maxNumberOfRequestsPerSession = value;
            }
        }

        /// <summary>
        ///     Gets or sets the max size of the cache in requestExecutor.
        ///     Default value is 512MB on 64 bits, 32MB on 32 bits
        /// </summary>
        /// <value>The max size of cache in requestExecutor.</value>
        public Size MaxHttpCacheSize
        {
            get => _maxHttpCacheSize;
            set
            {
                AssertNotFrozen();
                _maxHttpCacheSize = value;
            }
        }

        /// <summary>
        ///     If set to 'true' then it will throw an exception when any query is performed (in session)
        ///     without explicit page size set.
        ///     This can be useful for development purposes to pinpoint all the possible performance bottlenecks
        ///     since from 4.0 there is no limitation for number of results returned from server.
        /// </summary>
        public bool ThrowIfQueryPageSizeIsNotSet
        {
            get => _throwIfQueryPageSizeIsNotSet;
            set
            {
                AssertNotFrozen();
                _throwIfQueryPageSizeIsNotSet = value;
            }
        }

        /// <summary>
        ///     Whether UseOptimisticConcurrency is set to true by default for all opened sessions
        /// </summary>
        public bool UseOptimisticConcurrency
        {
            get => _useOptimisticConcurrency;
            set
            {
                AssertNotFrozen();
                _useOptimisticConcurrency = value;
            }
        }

        /// <summary>
        ///     Gets or sets the function to find the clr type of a document.
        /// </summary>
        public Func<string, BlittableJsonReaderObject, string> FindClrType
        {
            get => _findClrType;
            set
            {
                AssertNotFrozen();
                _findClrType = value;
            }
        }

        /// <summary>
        ///     Gets or sets the function to find the clr type name from a clr type
        /// </summary>
        public Func<Type, string> FindClrTypeName
        {
            get => _findClrTypeName;
            set
            {
                AssertNotFrozen();
                _findClrTypeName = value;
            }
        }

        /// <summary>
        ///     Gets or sets the json contract resolver.
        /// </summary>
        /// <value>The json contract resolver.</value>
        public IContractResolver JsonContractResolver
        {
            get => _jsonContractResolver;
            set
            {
                AssertNotFrozen();
                _jsonContractResolver = value;
            }
        }

        /// <summary>
        ///     Gets or sets the function to find the collection name for given type.
        /// </summary>
        public Func<Type, string> FindCollectionName
        {
            get => _findCollectionName;
            set
            {
                AssertNotFrozen();
                _findCollectionName = value;
            }
        }

        /// <summary>
        ///     Gets or sets the function to find the collection name for dynamic type.
        /// </summary>
        public Func<dynamic, string> FindCollectionNameForDynamic
        {
            get => _findCollectionNameForDynamic;
            set
            {
                AssertNotFrozen();
                _findCollectionNameForDynamic = value;
            }
        }

        /// <summary>
        ///     Gets or sets the function to find the collection name for dynamic type.
        /// </summary>
        public Func<dynamic, string> FindClrTypeNameForDynamic
        {
            get => _findClrTypeNameForDynamic;
            set
            {
                AssertNotFrozen();
                _findClrTypeNameForDynamic = value;
            }
        }

        /// <summary>
        ///     Gets or sets the function to find the indexed property name
        ///     given the indexed document type, the index name, the current path and the property path.
        /// </summary>
        public Func<Type, string, string, string, string> FindPropertyNameForIndex
        {
            get => _findPropertyNameForIndex;
            set
            {
                AssertNotFrozen();
                _findPropertyNameForIndex = value;
            }
        }

        /// <summary>
        ///     Gets or sets the function to find the projected property name for index,
        ///     given the indexed document type, the index name, the current path and the property path.
        /// </summary>
        public Func<Type, string, string, string, string> FindProjectedPropertyNameForIndex
        {
            get => _findProjectedPropertyNameForIndex;
            set
            {
                AssertNotFrozen();
                _findProjectedPropertyNameForIndex = value;
            }
        }

        /// <summary>
        ///     Gets or sets the function to find the indexed property name
        ///     given the indexed document type, the index name, the current path and the property path.
        /// </summary>
        public Func<Type, string, string, string, string> FindPropertyNameForDynamicIndex
        {
            get => _findPropertyNameForDynamicIndex;
            set
            {
                AssertNotFrozen();
                _findPropertyNameForDynamicIndex = value;
            }
        }

        /// <summary>
        ///     Get or sets the function to get the identity property name from the collection name
        /// </summary>
        public Func<string, string> FindIdentityPropertyNameFromCollectionName
        {
            get => _findIdentityPropertyNameFromCollectionName;
            set
            {
                AssertNotFrozen();
                _findIdentityPropertyNameFromCollectionName = value;
            }
        }

        /// <summary>
        ///     Gets or sets the document ID generator.
        /// </summary>
        /// <value>The document ID generator.</value>
        public Func<string, object, Task<string>> AsyncDocumentIdGenerator
        {
            get => _asyncDocumentIdGenerator;
            set
            {
                AssertNotFrozen();
                _asyncDocumentIdGenerator = value;
            }
        }

        /// <summary>
        ///     Translates the types collection name to the document id prefix
        /// </summary>
        public Func<string, string> TransformTypeCollectionNameToDocumentIdPrefix
        {
            get => _transformTypeCollectionNameToDocumentIdPrefix;
            set
            {
                AssertNotFrozen();
                _transformTypeCollectionNameToDocumentIdPrefix = value;
            }
        }

        public Func<Type, bool> TypeIsKnownServerSide
        {
            get => _typeIsKnownServerSide;
            set
            {
                AssertNotFrozen();
                _typeIsKnownServerSide = value;
            }
        }

        /// <summary>
<<<<<<< HEAD
=======
        ///     Attempts to prettify the generated linq expressions for indexes
        /// </summary>
        [Obsolete("This feature is currently not implemented and does not have any effect on the generated LINQ expressions")]
        public bool PrettifyGeneratedLinqExpressions
        {
            get => _prettifyGeneratedLinqExpressions;
            set
            {
                AssertNotFrozen();
                _prettifyGeneratedLinqExpressions = value;
            }
        }

        /// <summary>
>>>>>>> 3a4c74e0
        ///     Gets or sets the function to find the identity property.
        /// </summary>
        /// <value>The find identity property.</value>
        public Func<MemberInfo, bool> FindIdentityProperty
        {
            get => _findIdentityProperty;
            set
            {
                AssertNotFrozen();
                _findIdentityProperty = value;
            }
        }

        public bool DisableTopologyUpdates
        {
            get => _disableTopologyUpdates;
            set
            {
                AssertNotFrozen();
                _disableTopologyUpdates = value;
            }
        }

        /// <summary>
        ///     Gets or sets the identity parts separator used by the HiLo generators
        /// </summary>
        /// <value>The identity parts separator.</value>
        public char IdentityPartsSeparator
        {
            get => _identityPartsSeparator;
            set
            {
                AssertNotFrozen();

                if (value == '|')
                    throw new InvalidOperationException("Cannot set identity parts separator to '|'.");

                _identityPartsSeparator = value;
            }
        }

        /// <summary>
        ///     Saves Enums as integers and instruct the Linq provider to query enums as integer values.
        /// </summary>
        public bool SaveEnumsAsIntegers
        {
            get => _saveEnumsAsIntegers;
            set
            {
                AssertNotFrozen();
                _saveEnumsAsIntegers = value;
            }
        }

        /// <summary>
        /// Changes the way the Operation is fetching the operation status when waiting for completion
        /// </summary>
        public OperationStatusFetchMode OperationStatusFetchMode
        {
            get => _operationStatusFetchMode;
            set
            {
                AssertNotFrozen();
                _operationStatusFetchMode = value;
            }
        }

        /// <summary>
        /// Changes the location of topology cache files. By default it is set to application base directory (AppContext.BaseDirectory)
        /// </summary>
        public string TopologyCacheLocation
        {
            get => _topologyCacheLocation;
            set
            {
                AssertNotFrozen();

                if (string.IsNullOrWhiteSpace(value))
                    throw new ArgumentNullException(nameof(value));

                var directory = new DirectoryInfo(value);
                if (directory.Exists == false)
                    throw new InvalidOperationException("Topology cache location directory does not exist. Please create the directory first.");

                var path = directory.FullName;

                try
                {
                    // checking write permissions
                    var fileName = Guid.NewGuid().ToString("N");
                    var fullPath = Path.Combine(path, fileName);
                    File.WriteAllText(fullPath, string.Empty);
                    File.Delete(fullPath);
                }
                catch (Exception e)
                {
                    throw new InvalidOperationException($"You do not have write permissions to topology cache at '{path}'. Please see inner exception for more details.", e);
                }

                _topologyCacheLocation = path;
            }
        }

        public void RegisterCustomQueryTranslator<T>(Expression<Func<T, object>> member, CustomQueryTranslator translator)
        {
            AssertNotFrozen();

            var body = member.Body as UnaryExpression;
            if (body == null)
                throw new NotSupportedException("A custom query translator can only be used to evaluate a simple member access or method call.");

            var info = GetMemberInfoFromExpression(body.Operand);

            if (_customQueryTranslators.ContainsKey(info) == false)
                _customQueryTranslators.Add(info, translator);
        }

        /// <summary>
        ///     Default method used when finding a collection name for a type
        /// </summary>
        public static string DefaultGetCollectionName(Type t)
        {
            if (_cachedDefaultTypeCollectionNames.TryGetValue(t, out var result))
                return result;

            if (t.Name.Contains("<>"))
                return null;

            // we want to reject queries and other operations on abstract types, because you usually
            // want to use them for polymorphic queries, and that require the conventions to be
            // applied properly, so we reject the behavior and hint to the user explicitly
            if (t.GetTypeInfo().IsInterface)
                throw new InvalidOperationException("Cannot find collection name for interface " + t.FullName +
                                                    ", only concrete classes are supported. Did you forget to customize Conventions.FindCollectionName?");
            if (t.GetTypeInfo().IsAbstract)
                throw new InvalidOperationException("Cannot find collection name for abstract class " + t.FullName +
                                                    ", only concrete class are supported. Did you forget to customize Conventions.FindCollectionName?");

            if (t.GetTypeInfo().IsGenericType)
            {
                var name = t.GetGenericTypeDefinition().Name;
                if (name.Contains('`'))
                    name = name.Substring(0, name.IndexOf('`'));
                var sb = new StringBuilder(Inflector.Pluralize(name));
                foreach (var argument in t.GetGenericArguments())
                    sb.Append("Of")
                        .Append(DefaultGetCollectionName(argument));
                result = sb.ToString();
            }
            else if (t == typeof(object))
            {
                return null;
            }
            else
            {
                result = Inflector.Pluralize(t.Name);
            }

            var temp = new Dictionary<Type, string>(_cachedDefaultTypeCollectionNames)
            {
                [t] = result
            };

            _cachedDefaultTypeCollectionNames = temp;
            return result;
        }

        /// <summary>
        ///     Gets the collection name for a given type.
        /// </summary>
        public string GetCollectionName(Type type)
        {
            return FindCollectionName(type) ?? DefaultGetCollectionName(type);
        }

        /// <summary>
        ///     Gets the collection name for a given dynamic type.
        /// </summary>
        public string GetCollectionName(object entity)
        {
            if (entity == null)
                return null;

            if (FindCollectionNameForDynamic != null && entity is IDynamicMetaObjectProvider)
            {
                try
                {
                    return FindCollectionNameForDynamic(entity);
                }
                catch (RuntimeBinderException)
                {
                    // if we can't find it, we'll just assume that the property
                    // isn't there
                }
            }

            return GetCollectionName(entity.GetType());
        }

        /// <summary>
        ///     Generates the document id.
        /// </summary>
        /// <param name="entity">The entity.</param>
        /// <param name="databaseName">Name of the database</param>
        /// <returns></returns>
        public string GenerateDocumentId(string databaseName, object entity)
        {
            return AsyncHelpers.RunSync(() => GenerateDocumentIdAsync(databaseName, entity));
        }

        public Task<string> GenerateDocumentIdAsync(string databaseName, object entity)
        {
            var type = entity.GetType();
            foreach (var typeToRegisteredIdConvention in _listOfRegisteredIdConventionsAsync
                .Where(typeToRegisteredIdConvention => typeToRegisteredIdConvention.Item1.IsAssignableFrom(type)))
                return typeToRegisteredIdConvention.Item2(databaseName, entity);

            return AsyncDocumentIdGenerator(databaseName, entity);
        }

        /// <summary>
        ///     Register an async id convention for a single type (and all of its derived types.
        ///     Note that you can still fall back to the DocumentIdGenerator if you want.
        /// </summary>
        public DocumentConventions RegisterAsyncIdConvention<TEntity>(Func<string, TEntity, Task<string>> func)
        {
            AssertNotFrozen();

            var type = typeof(TEntity);
            var entryToRemove = _listOfRegisteredIdConventionsAsync.FirstOrDefault(x => x.Item1 == type);
            if (entryToRemove != null)
                _listOfRegisteredIdConventionsAsync.Remove(entryToRemove);

            int index;
            for (index = 0; index < _listOfRegisteredIdConventionsAsync.Count; index++)
            {
                var entry = _listOfRegisteredIdConventionsAsync[index];
                if (entry.Item1.IsAssignableFrom(type))
                    break;
            }

            var item = new Tuple<Type, Func<string, object, Task<string>>>(typeof(TEntity), (dbName, o) => func(dbName, (TEntity)o));
            _listOfRegisteredIdConventionsAsync.Insert(index, item);

            return this;
        }

        private JsonSerializer CreateInitialSerializer()
        {
            return new JsonSerializer
            {
                DateParseHandling = DateParseHandling.None,
                ObjectCreationHandling = ObjectCreationHandling.Auto,
                ContractResolver = JsonContractResolver,
                TypeNameHandling = TypeNameHandling.Auto,
                TypeNameAssemblyFormatHandling = TypeNameAssemblyFormatHandling.Simple,
                ConstructorHandling = ConstructorHandling.AllowNonPublicDefaultConstructor,
                FloatParseHandling = FloatParseHandling.Double
            };
        }

        private void PostJsonSerializerInitiation(JsonSerializer jsonSerializer)
        {
            if (SaveEnumsAsIntegers == false)
                jsonSerializer.Converters.Add(new StringEnumConverter());

            jsonSerializer.Converters.Add(JsonDateTimeISO8601Converter.Instance);
            jsonSerializer.Converters.Add(JsonLuceneDateTimeConverter.Instance);
            jsonSerializer.Converters.Add(JsonObjectConverter.Instance);
            jsonSerializer.Converters.Add(JsonDictionaryDateTimeKeysConverter.Instance);
            jsonSerializer.Converters.Add(ParametersConverter.Instance);
            jsonSerializer.Converters.Add(JsonLinqEnumerableConverter.Instance);
            jsonSerializer.Converters.Add(JsonIMetadataDictionaryConverter.Instance);
        }

        /// <summary>
        ///     Creates the serializer.
        /// </summary>
        /// <returns></returns>
        public JsonSerializer CreateSerializer()
        {
            var jsonSerializer = CreateInitialSerializer();
            CustomizeJsonSerializer(jsonSerializer);
            PostJsonSerializerInitiation(jsonSerializer);
            return jsonSerializer;
        }

        /// <summary>
        ///     Creates the serializer.
        /// </summary>
        /// <returns></returns>
        public JsonSerializer CreateDeserializer()
        {
            var jsonSerializer = CreateInitialSerializer();
            CustomizeJsonSerializer(jsonSerializer);
            CustomizeJsonDeserializer(jsonSerializer);
            PostJsonSerializerInitiation(jsonSerializer);
            return jsonSerializer;
        }

        /// <summary>
        ///     Get the CLR type (if exists) from the document
        /// </summary>
        public string GetClrType(string id, BlittableJsonReaderObject document)
        {
            return FindClrType(id, document);
        }

        /// <summary>
        ///     Get the CLR type name to be stored in the entity metadata
        /// </summary>
        public string GetClrTypeName(object entity)
        {
            if (FindClrTypeNameForDynamic != null && entity is IDynamicMetaObjectProvider)
            {
                try
                {
                    return FindClrTypeNameForDynamic(entity);
                }
                catch (RuntimeBinderException)
                {
                    // if we can't find it, we'll just assume that the property
                    // isn't there
                }
            }

            return FindClrTypeName(entity.GetType());
        }

        /// <summary>
        ///     Get the CLR type name to be stored in the entity metadata
        /// </summary>
        public string GetClrTypeName(Type entityType)
        {
            return FindClrTypeName(entityType);
        }

        /// <summary>
        ///     Clone the current conventions to a new instance
        /// </summary>
        public DocumentConventions Clone()
        {
            return (DocumentConventions)MemberwiseClone();
        }

        public RangeType GetRangeType(Type type)
        {
            var nonNullable = Nullable.GetUnderlyingType(type);
            if (nonNullable != null)
                type = nonNullable;

            if (type == typeof(int) || type == typeof(long) || type == typeof(short) || type == typeof(TimeSpan))
                return RangeType.Long;

            if (type == typeof(double) || type == typeof(float) || type == typeof(decimal))
                return RangeType.Double;

            if (_customRangeTypes.TryGetValue(type, out var rangeType))
            {
                return rangeType;
            }

            return RangeType.None;
        }

        /// <summary>
        ///     Gets the identity property.
        /// </summary>
        /// <param name="type">The type.</param>
        /// <returns></returns>
        public MemberInfo GetIdentityProperty(Type type)
        {
            var currentIdPropertyCache = _idPropertyCache;
            if (currentIdPropertyCache.TryGetValue(type, out var info))
                return info;

            var identityProperty = GetPropertiesForType(type).FirstOrDefault(FindIdentityProperty);

            if (identityProperty != null && identityProperty.DeclaringType != type)
            {
                var propertyInfo = identityProperty.DeclaringType.GetProperty(identityProperty.Name);
                identityProperty = propertyInfo ?? identityProperty;
            }

            _idPropertyCache = new Dictionary<Type, MemberInfo>(currentIdPropertyCache)
            {
                {type, identityProperty}
            };

            return identityProperty;
        }

        internal void UpdateFrom(ClientConfiguration configuration)
        {
            if (configuration == null)
                return;

            lock (this)
            {
                if (configuration.Disabled && _originalConfiguration == null) // nothing to do
                    return;

                if (configuration.Disabled && _originalConfiguration != null) // need to revert to original values
                {
                    _maxNumberOfRequestsPerSession = _originalConfiguration.MaxNumberOfRequestsPerSession.Value;
                    _readBalanceBehavior = _originalConfiguration.ReadBalanceBehavior.Value;
                    _identityPartsSeparator = _originalConfiguration.IdentityPartsSeparator.Value;

                    _originalConfiguration = null;
                    return;
                }

                if (_originalConfiguration == null)
                    _originalConfiguration = new ClientConfiguration
                    {
                        Etag = -1,
                        MaxNumberOfRequestsPerSession = MaxNumberOfRequestsPerSession,
                        ReadBalanceBehavior = ReadBalanceBehavior,
                        IdentityPartsSeparator = IdentityPartsSeparator
                    };

                _maxNumberOfRequestsPerSession = configuration.MaxNumberOfRequestsPerSession ?? _originalConfiguration.MaxNumberOfRequestsPerSession.Value;
                _readBalanceBehavior = configuration.ReadBalanceBehavior ?? _originalConfiguration.ReadBalanceBehavior.Value;
                _identityPartsSeparator = configuration.IdentityPartsSeparator ?? _originalConfiguration.IdentityPartsSeparator.Value;
            }
        }

        public static string DefaultTransformCollectionNameToDocumentIdPrefix(string collectionName)
        {
            var count = collectionName.Count(char.IsUpper);

            if (count <= 1) // simple name, just lower case it
                return collectionName.ToLowerInvariant();

            // multiple capital letters, so probably something that we want to preserve caps on.
            return collectionName;
        }

        private static IEnumerable<MemberInfo> GetPropertiesForType(Type type)
        {
            foreach (var propertyInfo in ReflectionUtil.GetPropertiesAndFieldsFor(type, BindingFlags.Public | BindingFlags.Instance | BindingFlags.NonPublic))
                yield return propertyInfo;

            foreach (var @interface in type.GetInterfaces())
                foreach (var propertyInfo in GetPropertiesForType(@interface))
                    yield return propertyInfo;
        }

        public void RegisterQueryMethodConverter(QueryMethodConverter converter)
        {
            AssertNotFrozen();

            _listOfQueryMethodConverters.Add(converter);
        }

        internal bool AnyQueryMethodConverters => _listOfQueryMethodConverters.Count > 0;

        internal bool TryConvertQueryMethod<T>(QueryMethodConverter.Parameters<T> parameters)
        {
            if (_listOfQueryMethodConverters.Count == 0)
                return false;

            foreach (var converter in _listOfQueryMethodConverters)
            {
                if (converter.Convert(parameters))
                    return true;
            }

            return false;
        }

        public void RegisterQueryValueConverter<T>(TryConvertValueForQueryDelegate<T> converter)
        {
            AssertNotFrozen();

            int index;
            for (index = 0; index < _listOfQueryValueToObjectConverters.Count; index++)
            {
                var entry = _listOfQueryValueToObjectConverters[index];
                if (entry.Type.IsAssignableFrom(typeof(T)))
                    break;
            }

            _listOfQueryValueToObjectConverters.Insert(index, (typeof(T), Actual));

            bool Actual(string name, object value, bool forRange, out object strValue)
            {
                if (value is T t)
                {
                    var result = converter(name, t, forRange, out var str);
                    strValue = str;
                    return result;
                }
                strValue = null;
                return false;
            }
        }

        private void RegisterQueryValueConverter<T>(TryConvertValueToObjectForQueryDelegate<T> converter)
        {
            AssertNotFrozen();

            int index;
            for (index = 0; index < _listOfQueryValueToObjectConverters.Count; index++)
            {
                var entry = _listOfQueryValueToObjectConverters[index];
                if (entry.Type.IsAssignableFrom(typeof(T)))
                    break;
            }

            _listOfQueryValueToObjectConverters.Insert(index, (typeof(T), Actual));

            bool Actual(string name, object value, bool forRange, out object objValue)
            {
                if (value is T t)
                    return converter(name, t, forRange, out objValue);
                objValue = null;
                return false;
            }
        }

        public void RegisterQueryValueConverter<T>(TryConvertValueToObjectForQueryDelegate<T> converter, RangeType rangeType)
        {
            RegisterQueryValueConverter(converter);

            _customRangeTypes[typeof(T)] = rangeType;
        }

        internal bool TryConvertValueToObjectForQuery(string fieldName, object value, bool forRange, out object objValue)
        {
            foreach (var queryValueConverter in _listOfQueryValueToObjectConverters)
            {
                if (queryValueConverter.Type.IsInstanceOfType(value) == false)
                    continue;

                return queryValueConverter.Convert(fieldName, value, forRange, out objValue);
            }

            objValue = null;
            return false;
        }

        internal LinqPathProvider.Result TranslateCustomQueryExpression(LinqPathProvider provider, Expression expression)
        {
            var member = GetMemberInfoFromExpression(expression);

            return _customQueryTranslators.TryGetValue(member, out var translator) == false
                ? null
                : translator.Invoke(provider, expression);
        }

        private static MemberInfo GetMemberInfoFromExpression(Expression expression)
        {
            var callExpression = expression as MethodCallExpression;
            if (callExpression != null)
                return callExpression.Method;

            var memberExpression = expression as MemberExpression;
            if (memberExpression != null)
                return memberExpression.Member;

            throw new NotSupportedException("A custom query translator can only be used to evaluate a simple member access or method call.");
        }

        internal void Freeze()
        {
            _frozen = true;
        }

        [MethodImpl(MethodImplOptions.AggressiveInlining)]
        internal void AssertNotFrozen()
        {
            if (_frozen)
                throw new InvalidOperationException(
                    $"Conventions has frozen after '{nameof(DocumentStore)}.{nameof(DocumentStore.Initialize)}()' and no changes can be applied to them.");
        }
    }
}<|MERGE_RESOLUTION|>--- conflicted
+++ resolved
@@ -271,7 +271,7 @@
         /// Set the timeout for the second broadcast attempt.
         /// Default: 30 Seconds.
         ///
-        /// Upon failure of the first attempt the request executor will resend the command to all nodes simultaneously.
+        /// Upon failure of the first attempt the request executor will resend the command to all nodes simultaneously. 
         /// </summary>
         public TimeSpan SecondBroadcastAttemptTimeout
         {
@@ -508,7 +508,7 @@
                 _findCollectionNameForDynamic = value;
             }
         }
-
+        
         /// <summary>
         ///     Gets or sets the function to find the collection name for dynamic type.
         /// </summary>
@@ -615,23 +615,6 @@
         }
 
         /// <summary>
-<<<<<<< HEAD
-=======
-        ///     Attempts to prettify the generated linq expressions for indexes
-        /// </summary>
-        [Obsolete("This feature is currently not implemented and does not have any effect on the generated LINQ expressions")]
-        public bool PrettifyGeneratedLinqExpressions
-        {
-            get => _prettifyGeneratedLinqExpressions;
-            set
-            {
-                AssertNotFrozen();
-                _prettifyGeneratedLinqExpressions = value;
-            }
-        }
-
-        /// <summary>
->>>>>>> 3a4c74e0
         ///     Gets or sets the function to find the identity property.
         /// </summary>
         /// <value>The find identity property.</value>
@@ -761,7 +744,7 @@
                 return null;
 
             // we want to reject queries and other operations on abstract types, because you usually
-            // want to use them for polymorphic queries, and that require the conventions to be
+            // want to use them for polymorphic queries, and that require the conventions to be 
             // applied properly, so we reject the behavior and hint to the user explicitly
             if (t.GetTypeInfo().IsInterface)
                 throw new InvalidOperationException("Cannot find collection name for interface " + t.FullName +
@@ -957,10 +940,10 @@
                     // isn't there
                 }
             }
-
+            
             return FindClrTypeName(entity.GetType());
         }
-
+        
         /// <summary>
         ///     Get the CLR type name to be stored in the entity metadata
         /// </summary>
