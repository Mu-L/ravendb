﻿// -----------------------------------------------------------------------
//  <copyright file="WriteAheadJournal.cs" company="Hibernating Rhinos LTD">
//      Copyright (c) Hibernating Rhinos LTD. All rights reserved.
//  </copyright>
// -----------------------------------------------------------------------

using Sparrow;
using Sparrow.Binary;
using System;
using System.Collections.Concurrent;
using System.Collections.Generic;
using System.Diagnostics;
using System.IO;
using System.Linq;
using System.Runtime.ExceptionServices;
using System.Text;
using System.Threading;
using System.Threading.Tasks;
using Sparrow.Compression;
using Sparrow.Logging;
using Sparrow.LowMemory;
using Sparrow.Threading;
using Sparrow.Utils;
using Voron.Data;
using Voron.Exceptions;
using Voron.Impl.FileHeaders;
using Voron.Impl.Paging;
using Voron.Util;
using Voron.Global;

namespace Voron.Impl.Journal
{
    public unsafe class WriteAheadJournal : IDisposable
    {
        private readonly StorageEnvironment _env;
        private readonly AbstractPager _dataPager;

        private long _currentJournalFileSize;
        private DateTime _lastFile;

        private long _journalIndex = -1;

        private readonly JournalApplicator _journalApplicator;

        private ImmutableAppendOnlyList<JournalFile> _files = ImmutableAppendOnlyList<JournalFile>.Empty;
        internal JournalFile CurrentFile;

        private readonly HeaderAccessor _headerAccessor;
        private AbstractPager _compressionPager;
        private long _compressionPagerCounter;

        private LazyTransactionBuffer _lazyTransactionBuffer;
        private readonly DiffPages _diffPage = new DiffPages();
        private readonly Logger _logger;
        private List<JournalSnapshot> _snapshotCache;
        public bool HasDataInLazyTxBuffer() => _lazyTransactionBuffer?.HasDataInBuffer() ?? false;

        private readonly object _writeLock = new object();
        private int _maxNumberOfPagesRequiredForCompressionBuffer;

        internal NativeMemory.ThreadStats CurrentFlushingInProgressHolder;

        private readonly DisposeOnce<SingleAttempt> _disposeRunner;

        public WriteAheadJournal(StorageEnvironment env)
        {
            _env = env;
            _logger = LoggingSource.Instance.GetLogger<WriteAheadJournal>(Path.GetFileName(env.ToString()));
            _dataPager = _env.Options.DataPager;
            _currentJournalFileSize = env.Options.InitialLogFileSize;
            _headerAccessor = env.HeaderAccessor;

            _compressionPager = CreateCompressionPager(_env.Options.InitialFileSize ?? _env.Options.InitialLogFileSize);
            _journalApplicator = new JournalApplicator(this);

            _disposeRunner = new DisposeOnce<SingleAttempt>(() =>
            {
                // We cannot dispose the journal until we are done with all of
                // the pending writes
                if (_lazyTransactionBuffer != null)
                {
                    _lazyTransactionBuffer.WriteBufferToFile(CurrentFile, null);
                    _lazyTransactionBuffer.Dispose();
                }
                _compressionPager.Dispose();

                _journalApplicator.Dispose();
                if (_env.Options.OwnsPagers)
                {
                    foreach (var logFile in _files)
                    {
                        logFile.Dispose();
                    }
                }

                _files = ImmutableAppendOnlyList<JournalFile>.Empty;
            });
        }

        public ImmutableAppendOnlyList<JournalFile> Files => _files;

        public JournalApplicator Applicator => _journalApplicator;

        public bool HasLazyTransactions { get; set; }

        private JournalFile NextFile(int numberOf4Kbs = 1)
        {
            var now = DateTime.UtcNow;
            if ((now - _lastFile).TotalSeconds < 90)
            {
                _currentJournalFileSize = Math.Min(_env.Options.MaxLogFileSize, _currentJournalFileSize * 2);
            }
            var actualLogSize = _currentJournalFileSize;
            long minRequiredSize = numberOf4Kbs * 4 * Constants.Size.Kilobyte;
            if (_currentJournalFileSize < minRequiredSize)
            {
                _currentJournalFileSize = Bits.NextPowerOf2(minRequiredSize);
                if (_currentJournalFileSize > _env.Options.MaxLogFileSize)
                    _currentJournalFileSize = Math.Max(_env.Options.MaxLogFileSize, minRequiredSize);

                actualLogSize = _currentJournalFileSize;
            }

            var journalPager = _env.Options.CreateJournalWriter(_journalIndex + 1, actualLogSize);

            // we modify the in memory state _after_ we created the file, because we have to make sure that 
            // we have created it successfully first. 
            _journalIndex++;

            _lastFile = now;

            var journal = new JournalFile(_env, journalPager, _journalIndex);
            journal.AddRef(); // one reference added by a creator - write ahead log

            _files = _files.Append(journal);

            _headerAccessor.Modify(header=>
            {
                header->Journal.CurrentJournal = journal.Number;
                header->IncrementalBackup.LastCreatedJournal = journal.Number;
            });

            return journal;
        }

        public bool RecoverDatabase(TransactionHeader* txHeader, Action<string> addToInitLog)
        {
            // note, we don't need to do any concurrency here, happens as a single threaded
            // fashion on db startup
            var requireHeaderUpdate = false;

            var logInfo = _headerAccessor.Get(ptr => ptr->Journal);

            if (_env.Options.IncrementalBackupEnabled == false && _env.Options.CopyOnWriteMode == false)
            {
                // we want to check that we cleanup old log files if they aren't needed
                // this is more just to be safe than anything else, they shouldn't be there.
                var unusedfiles = logInfo.LastSyncedJournal;
                while (true)
                {
                    unusedfiles--;
                    if (_env.Options.TryDeleteJournal(unusedfiles) == false)
                        break;
                }
            }

            var modifiedPages = new HashSet<long>();

            var journalFiles = new List<JournalFile>();
            long lastSyncedTxId = logInfo.LastSyncedTransactionId;
            long lastSyncJournal = logInfo.LastSyncedJournal;

            // the last sync journal is allowed to be deleted, it might have been fully synced, which is fine
            // we rely on the lastSyncedTxId to verify correctness.
            var journalToStartReadingFrom = logInfo.LastSyncedJournal;
            if (_env.Options.JournalExists(journalToStartReadingFrom) == false && 
                logInfo.Flags.HasFlag(JournalInfoFlags.IgnoreMissingLastSyncJournal) || 
                journalToStartReadingFrom == -1)
                journalToStartReadingFrom++;

            for (var journalNumber = journalToStartReadingFrom; journalNumber <= logInfo.CurrentJournal; journalNumber++)
            {
                addToInitLog?.Invoke($"Recovering journal {journalNumber} (upto last journal {logInfo.CurrentJournal})");
                var initialSize = _env.Options.InitialFileSize ?? _env.Options.InitialLogFileSize;
                var journalRecoveryName = StorageEnvironmentOptions.JournalRecoveryName(journalNumber);
                using (var recoveryPager = _env.Options.CreateTemporaryBufferPager(journalRecoveryName, initialSize))
                using (var pager = _env.Options.OpenJournalPager(journalNumber, logInfo))
                {
                    RecoverCurrentJournalSize(pager);

                    var transactionHeader = txHeader->TransactionId == 0 ? null : txHeader;
                    using (var journalReader = new JournalReader(pager, _dataPager, recoveryPager, modifiedPages, logInfo, transactionHeader))
                    {
                        var transactionHeaders = journalReader.RecoverAndValidate(_env.Options);

                        var lastReadHeaderPtr = journalReader.LastTransactionHeader;

                        if (lastReadHeaderPtr != null)
                        {
                            *txHeader = *lastReadHeaderPtr;
                            lastSyncedTxId = txHeader->TransactionId;
                            lastSyncJournal = journalNumber;
                        }

                        pager.Dispose(); // need to close it before we open the journal writer

                        var jrnlWriter = _env.Options.CreateJournalWriter(journalNumber,
                               pager.NumberOfAllocatedPages * Constants.Storage.PageSize);
                        var jrnlFile = new JournalFile(_env, jrnlWriter, journalNumber);
                        jrnlFile.InitFrom(journalReader, transactionHeaders);
                        jrnlFile.AddRef(); // creator reference - write ahead log

                        journalFiles.Add(jrnlFile);

                        if (journalReader.RequireHeaderUpdate) //this should prevent further loading of transactions
                        {
                            requireHeaderUpdate = true;
                            break;
                        }
                    }
                }
            }

            if (_env.Options.EncryptionEnabled == false) // for encryption, we already use AEAD, so no need
            {
                // here we want to check that the checksum on all the modified pages is valid
                // we can't do that during the journal application process because we may have modifications
                // to pages that overwrite one another. So we have to do this at the end, this will detect
                // corruption when applying journals at recovery time rather than at usage.
                var tempTx = new TempPagerTransaction();

                var sortedPages = modifiedPages.ToArray();
                Array.Sort(sortedPages);

                long minPageChecked = -1;

                // we need to iterate from the end in order to filter out pages that was overwritten by later transaction

                for (var i = sortedPages.Length - 1; i >= 0; i--)
                {
                    using (tempTx) // release any resources, we just wanted to validate things
                    {
                        var modifiedPage = sortedPages[i];

                        var ptr = (PageHeader*)_dataPager.AcquirePagePointerWithOverflowHandling(tempTx, modifiedPage, null);

                        var maxPageRange = modifiedPage + VirtualPagerLegacyExtensions.GetNumberOfPages(ptr) - 1;

                        if (minPageChecked != -1 && maxPageRange >= minPageChecked)
                        {
                            continue;
                        }

                        _env.ValidatePageChecksum(modifiedPage, ptr);

                        minPageChecked = modifiedPage;
                    }
                }
            }

            _files = _files.AppendRange(journalFiles);

            if (lastSyncedTxId < 0)
                VoronUnrecoverableErrorException.Raise(_env,
                    "First transaction initializing the structure of Voron database is corrupted. Cannot access internal database metadata. Create a new database to recover.");

            Debug.Assert(lastSyncedTxId >= 0);
            Debug.Assert(lastSyncJournal >= 0);

            _journalIndex = lastSyncJournal;

            if (_env.Options.CopyOnWriteMode == false)
            {
                CleanupNewerInvalidJournalFiles(lastSyncJournal);
            }

            if (_files.Count > 0)
            {
                var lastFile = _files.Last();
                if (lastFile.Available4Kbs >= 2)
                    // it must have at least one page for the next transaction header and one 4kb for data
                    CurrentFile = lastFile;
            }

            return requireHeaderUpdate;
        }

        private void CleanupNewerInvalidJournalFiles(long lastSyncedJournal)
        {
            // we want to check that we cleanup newer log files, since everything from
            // the current file is considered corrupted
            var badJournalFiles = lastSyncedJournal;
            while (true)
            {
                badJournalFiles++;
                if (_env.Options.TryDeleteJournal(badJournalFiles) == false)
                {
                    break;
                }
            }
        }

        private void RecoverCurrentJournalSize(AbstractPager pager)
        {
            var journalSize = Bits.NextPowerOf2(pager.NumberOfAllocatedPages * Constants.Storage.PageSize);
            if (journalSize >= _env.Options.MaxLogFileSize) // can't set for more than the max log file size
                return;

            // this set the size of the _next_ journal file size
            _currentJournalFileSize = Math.Min(journalSize, _env.Options.MaxLogFileSize);
        }


        public Page? ReadPage(LowLevelTransaction tx, long pageNumber, Dictionary<int, PagerState> scratchPagerStates)
        {
            // read transactions have to read from journal snapshots
            if (tx.Flags == TransactionFlags.Read)
            {
                // read log snapshots from the back to get the most recent version of a page
                for (var i = tx.JournalSnapshots.Count - 1; i >= 0; i--)
                {
                    PagePosition value;
                    if (tx.JournalSnapshots[i].PageTranslationTable.TryGetValue(tx, pageNumber, out value))
                    {
                        var page = _env.ScratchBufferPool.ReadPage(tx, value.ScratchNumber, value.ScratchPage, scratchPagerStates[value.ScratchNumber]);

                        Debug.Assert(page.PageNumber == pageNumber);

                        return page;
                    }
                }

                return null;
            }

            // write transactions can read directly from journals that they got when they started up
            var files = tx.JournalFiles;
            for (var i = files.Count - 1; i >= 0; i--)
            {
                PagePosition value;
                if (files[i].PageTranslationTable.TryGetValue(tx, pageNumber, out value))
                {
                    // ReSharper disable once RedundantArgumentDefaultValue
                    var page = _env.ScratchBufferPool.ReadPage(tx, value.ScratchNumber, value.ScratchPage, pagerState: null);

                    Debug.Assert(page.PageNumber == pageNumber);

                    return page;
                }
            }

            return null;
        }

        public void Dispose()
        {
            _disposeRunner.Dispose();
        }

        public JournalInfo GetCurrentJournalInfo()
        {
            return _headerAccessor.Get(ptr => ptr->Journal);
        }

        public List<JournalSnapshot> GetSnapshots()
        {
            return _snapshotCache;
        }

        public void UpdateCacheForJournalSnapshots()
        {
            var items = new List<JournalSnapshot>(_files.Count);
            // ReSharper disable once LoopCanBeConvertedToQuery
            foreach (var journalFile in _files)
            {
                var journalSnapshot = journalFile.GetSnapshot();
                // we have to hold a reference to the journals for the lifetime of the cache
                // this call is prevented from running concurrently with GetSnapshots()
                journalSnapshot.FileInstance.AddRef();
                items.Add(journalSnapshot);
            }

            ValidateNoDuplicateJournals(items);

            var old = _snapshotCache;
            _snapshotCache = items;
            if (old == null)
                return;

            foreach (var journalSnapshot in old)
            {
                journalSnapshot.FileInstance.Release();// free the old cache reference
            }
        }

        [Conditional("DEBUG")]
        private static void ValidateNoDuplicateJournals(List<JournalSnapshot> items)
        {
            for (int i = 0; i < items.Count; i++)
            {
                for (int j = i + 1; j < items.Count; j++)
                {
                    if (items[i].Number == items[j].Number)
                    {
                        throw new InvalidOperationException("Cannot add a snapshot of log file with number " + items[i].Number +
                                                            " to the transaction, because it already exists in a snapshot collection");
                    }
                }
            }
        }
        
        public sealed class JournalApplicator : IDisposable
        {
            private readonly ConcurrentDictionary<long, JournalFile> _journalsToDelete = new ConcurrentDictionary<long, JournalFile>();
            private readonly object _flushingLock = new object();
            private readonly SemaphoreSlim _fsyncLock = new SemaphoreSlim(1);
            private readonly WriteAheadJournal _waj;
            private readonly ManualResetEventSlim _waitForJournalStateUpdateUnderTx = new ManualResetEventSlim();
            private readonly LockTaskResponsible _flushLockTaskResponsible;

            public class LastFlushState
            {
                public readonly long TransactionId;
                public readonly long JournalId;
                public readonly JournalFile Journal;
                public readonly List<JournalFile> JournalsToDelete;
                public readonly SingleUseFlag DoneFlag = new SingleUseFlag();

                public LastFlushState(long transactionId, long journalId, JournalFile journal, List<JournalFile> journalsToDelete)
                {
                    TransactionId = transactionId;
                    JournalId = journalId;
                    Journal = journal;
                    JournalsToDelete = journalsToDelete;
                }

                public bool IsValid => Journal != null && JournalsToDelete != null;
            }

            private LastFlushState _lastFlushed = new LastFlushState(0, 0, null, null);
            private long _totalWrittenButUnsyncedBytes;
            private bool _ignoreLockAlreadyTaken;
            private Action<LowLevelTransaction> _updateJournalStateAfterFlush;

            public void OnTransactionCommitted(LowLevelTransaction tx)
            {
                var action = _updateJournalStateAfterFlush;
                action?.Invoke(tx);
            }

            public long LastFlushedTransactionId => _lastFlushed.TransactionId;
            public long LastFlushedJournalId => _lastFlushed.JournalId;
            public long TotalWrittenButUnsyncedBytes => Interlocked.Read(ref _totalWrittenButUnsyncedBytes);
            public int JournalsToDeleteCount => _journalsToDelete.Count;

            public JournalApplicator(WriteAheadJournal waj)
            {
                _waj = waj;
                _flushLockTaskResponsible = new LockTaskResponsible(_flushingLock, waj._env.Token);
            }


            public void ApplyLogsToDataFile(CancellationToken token, TimeSpan timeToWait)
            {
                if (token.IsCancellationRequested)
                    return;

                if (Monitor.IsEntered(_flushingLock) && _ignoreLockAlreadyTaken == false)
                    throw new InvalidJournalFlushRequestException("Applying journals to the data file has been already requested on the same thread");

                ByteStringContext byteStringContext = null;
                bool lockTaken = false;
                try
                {
                    Monitor.TryEnter(_flushingLock, timeToWait, ref lockTaken);

                    if (lockTaken == false)
                    {
                        if (timeToWait == TimeSpan.Zero)
                            // someone else is flushing, and we were explicitly told that we don't care about this
                            // so there is no point in throwing
                            return;

                        throw new TimeoutException(
                            $"Could not acquire the write lock in {timeToWait.TotalSeconds} seconds");
                    }

                    if (_waj._env.Disposed)
                        return;


                    var jrnls = GetJournalSnapshots();

                    if (jrnls.Count == 0)
                        return; // nothing to do

                    var lastFlushed = _lastFlushed;
                    Debug.Assert(jrnls.First().Number >= lastFlushed.JournalId);

                    var pagesToWrite = new Dictionary<long, PagePosition>();

                    long lastProcessedJournal = -1;
                    long previousJournalMaxTransactionId = -1;

                    long lastFlushedTransactionId = -1;

                    long oldestActiveTransaction = _waj._env.ActiveTransactions.OldestTransaction;

                    foreach (var journalFile in jrnls)
                    {
                        if (journalFile.Number < lastFlushed.JournalId)
                            continue;
                        var currentJournalMaxTransactionId = -1L;

                        var maxTransactionId = journalFile.LastTransaction;
                        if (oldestActiveTransaction != 0)
                            maxTransactionId = Math.Min(oldestActiveTransaction - 1, maxTransactionId);

                        foreach (var modifedPagesInTx in journalFile.PageTranslationTable.GetModifiedPagesForTransactionRange(
                            lastFlushed.TransactionId, maxTransactionId))
                        {
                            foreach (var pagePosition in modifedPagesInTx)
                            {
                                if (pagePosition.Value.IsFreedPageMarker)
                                {
                                    // Avoid the case where an older journal file had written a page that was freed in a different journal
                                    pagesToWrite.Remove(pagePosition.Key);
                                    continue;
                                }

                                if (journalFile.Number == lastFlushed.JournalId &&
                                    pagePosition.Value.TransactionId <= lastFlushed.TransactionId)
                                    continue;

                                currentJournalMaxTransactionId = Math.Max(currentJournalMaxTransactionId,
                                    pagePosition.Value.TransactionId);

                                if (currentJournalMaxTransactionId < previousJournalMaxTransactionId)
                                    ThrowReadByeondOldestActiveTransaction(currentJournalMaxTransactionId, previousJournalMaxTransactionId, oldestActiveTransaction);


                                lastProcessedJournal = journalFile.Number;
                                pagesToWrite[pagePosition.Key] = pagePosition.Value;

                                lastFlushedTransactionId = currentJournalMaxTransactionId;
                            }
                        }

                        if (currentJournalMaxTransactionId == -1L)
                            continue;

                        previousJournalMaxTransactionId = currentJournalMaxTransactionId;
                    }

                    if (pagesToWrite.Count == 0)
                    {
                        return;
                    }

                    try
                    {
                        byteStringContext = new ByteStringContext(SharedMultipleUseFlag.None);
                        ApplyPagesToDataFileFromScratch(pagesToWrite);
                    }
                    catch (Exception e) when (e is OutOfMemoryException || e is EarlyOutOfMemoryException)
                    {
                        if (_waj._logger.IsOperationsEnabled)
                        {
                            _waj._logger.Operations("Could not allocate enough space to apply pages to data file", e);
                        }
                        // on 32 bits systems, we likely run out of address space, nothing that we can do, this should
                        // be handled by the 32 bits pager.
                        return;
                    }
                    catch (DiskFullException diskFullEx)
                    {
                        if (_waj._logger.IsOperationsEnabled)
                        {
                            _waj._logger.Operations("The disk is full!", diskFullEx);
                        }
                        _waj._env.HandleDataDiskFullException(diskFullEx);
                        return;
                    }

                    var unusedJournals = GetUnusedJournalFiles(jrnls, lastProcessedJournal, lastFlushedTransactionId);

                    ApplyJournalStateAfterFlush(token, lastProcessedJournal, lastFlushedTransactionId, unusedJournals, byteStringContext);

                    _waj._env.SuggestSyncDataFile();
                }
                finally
                {
                    byteStringContext?.Dispose();
                    if (lockTaken)
                        Monitor.Exit(_flushingLock);
                }

                _waj._env.LogsApplied();
            }

            private void ApplyJournalStateAfterFlush(CancellationToken token, long lastProcessedJournal, long lastFlushedTransactionId, List<JournalFile> unusedJournals,
                ByteStringContext byteStringContext)
            {
                // the idea here is that even though we need to run the journal through its state update under the transaction lock
                // we don't actually have to do that in our own transaction, what we'll do is to setup things so if there is a running
                // write transaction, we'll piggy back on its commit to complete our process, without interrupting its work
                _waj._env.FlushInProgressLock.EnterWriteLock();
                _waj.CurrentFlushingInProgressHolder = NativeMemory.CurrentThreadStats;

                try
                {
                    var transactionPersistentContext = new TransactionPersistentContext(true);
                    _waitForJournalStateUpdateUnderTx.Reset();
                    ExceptionDispatchInfo edi = null;
                    var sp = Stopwatch.StartNew();
                    
                    var singleUseFlag = new SingleUseFlag();
                    Action<LowLevelTransaction> currentAction = txw =>
                    {
                        if (singleUseFlag.Raise() == false)
                            throw new InvalidOperationException("Tried to update journal state after flush twice");

                        try
                        {
                            UpdateJournalStateUnderWriteTransactionLock(txw, lastProcessedJournal, lastFlushedTransactionId, unusedJournals);
                        }
                        catch (Exception e)
                        {
                            edi = ExceptionDispatchInfo.Capture(e);
                            throw;
                        }
                        finally
                        {
                            if (_waj._logger.IsInfoEnabled)
                                _waj._logger.Info($"Updated journal state under write tx lock after waiting for {sp.Elapsed}");
                            _updateJournalStateAfterFlush = null;
                            _waitForJournalStateUpdateUnderTx.Set();
                        }
                    };
                    Interlocked.Exchange(ref _updateJournalStateAfterFlush, currentAction);

                    WaitForJournalStateToBeUpdated(token, transactionPersistentContext, currentAction, byteStringContext);

                    edi?.Throw();
                }
                finally
                {
                    _waj.CurrentFlushingInProgressHolder = null;
                    _waj._env.FlushInProgressLock.ExitWriteLock();
                }
            }

            private void WaitForJournalStateToBeUpdated(CancellationToken token, TransactionPersistentContext transactionPersistentContext,
                Action<LowLevelTransaction> currentAction, ByteStringContext byteStringContext)
            {
                do
                {
                    LowLevelTransaction txw = null;
                    try
                    {
                        try
                        {
                            txw = _waj._env.NewLowLevelTransaction(transactionPersistentContext,
                                TransactionFlags.ReadWrite, timeout: TimeSpan.Zero, context: byteStringContext);
                        }
                        catch (OperationCanceledException)
                        {
                            break;
                        }
                        catch (TimeoutException)
                        {
                            // couldn't get the transaction lock, we'll wait for the running transaction to complete
                            // for a bit, and then try again
                            try
                            {
                                _flushLockTaskResponsible.RunTaskIfNotAlreadyRan();
                                if (_waitForJournalStateUpdateUnderTx.Wait(TimeSpan.FromMilliseconds(250), token))
                                    break;
                            }
                            catch (OperationCanceledException)
                            {
                                break;
                            }
                            continue;
                        }
                        var action = _updateJournalStateAfterFlush;
                        if (action != null)
                        {
                            action(txw);
                            txw.Commit();
                        }
                        break;
                    }
                    finally
                    {
                        txw?.Dispose();
                    }
                    // if it was changed, this means that we are done
                } while (currentAction == _updateJournalStateAfterFlush);
            }

            private void UpdateJournalStateUnderWriteTransactionLock(LowLevelTransaction txw, long lastProcessedJournal, long lastFlushedTransactionId, List<JournalFile> unusedJournals)
            {
                foreach (var unused in unusedJournals)
                {
                    _journalsToDelete[unused.Number] = unused;
                }

                var lastFlushState = new LastFlushState(
                    lastFlushedTransactionId,
                    lastProcessedJournal,
                    _waj._files.First(x => x.Number == lastProcessedJournal),
                    _journalsToDelete.Values.ToList());
                
                Interlocked.Exchange(ref _lastFlushed, lastFlushState);

                if (unusedJournals.Count > 0)
                {
                    var lastUnusedJournalNumber = unusedJournals[unusedJournals.Count - 1].Number;
                    _waj._files = _waj._files.RemoveWhile(x => x.Number <= lastUnusedJournalNumber);
                }

                if (_waj._files.Count == 0)
                    _waj.CurrentFile = null;

                // we release up to the last read transaction, because there might be new read transactions that are currently
                // running, that started after the flush
                var lastSyncedTransactionId =
                    Math.Min(Math.Min(lastFlushedTransactionId, _waj._env.CurrentReadTransactionId - 1), txw.Id - 1);

                // we have to free pages of the unused journals before the remaining ones that are still in use
                // to prevent reading from them by any read transaction (read transactions search journals from the newest
                // to read the most updated version)


                foreach (var journalFile in unusedJournals.OrderBy(x => x.Number))
                {
                    journalFile.FreeScratchPagesOlderThan(txw, lastSyncedTransactionId);
                }

                foreach (var jrnl in _waj._files.OrderBy(x => x.Number))
                {
                    jrnl.FreeScratchPagesOlderThan(txw, lastSyncedTransactionId);
                }

                // by forcing a commit, we free the read transaction that held the lazy tx buffer (if existed)
                // and make those pages available in the scratch files
                txw.IsLazyTransaction = false;
                _waj.HasLazyTransactions = false;
            }

            private static void ThrowReadByeondOldestActiveTransaction(long currentJournalMaxTransactionId,
                long previousJournalMaxTransactionId, long oldestActiveTransaction)
            {
                throw new InvalidOperationException(
                    "Journal applicator read beyond the oldest active transaction in the next journal file. " +
                    "This should never happen. Current journal max tx id: " +
                    currentJournalMaxTransactionId +
                    ", previous journal max ix id: " + previousJournalMaxTransactionId +
                    ", oldest active transaction: " + oldestActiveTransaction);
            }

            private List<JournalSnapshot> GetJournalSnapshots()
            {
                var files = _waj._files;
                var jrnls = new List<JournalSnapshot>(files.Count);
                foreach (var file in files)
                {
                    jrnls.Add(file.GetSnapshot());
                }
                jrnls.Sort();
                return jrnls;
            }

            public void WaitForSyncToCompleteOnDispose()
            {
                if (Monitor.IsEntered(_flushingLock) == false)
                    throw new InvalidOperationException("This method can only be called while holding the flush lock");

                if (_waj._env.Disposed == false)
                    throw new InvalidOperationException(
                        "This method can only be called after the storage environment has been disposed");

                if (_fsyncLock.Wait(0))
                {
                    _fsyncLock.Release();
                    return;
                }

                // now the sync lock is in progress, but it can't complete because we are holding the flush lock
                // we'll first give the flush lock and then wait on the FSync lock until the sync is completed
                // then we'll re-aqcuire the flush lock

                Monitor.Exit(_flushingLock);
                try
                {
                    // we wait to take the lock here to ensure that all previous sync operations
                    // has completed, and we know that no new ones can start
                    _fsyncLock.Wait();
                    try
                    {
                        // now we know that the sync is done
                        // we also know that no other sync can start now
                        // because Disposed is set to true
                    }
                    finally
                    {
                        _fsyncLock.Release();
                    }
                }
                finally
                {
                    Monitor.Enter(_flushingLock);// reacquire the lock
                }
            }

            // This can take a LONG time, and it needs to run concurrently with the
            // rest of the system, so in order to handle this properly, we do:
            // 1) Take the flushing lock (if we fail, we'll requeue for the sync)
            // 2) Take a snapshot of the current status of this env flushing status
            // 3) Release the lock & sync the file (take a long time)
            // 4) Re-take the lock, update the sync status in the header with the values we snapshotted
            public class SyncOperation : IDisposable
            {
                private readonly JournalApplicator _parent;
                bool _fsyncLockTaken;
                private LastFlushState _lastFlushed;
                long _currentTotalWrittenBytes;
                private TransactionHeader _transactionHeader;
                private readonly TaskCompletionSource<object> _tcs = new TaskCompletionSource<object>(TaskCreationOptions.RunContinuationsAsynchronously);

                public SyncOperation(JournalApplicator parent)
                {
                    _parent = parent;
                    _fsyncLockTaken = false;
                    _lastFlushed = null;
                    _currentTotalWrittenBytes = -1;
                    _transactionHeader = new TransactionHeader();
                }

                public Task Task => _tcs.Task;

                internal Action AfterGatherInformationAction;

                public bool SyncDataFile()
                {
                    _fsyncLockTaken = _parent._fsyncLock.Wait(0);
                    if (_fsyncLockTaken == false)
                    {
                        // probably another sync taking place right now, let us schedule another one, just in case
                        _parent._waj._env.SuggestSyncDataFile();
                        return false;
                    }

                    if (_parent._flushLockTaskResponsible.WaitForTaskToBeDone(GatherInformationToStartSync) == false)
                        return false;

                    AfterGatherInformationAction?.Invoke();

                    if (_parent._waj._env.Disposed)
                        return false;

                    CallPagerSync();

                    // can take a long time, need to check again
                    if (_parent._waj._env.Disposed)
                        return false;

                    return _parent._flushLockTaskResponsible.WaitForTaskToBeDone(UpdateDatabaseStateAfterSync);
                }

                private bool UpdateDatabaseStateAfterSync()
                {
                    AssertGatherInformationToStartSyncBeforeUpdate();

                    if (_parent._waj._env.Disposed)
                        return false;

                    Interlocked.Add(ref _parent._totalWrittenButUnsyncedBytes, -_currentTotalWrittenBytes);

                    var ignoreLastSyncJournalMissing = false;
                    foreach (var item in _lastFlushed.JournalsToDelete)
                    {
                        if(item.Number == _lastFlushed.JournalId)
                        {
                            // we are about to delete it, so safe to ignore this
                            ignoreLastSyncJournalMissing = true;
                            break;
                        }
                    }

                    _parent.UpdateFileHeaderAfterDataFileSync(_lastFlushed.JournalId, _lastFlushed.TransactionId, ignoreLastSyncJournalMissing, ref _transactionHeader);

                    foreach (var toDelete in _lastFlushed.JournalsToDelete)
                    {
                        if (_parent._waj._env.Options.IncrementalBackupEnabled == false) 
                            toDelete.DeleteOnClose = true;

                        _parent._journalsToDelete.TryRemove(toDelete.Number, out _);
                        toDelete.Release();
                    }

                    return true;
                }

                [Conditional("DEBUG")]
                private void AssertGatherInformationToStartSyncBeforeUpdate()
                {
                    if (_lastFlushed == null && _currentTotalWrittenBytes == -1)
                    {
                        throw new InvalidOperationException(
                            $"Try to {nameof(UpdateDatabaseStateAfterSync)} without calling {nameof(GatherInformationToStartSync)} before");
                    }
                }

                private void CallPagerSync()
                {
                    // danger mode assumes that no OS crashes can happen, in order to get best performance

                    if (_parent._waj._env.Options.TransactionsMode != TransactionsMode.Danger)
                    {
                        // We do the sync _outside_ of the lock, letting the rest of the stuff proceed
                        var sp = Stopwatch.StartNew();
                        _parent._waj._dataPager.Sync(Interlocked.Read(ref _parent._totalWrittenButUnsyncedBytes));
                        if (_parent._waj._logger.IsInfoEnabled)
                        {
                            var sizeInKb = (_parent._waj._dataPager.NumberOfAllocatedPages * Constants.Storage.PageSize) / Constants.Size.Kilobyte;
                            _parent._waj._logger.Info($"Sync of {sizeInKb:#,#0} kb file with {_currentTotalWrittenBytes / Constants.Size.Kilobyte:#,#0} kb dirty in {sp.Elapsed}");
                        }
                    }
                }

                private bool GatherInformationToStartSync()
                {
                    if (_parent._waj._env.Disposed)
                        return false; // we have already disposed, nothing to do here

                    _lastFlushed = _parent._lastFlushed;

                    if (_lastFlushed.IsValid == false)
                        return false;

                    if (_lastFlushed.DoneFlag.IsRaised())
                        // nothing was flushed since we last synced, nothing to do
                        return false;

                    _currentTotalWrittenBytes = Interlocked.Read(ref _parent._totalWrittenButUnsyncedBytes);
                    _lastFlushed.Journal.SetLastReadTxHeader(_lastFlushed.TransactionId, ref _transactionHeader);
                    if (_lastFlushed.TransactionId != _transactionHeader.TransactionId)
                    {
                        VoronUnrecoverableErrorException.Raise(_parent._waj._env,
                            $"Error syncing the data file. The last sync tx is {_lastFlushed.TransactionId}, but the journal's last tx id is {_transactionHeader.TransactionId}, possible file corruption?"
                        );
                    }

                    _lastFlushed.DoneFlag.Raise();
                    
                    _parent._waj._env.Options.SetLastReusedJournalCountOnSync(_lastFlushed.JournalsToDelete.Count);

                    return true;
                }

                public void Dispose()
                {
                    if (_fsyncLockTaken)
                        _parent._fsyncLock.Release();
                }
            }

            internal class LockTaskResponsible
            {
                private readonly object _lock;
                private readonly CancellationToken _token;
                private AssignedTask _active;
                private readonly ManualResetEventSlim _waitForTaskToBeDone = new ManualResetEventSlim();

                private class AssignedTask
                {
                    public readonly Func<bool> Task;
                    public readonly SingleUseFlag DoneFlag = new SingleUseFlag();
                    public Exception Error;
                    public volatile bool Result = true;

                    public AssignedTask(Func<bool> task) => Task = task;
                }

                public LockTaskResponsible(object @lock, CancellationToken token)
                {
                    _lock = @lock;
                    _token = token;
                }

                public bool WaitForTaskToBeDone(Func<bool> task)
                {
                    var current = new AssignedTask(task);
                    try
                    {
                        while (true)
                        {
                            var isAssigned = Interlocked.CompareExchange(ref _active, current, null) == null;
                            if (isAssigned)
                                break;

                            if (_waitForTaskToBeDone.Wait(TimeSpan.FromMilliseconds(250), _token))
                            {
                                _waitForTaskToBeDone.Reset();
                            }
                        }

                        while (true)
                        {
                            var isLockTaken = false;
                            Monitor.TryEnter(_lock, 0, ref isLockTaken);
                            if (isLockTaken)
                            {
                                try
                                {
                                    RunTaskIfNotAlreadyRan();
                                }
                                finally
                                {
                                    Monitor.Exit(_lock);
                                }
                            }

                            if (_waitForTaskToBeDone.Wait(TimeSpan.FromMilliseconds(250), _token))
                            {
                                _waitForTaskToBeDone.Reset();
                            }

                            if (current.DoneFlag.IsRaised())
                            {
                                if (current.Error != null)
                                    throw new InvalidOperationException("The lock task failed", current.Error);
                                return current.Result;
                            }
                        }
                    }
                    catch (OperationCanceledException)
                    {
                        return false;
                    }
                }

                public void RunTaskIfNotAlreadyRan()
                {
                    AssertRunTaskWithLock();
                    var current = Interlocked.Exchange(ref _active, null);
                    if (current == null)
                        return;
                    try
                    {
                        _token.ThrowIfCancellationRequested();
                        current.Result = current.Task();
                    }
                    catch (Exception e)
                    {
                        current.Error = e;
                    }
                    finally
                    {
                        current.DoneFlag.Raise();
                        _waitForTaskToBeDone.Set();
                    }
                }

                [Conditional("DEBUG")]
                private void AssertRunTaskWithLock()
                {
                    if (Monitor.IsEntered(_lock))
                        return;

                    throw new InvalidOperationException("The task has to be under the lock");
                }
            }

            private void ApplyPagesToDataFileFromScratch(Dictionary<long, PagePosition> pagesToWrite)
            {
                var scratchBufferPool = _waj._env.ScratchBufferPool;
                var scratchPagerStates = new Dictionary<int, PagerState>();

                try
                {
                    long written = 0;
                    var sp = Stopwatch.StartNew();
                    using (var meter = _waj._dataPager.Options.IoMetrics.MeterIoRate(_waj._dataPager.FileName.FullPath, IoMetrics.MeterType.DataFlush, 0))
                    {
                        using (var batchWrites = _waj._dataPager.BatchWriter())
                        {
                            var tempTx = new TempPagerTransaction();
                            foreach (var pagePosition in pagesToWrite.Values)
                            {
                                var scratchNumber = pagePosition.ScratchNumber;
                                if (scratchPagerStates.TryGetValue(scratchNumber, out var pagerState) == false)
                                {
                                    pagerState = scratchBufferPool.GetPagerState(scratchNumber);
                                    pagerState.AddRef();

                                    scratchPagerStates.Add(scratchNumber, pagerState);
                                }

                                if (_waj._env.Options.EncryptionEnabled == false)
                                {
                                    using (tempTx) // release any resources, we just wanted to validate things
                                    {
                                        var page = (PageHeader*)scratchBufferPool.AcquirePagePointerWithOverflowHandling(tempTx, scratchNumber, pagePosition.ScratchPage);
                                        var checksum = StorageEnvironment.CalculatePageChecksum((byte*)page, page->PageNumber, out var expectedChecksum);
                                        if (checksum != expectedChecksum)
                                            ThrowInvalidChecksumOnPageFromScratch(scratchNumber, pagePosition, page, checksum, expectedChecksum);
                                    }
                                }

                                var numberOfPages = scratchBufferPool.CopyPage(
                                    batchWrites,
                                    scratchNumber,
                                    pagePosition.ScratchPage,
                                    pagerState);

                                written += numberOfPages * Constants.Storage.PageSize;
                            }
                        }

                        meter.SetFileSize(_waj._dataPager.TotalAllocationSize);
                        meter.IncrementSize(written);
                    }

                    if (_waj._logger.IsInfoEnabled)
                        _waj._logger.Info($"Flushed {pagesToWrite.Count:#,#} pages to { _waj._dataPager.FileName} with {written / Constants.Size.Kilobyte:#,#} kb in {sp.Elapsed}");

                    Interlocked.Add(ref _totalWrittenButUnsyncedBytes, written);
                }
                finally
                {
                    foreach (var scratchPagerState in scratchPagerStates.Values)
                    {
                        scratchPagerState.Release();
                    }
                }
            }

            private static void ThrowInvalidChecksumOnPageFromScratch(int scratchNumber, PagePosition pagePosition, PageHeader* page, ulong checksum, ulong expectedChecksum)
            {
                var message = $"During apply logs to data, tried to copy {scratchNumber} / {pagePosition.ScratchNumber} ({page->PageNumber}) " +
                              $"has checksum {checksum} but expected {expectedChecksum}";

                message += $"Page flags: {page->Flags}. ";

                if ((page->Flags & PageFlags.Overflow) == PageFlags.Overflow)
                    message += $"Overflow size: {page->OverflowSize}. ";

                throw new InvalidDataException(message);
            }

            private List<JournalFile> GetUnusedJournalFiles(IEnumerable<JournalSnapshot> jrnls, long lastProcessedJournal, long lastFlushedTransactionId)
            {
                var unusedJournalFiles = new List<JournalFile>();
                foreach (var j in jrnls)
                {
                    if (j.Number > lastProcessedJournal) // after the last log we synced, nothing to do here
                        continue;
                    if (j.Number == lastProcessedJournal) // we are in the last log we synced
                    {
                        if (j.Available4Kbs != 0 || //　if there are more pages to be used here or
                                                    // we didn't synchronize whole journal
                            j.PageTranslationTable.MaxTransactionId() != lastFlushedTransactionId)
                            continue; // do not mark it as unused


                        // Since we got the snapshot, this journal file had writes, so we 
                        // are going to skip it for this round
                        if (j.WritePosIn4KbPosition != j.FileInstance.WritePosIn4KbPosition)
                            continue;
                    }

                    var journalFile = _waj._files.First(x => x.Number == j.Number);

                    unusedJournalFiles.Add(journalFile);
                }
                return unusedJournalFiles;
            }

            private void UpdateFileHeaderAfterDataFileSync(
                long lastSyncedJournal,
                long lastSyncedTransactionId,
                bool ignoreLastSyncJournalMissing,
                ref TransactionHeader lastReadTxHeader)
            {
                Debug.Assert(lastSyncedJournal != -1);
                Debug.Assert(lastSyncedTransactionId != -1);

                var treeRootHeader = lastReadTxHeader.Root;
                var transactionId = lastReadTxHeader.TransactionId;
                var lastPageNumber = lastReadTxHeader.LastPageNumber;

                _waj._headerAccessor.Modify(header =>
                {
                    header->TransactionId = transactionId;
                    header->LastPageNumber = lastPageNumber;
                    
                    header->Journal.LastSyncedJournal = lastSyncedJournal;
                    header->Journal.LastSyncedTransactionId = lastSyncedTransactionId;

                    Memory.Set(header->Journal.Reserved, 0, JournalInfo.NumberOfReservedBytes);

                    if (ignoreLastSyncJournalMissing)
                        header->Journal.Flags |= JournalInfoFlags.IgnoreMissingLastSyncJournal;
                    else
                        header->Journal.Flags &= ~JournalInfoFlags.IgnoreMissingLastSyncJournal;

                    header->Root = treeRootHeader;
                });
            }

            public void Dispose()
            {
                foreach (var journalFile in _journalsToDelete)
                {
                    // we need to release all unused journals
                    // however here we don't force them to DeleteOnClose
                    // because we didn't synced the data file yet
                    // and we will need them on a next database recovery
                    journalFile.Value.Release();
                }
            }

            public bool IsCurrentThreadInFlushOperation => Monitor.IsEntered(_flushingLock);

            public IDisposable TryTakeFlushingLock(ref bool lockTaken, TimeSpan? timeout = null)
            {
                if (timeout == null)
                {
                    Monitor.TryEnter(_flushingLock, ref lockTaken);
                }
                else
                {
                    Monitor.TryEnter(_flushingLock, timeout.Value, ref lockTaken);
                }

                bool localLockTaken = lockTaken;

                _ignoreLockAlreadyTaken = true;

                return new DisposableAction(() =>
                {
                    _ignoreLockAlreadyTaken = false;
                    if (localLockTaken)
                        Monitor.Exit(_flushingLock);
                });
            }

            public IDisposable TakeFlushingLock()
            {
                bool lockTaken = false;
                Monitor.Enter(_flushingLock, ref lockTaken);
                _ignoreLockAlreadyTaken = true;

                return new DisposableAction(() =>
                {
                    _ignoreLockAlreadyTaken = false;
                    if (lockTaken)
                        Monitor.Exit(_flushingLock);
                });
            }

            internal void DeleteCurrentAlreadyFlushedJournal()
            {
                if (_waj._env.Options.IncrementalBackupEnabled)
                    return;

                if (_waj._files.Count == 0)
                    return;

                if (_waj._files.Count != 1)
                    throw new InvalidOperationException("Cannot delete current journal because there is more journals being in use");

                var current = _waj._files.First();

                var logInfo = _waj._env.HeaderAccessor.Get(ptr => ptr->Journal);

                if (current.Number != logInfo.LastSyncedJournal)
                    throw new InvalidOperationException(string.Format("Cannot delete current journal because it isn't last synced file. Current journal number: {0}, the last one which was synced {1}", _waj.CurrentFile?.Number ?? -1, _lastFlushed.JournalId));


                if (_waj._env.NextWriteTransactionId - 1 != logInfo.LastSyncedTransactionId)
                    throw new InvalidOperationException("Cannot delete current journal because it hasn't synced everything up to the last write transaction");

                _waj._files = _waj._files.RemoveFront(1);
                _waj.CurrentFile = null;

                _waj._headerAccessor.Modify(header =>
                {
                    header->Journal.CurrentJournal = -1;

                    if (current.Number != header->Journal.LastSyncedJournal)
                    {
                        throw new InvalidOperationException($"Attempted to remove a journal ({current.Number}) that hasn't been synced yet (last synced journal: {header->Journal.LastSyncedJournal})");
                    }

                    Memory.Set(header->Journal.Reserved, 0, JournalInfo.NumberOfReservedBytes);
                    header->Journal.Flags |= JournalInfoFlags.IgnoreMissingLastSyncJournal;
                });

                current.DeleteOnClose = true;
                current.Release();
            }
        }

        public CompressedPagesResult WriteToJournal(LowLevelTransaction tx, out string journalFilePath)
        {
            lock (_writeLock)
            {
                var sp = Stopwatch.StartNew();
                var journalEntry = PrepareToWriteToJournal(tx);
                if (_logger.IsInfoEnabled)
                {
                    _logger.Info($"Preparing to write tx {tx.Id} to journal with {journalEntry.NumberOfUncompressedPages:#,#} pages ({(journalEntry.NumberOfUncompressedPages * Constants.Storage.PageSize) / Constants.Size.Kilobyte:#,#} kb) in {sp.Elapsed} with {Math.Round(journalEntry.NumberOf4Kbs * 4d, 1):#,#.#;;0} kb compressed.");
                }

                if (tx.IsLazyTransaction && _lazyTransactionBuffer == null)
                {
                    _lazyTransactionBuffer = new LazyTransactionBuffer(_env.Options);
                }

                if (CurrentFile == null || CurrentFile.Available4Kbs < journalEntry.NumberOf4Kbs)
                {
                    _lazyTransactionBuffer?.WriteBufferToFile(CurrentFile, tx);
                    CurrentFile = NextFile(journalEntry.NumberOf4Kbs);
                    if (_logger.IsInfoEnabled)
                        _logger.Info($"New journal file created {CurrentFile.Number:D19}");
                }

                sp.Restart();
                journalEntry.UpdatePageTranslationTableAndUnusedPages = CurrentFile.Write(tx, journalEntry, _lazyTransactionBuffer);
                sp.Stop();
                _lastCompressionAccelerationInfo.WriteDuration = sp.Elapsed;
                _lastCompressionAccelerationInfo.CalculateOptimalAcceleration();

                if (_logger.IsInfoEnabled)
                    _logger.Info($"Writing {journalEntry.NumberOf4Kbs * 4:#,#} kb to journal {CurrentFile.Number:D19} took {sp.Elapsed}");

                journalFilePath = CurrentFile.JournalWriter.FileName.FullPath;

                if (CurrentFile.Available4Kbs == 0)
                {
                    _lazyTransactionBuffer?.WriteBufferToFile(CurrentFile, tx);
                    CurrentFile = null;
                }

                ZeroCompressionBufferIfNeeded(tx);
                ReduceSizeOfCompressionBufferIfNeeded();

                return journalEntry;
            }
        }

        private CompressedPagesResult PrepareToWriteToJournal(LowLevelTransaction tx)
        {
            var txPages = tx.GetTransactionPages();
            var numberOfPages = txPages.Count;
            var pagesCountIncludingAllOverflowPages = 0;
            foreach (var page in txPages)
            {
                pagesCountIncludingAllOverflowPages += page.NumberOfPages;
            }

            var performCompression = pagesCountIncludingAllOverflowPages > _env.Options.CompressTxAboveSizeInBytes / Constants.Storage.PageSize;

            var sizeOfPagesHeader = numberOfPages * sizeof(TransactionHeaderPageInfo);
            var overhead = sizeOfPagesHeader + (long)numberOfPages * sizeof(long);
            var overheadInPages = checked((int)(overhead / Constants.Storage.PageSize + (overhead % Constants.Storage.PageSize == 0 ? 0 : 1)));

            const int transactionHeaderPageOverhead = 1;
            var pagesRequired = (transactionHeaderPageOverhead + pagesCountIncludingAllOverflowPages + overheadInPages);

            PagerState pagerState;
            try
            {
                pagerState = _compressionPager.EnsureContinuous(0, pagesRequired);
            }
            catch (InsufficientMemoryException)
            {
                // RavenDB-10830: failed to lock memory of temp buffers in encrypted db, let's create new file with initial size

                _compressionPager.Dispose();
                _compressionPager = CreateCompressionPager(_env.Options.InitialFileSize ?? _env.Options.InitialLogFileSize);
                _lastCompressionBufferReduceCheck = DateTime.UtcNow;
                throw;
            }

            tx.EnsurePagerStateReference(pagerState);

            _compressionPager.EnsureMapped(tx, 0, pagesRequired);
            var txHeaderPtr = _compressionPager.AcquirePagePointer(tx, 0);
            var txPageInfoPtr = txHeaderPtr + sizeof(TransactionHeader);
            var pagesInfo = (TransactionHeaderPageInfo*)txPageInfoPtr;

            var write = txPageInfoPtr + sizeOfPagesHeader;
            var pageSequentialNumber = 0;
            var pagesEncountered = 0;
            foreach (var txPage in txPages)
            {
                var scratchPage = tx.Environment.ScratchBufferPool.AcquirePagePointerWithOverflowHandling(tx, txPage.ScratchFileNumber, txPage.PositionInScratchBuffer);
                var pageHeader = (PageHeader*)scratchPage;

                // When encryption is off, we do validation by checksum
                if (_env.Options.EncryptionEnabled == false)
                {
                    pageHeader->Checksum = StorageEnvironment.CalculatePageChecksum(scratchPage, pageHeader->PageNumber, pageHeader->Flags, pageHeader->OverflowSize);
                }

                pagesInfo[pageSequentialNumber].PageNumber = pageHeader->PageNumber;
                txPage.ScratchPageNumber = pageHeader->PageNumber;

                *(long*)write = pageHeader->PageNumber;
                write += sizeof(long);

                if (_env.Options.EncryptionEnabled == false && performCompression)
                {
                    _diffPage.Output = write;

                    int diffPageSize = txPage.NumberOfPages * Constants.Storage.PageSize;
                    pagesEncountered += txPage.NumberOfPages;
                    Debug.Assert(pagesEncountered <= pagesCountIncludingAllOverflowPages);
                    if (txPage.PreviousVersion != null)
                    {
                        _diffPage.ComputeDiff(txPage.PreviousVersion.Value.Pointer, scratchPage, diffPageSize);
                    }
                    else
                    {
                        _diffPage.ComputeNew(scratchPage, diffPageSize);
                    }

                    write += _diffPage.OutputSize;
                    pagesInfo[pageSequentialNumber].Size = _diffPage.OutputSize == 0 ? 0 : diffPageSize;
                    pagesInfo[pageSequentialNumber].IsNewDiff = txPage.PreviousVersion == null;
                    pagesInfo[pageSequentialNumber].DiffSize = _diffPage.IsDiff ? _diffPage.OutputSize : 0;
                    Debug.Assert(Math.Max(pagesInfo[pageSequentialNumber].Size, pagesInfo[pageSequentialNumber].DiffSize) <= diffPageSize);
                }
                else
                {
                    // If encryption is enabled we cannot use diffs in the journal. 
                    // When recovering, we need to compare the page (diff) from the journal to the page on the data file.
                    // To do that we need to first decrypt the page from the data file, but what happens if it was only partially 
                    // written when we crashed? We cannot decrypt partial data, therefore we cannot compare the diff to the plaintext on disk.
                    // The solution is to write the full page to the journal and when recovering, copy the full page to the data file. 
                    int size = txPage.NumberOfPages * Constants.Storage.PageSize;
                    pagesEncountered += txPage.NumberOfPages;
                    Debug.Assert(pagesEncountered <= pagesCountIncludingAllOverflowPages);

                    Memory.Copy(write, scratchPage, size);

                    write += size;
                    pagesInfo[pageSequentialNumber].Size = size;
                    pagesInfo[pageSequentialNumber].DiffSize = 0;
                }
                ++pageSequentialNumber;
            }

            var totalSizeWritten = write - txPageInfoPtr;

            long compressedLen = 0;

            if (performCompression)
            {
                var outputBufferSize = LZ4.MaximumOutputLength(totalSizeWritten);
                int outputBufferInPages = checked((int)((outputBufferSize + sizeof(TransactionHeader)) / Constants.Storage.PageSize +
                                                        ((outputBufferSize + sizeof(TransactionHeader)) % Constants.Storage.PageSize == 0 ? 0 : 1)));

                _maxNumberOfPagesRequiredForCompressionBuffer = Math.Max(pagesRequired + outputBufferInPages, _maxNumberOfPagesRequiredForCompressionBuffer);

                var totalSizeWrittenPlusTxHeader = totalSizeWritten + sizeof(TransactionHeader);
                var pagesWritten = (totalSizeWrittenPlusTxHeader / Constants.Storage.PageSize) +
                                   (totalSizeWrittenPlusTxHeader % Constants.Storage.PageSize == 0 ? 0 : 1);

                try
                {
                    pagerState = _compressionPager.EnsureContinuous(pagesWritten, outputBufferInPages);
                }
                catch (InsufficientMemoryException)
                {
                    // RavenDB-10830: failed to lock memory of temp buffers in encrypted db, let's create new file with initial size

                    _compressionPager.Dispose();
                    _compressionPager = CreateCompressionPager(_env.Options.InitialFileSize ?? _env.Options.InitialLogFileSize);
                    _lastCompressionBufferReduceCheck = DateTime.UtcNow;
                    throw;
                }

                tx.EnsurePagerStateReference(pagerState);
                _compressionPager.EnsureMapped(tx, pagesWritten, outputBufferInPages);

                txHeaderPtr = _compressionPager.AcquirePagePointer(tx, pagesWritten);
                var compressionBuffer = txHeaderPtr + sizeof(TransactionHeader);

                var compressionDuration = Stopwatch.StartNew();
                var path = CurrentFile?.JournalWriter?.FileName?.FullPath ?? _env.Options.GetJournalPath(Math.Max(0, _journalIndex))?.FullPath;
                using (var metrics = _env.Options.IoMetrics.MeterIoRate(path, IoMetrics.MeterType.Compression, 0)) // Note that the last journal may be replaced if we switch journals, however it doesn't affect web graph
                {
                    var compressionAcceleration = _lastCompressionAccelerationInfo.LastAcceleration;

                    compressedLen = LZ4.Encode64LongBuffer(
                        txPageInfoPtr,
                        compressionBuffer,
                        totalSizeWritten,
                        outputBufferSize,
                        compressionAcceleration);

                    metrics.SetCompressionResults(totalSizeWritten, compressedLen, compressionAcceleration);
                }
                compressionDuration.Stop();

                _lastCompressionAccelerationInfo.CompressionDuration = compressionDuration.Elapsed;
            }
            else
            {
                _maxNumberOfPagesRequiredForCompressionBuffer = Math.Max(pagesRequired, _maxNumberOfPagesRequiredForCompressionBuffer);
            }

            // We need to account for the transaction header as part of the total length.
            var totalSize = performCompression ? compressedLen : totalSizeWritten;
            var totalLength = totalSize + sizeof(TransactionHeader);
            var remainder = totalLength % (4 * Constants.Size.Kilobyte);
            int entireBuffer4Kbs = checked((int)((totalLength / (4 * Constants.Size.Kilobyte)) + (remainder == 0 ? 0 : 1)));

            if (remainder != 0)
            {
                // zero the remainder of the page
                Memory.Set(txHeaderPtr + totalLength, 0, 4 * Constants.Size.Kilobyte - remainder);
            }

            var reportedCompressionLength = performCompression ? compressedLen : -1;

            // Debug.Assert(txHeaderPtr != null);

            var txHeader = tx.GetTransactionHeader();
            txHeader->CompressedSize = reportedCompressionLength;
            txHeader->UncompressedSize = totalSizeWritten;
            txHeader->PageCount = numberOfPages;
            if (_env.Options.EncryptionEnabled == false)
            {
                if (performCompression)
                    txHeader->Hash = Hashing.XXHash64.Calculate(txHeaderPtr + sizeof(TransactionHeader), (ulong)compressedLen, (ulong)txHeader->TransactionId);
                else
                    txHeader->Hash = Hashing.XXHash64.Calculate(txPageInfoPtr, (ulong)totalSizeWritten, (ulong)txHeader->TransactionId);
            }
            else
            {
                // if encryption is enabled, we are already validating the tx using
                // the AEAD method, so no need to do it twice
                txHeader->Hash = 0;
            }

            var prepareToWriteToJournal = new CompressedPagesResult
            {
                Base = txHeaderPtr,
                NumberOf4Kbs = entireBuffer4Kbs,
                NumberOfUncompressedPages = pagesCountIncludingAllOverflowPages,
            };
            // Copy the transaction header to the output buffer. 
            Memory.Copy(txHeaderPtr, (byte*)txHeader, sizeof(TransactionHeader));
            Debug.Assert(((long)txHeaderPtr % (4 * Constants.Size.Kilobyte)) == 0, "Memory must be 4kb aligned");

            if (_env.Options.EncryptionEnabled)
                EncryptTransaction(txHeaderPtr);

            return prepareToWriteToJournal;
        }

        internal static readonly byte[] Context = Encoding.UTF8.GetBytes("Txn-Acid");

        private void EncryptTransaction(byte* fullTxBuffer)
        {
            var txHeader = (TransactionHeader*)fullTxBuffer;

            txHeader->Flags |= TransactionPersistenceModeFlags.Encrypted;
            ulong macLen = (ulong)Sodium.crypto_aead_xchacha20poly1305_ietf_abytes();
            var subKeyLen = Sodium.crypto_aead_xchacha20poly1305_ietf_keybytes();
            var subKey = stackalloc byte[(int)subKeyLen];
            fixed (byte* mk = _env.Options.MasterKey)
            fixed (byte* ctx = Context)
            {
                var num = txHeader->TransactionId;
                if (Sodium.crypto_kdf_derive_from_key(subKey, subKeyLen, (ulong)num, ctx, mk) != 0)
                    throw new InvalidOperationException("Unable to generate derived key");
            }

            var npub = fullTxBuffer + TransactionHeader.NonceOffset;
            Sodium.randombytes_buf(npub, (UIntPtr)TransactionHeader.NonceSize);

            var size = txHeader->CompressedSize != -1 ? txHeader->CompressedSize : txHeader->UncompressedSize;

            var rc = Sodium.crypto_aead_xchacha20poly1305_ietf_encrypt_detached(
                fullTxBuffer + TransactionHeader.SizeOf,
                fullTxBuffer + TransactionHeader.SizeOf - macLen,
                &macLen,
                fullTxBuffer + TransactionHeader.SizeOf,
                (ulong)size,
                fullTxBuffer,
                (ulong)(TransactionHeader.SizeOf - TransactionHeader.NonceOffset),
                null,
                npub,
                subKey
            );

            Debug.Assert(macLen == (ulong)Sodium.crypto_aead_xchacha20poly1305_ietf_abytes());

            if (rc != 0)
                throw new InvalidOperationException("Failed to call crypto_aead_xchacha20poly1305_ietf_encrypt, rc = " + rc);
        }

        private class CompressionAccelerationStats
        {
            public TimeSpan CompressionDuration;
            public TimeSpan WriteDuration;

            private int _lastAcceleration = 1;
            private int _flux; // allow us to ignore fluctuations by requiring several consecutive operations to change 

            public int LastAcceleration => _lastAcceleration;

            public void CalculateOptimalAcceleration()
            {
                // if comression is _much_ higher than write time, increase acceleration
                if (CompressionDuration > WriteDuration.Add(WriteDuration))
                {
                    if (_lastAcceleration < 99)
                    {
                        _lastAcceleration = Math.Min(99, _lastAcceleration + 2);
                        _flux = -4;
                    }
                    return;
                }

                if (CompressionDuration <= WriteDuration)
                {
                    // write time is higher than compression time, so compression is worth it
                    if (++_flux > 5)
                    {
                        _lastAcceleration = Math.Max(1, _lastAcceleration - 1);
                        _flux = 3;
                    }

                    return;
                }

                // compression time is _higher_ than write time. Probably fast I/O system, so we can 
                // afford to reduce the compression rate and try to get higher speeds
                if (--_flux < -5)
                {
                    _lastAcceleration = Math.Min(99, _lastAcceleration + 1);
                    _flux = -2;
                }
            }
        }

        public void TruncateJournal()
        {
            // switching transactions modes requires to close jounal,
            // truncate it (in case of recovery) and create next journal file
            _lazyTransactionBuffer?.WriteBufferToFile(CurrentFile, null);
            CurrentFile?.JournalWriter.Truncate(Constants.Storage.PageSize * CurrentFile.WritePosIn4KbPosition);
            CurrentFile = null;
        }

        private AbstractPager CreateCompressionPager(long initialSize)
        {
            return _env.Options.CreateTemporaryBufferPager($"compression.{_compressionPagerCounter++:D10}.buffers", initialSize);
        }

        private DateTime _lastCompressionBufferReduceCheck = DateTime.UtcNow;
        private CompressionAccelerationStats _lastCompressionAccelerationInfo = new CompressionAccelerationStats();

        public void ReduceSizeOfCompressionBufferIfNeeded(bool forceReduce = false)
        {
<<<<<<< HEAD
            var initialSize = _env.Options.InitialFileSize ?? _env.Options.InitialLogFileSize;
            if (ShouldReduceSizeOfCompressionPager(initialSize, forceReduce) == false)
            {
                //PERF: Compression buffer will be reused, it is safe to discard the content to clear the modified bit.
                _compressionPager.DiscardWholeFile();
=======
            var maxSize = _env.Options.MaxScratchBufferSize;
            if (ShouldReduceSizeOfCompressionPager(maxSize, forceReduce) == false)
>>>>>>> c9f44416
                return;
            }
                

            // the compression pager is too large, we probably had a big transaction and now can
            // free all of that and come back to more reasonable values.
            if (forceReduce == false && _logger.IsOperationsEnabled)
            {
                _logger.Operations(
                    $"Compression buffer: {_compressionPager} has reached size {new Size(_compressionPager.NumberOfAllocatedPages * Constants.Storage.PageSize, SizeUnit.Bytes)} which is more than the maximum size " +
                    $"of {new Size(maxSize, SizeUnit.Bytes)}. Will trim it now to the max size allowed. If this is happen on a regular basis," +
                    " consider raising the limit (MaxScratchBufferSize option control it), since it can cause performance issues");
            }

            _lastCompressionBufferReduceCheck = DateTime.UtcNow;

            _compressionPager.Dispose();
            _compressionPager = CreateCompressionPager(maxSize);
        }

        public void ZeroCompressionBufferIfNeeded(IPagerLevelTransactionState tx)
        {
            if (_env.Options.EncryptionEnabled == false)
                return;

            var compressionBufferSize = _compressionPager.NumberOfAllocatedPages * Constants.Storage.PageSize;
            _compressionPager.EnsureMapped(tx, 0, checked((int)_compressionPager.NumberOfAllocatedPages));
            var pagePointer = _compressionPager.AcquirePagePointer(tx, 0);
            Sodium.sodium_memzero(pagePointer, (UIntPtr)compressionBufferSize);
        }

        private bool ShouldReduceSizeOfCompressionPager(long maxSize, bool forceReduce)
        {
            var compressionBufferSize = _compressionPager.NumberOfAllocatedPages * Constants.Storage.PageSize;
            if (compressionBufferSize <= maxSize)
                return false;

            if (forceReduce)
                return true;

            if ((DateTime.UtcNow - _lastCompressionBufferReduceCheck).TotalMinutes < 5)
                return false;
            
            // prevent resize if we recently used at least half of the compression buffer
            var preventResize = _maxNumberOfPagesRequiredForCompressionBuffer > _compressionPager.NumberOfAllocatedPages / 2;

            _maxNumberOfPagesRequiredForCompressionBuffer = 0;
            _lastCompressionBufferReduceCheck = DateTime.UtcNow;
            return !preventResize;
        }

        public void TryReduceSizeOfCompressionBufferIfNeeded()
        {
            if (Monitor.TryEnter(_writeLock) == false)
                return;

            // if we can't get it, we are active, so it doesn't matter
            try
            {
                // called when the storage environment was idle
                ReduceSizeOfCompressionBufferIfNeeded(forceReduce: true);
            }
            finally
            {
                Monitor.Exit(_writeLock);
            }
        }
    }

    public unsafe struct CompressedPagesResult
    {
        public byte* Base;
        public int NumberOf4Kbs;
        public int NumberOfUncompressedPages;
        public JournalFile.UpdatePageTranslationTableAndUnusedPagesAction? UpdatePageTranslationTableAndUnusedPages;
    }
}
<|MERGE_RESOLUTION|>--- conflicted
+++ resolved
@@ -204,13 +204,13 @@
 
                         pager.Dispose(); // need to close it before we open the journal writer
 
-                        var jrnlWriter = _env.Options.CreateJournalWriter(journalNumber,
-                               pager.NumberOfAllocatedPages * Constants.Storage.PageSize);
-                        var jrnlFile = new JournalFile(_env, jrnlWriter, journalNumber);
-                        jrnlFile.InitFrom(journalReader, transactionHeaders);
-                        jrnlFile.AddRef(); // creator reference - write ahead log
-
-                        journalFiles.Add(jrnlFile);
+                            var jrnlWriter = _env.Options.CreateJournalWriter(journalNumber,
+                                pager.NumberOfAllocatedPages * Constants.Storage.PageSize);
+                            var jrnlFile = new JournalFile(_env, jrnlWriter, journalNumber);
+                            jrnlFile.InitFrom(journalReader, transactionHeaders);
+                            jrnlFile.AddRef(); // creator reference - write ahead log
+
+                            journalFiles.Add(jrnlFile);
 
                         if (journalReader.RequireHeaderUpdate) //this should prevent further loading of transactions
                         {
@@ -408,7 +408,7 @@
                 }
             }
         }
-        
+
         public sealed class JournalApplicator : IDisposable
         {
             private readonly ConcurrentDictionary<long, JournalFile> _journalsToDelete = new ConcurrentDictionary<long, JournalFile>();
@@ -1196,7 +1196,7 @@
                 {
                     header->TransactionId = transactionId;
                     header->LastPageNumber = lastPageNumber;
-                    
+
                     header->Journal.LastSyncedJournal = lastSyncedJournal;
                     header->Journal.LastSyncedTransactionId = lastSyncedTransactionId;
 
@@ -1672,16 +1672,11 @@
 
         public void ReduceSizeOfCompressionBufferIfNeeded(bool forceReduce = false)
         {
-<<<<<<< HEAD
-            var initialSize = _env.Options.InitialFileSize ?? _env.Options.InitialLogFileSize;
-            if (ShouldReduceSizeOfCompressionPager(initialSize, forceReduce) == false)
+            var maxSize = _env.Options.MaxScratchBufferSize;
+            if (ShouldReduceSizeOfCompressionPager(maxSize, forceReduce) == false)
             {
                 //PERF: Compression buffer will be reused, it is safe to discard the content to clear the modified bit.
                 _compressionPager.DiscardWholeFile();
-=======
-            var maxSize = _env.Options.MaxScratchBufferSize;
-            if (ShouldReduceSizeOfCompressionPager(maxSize, forceReduce) == false)
->>>>>>> c9f44416
                 return;
             }
                 
@@ -1724,7 +1719,7 @@
 
             if ((DateTime.UtcNow - _lastCompressionBufferReduceCheck).TotalMinutes < 5)
                 return false;
-            
+
             // prevent resize if we recently used at least half of the compression buffer
             var preventResize = _maxNumberOfPagesRequiredForCompressionBuffer > _compressionPager.NumberOfAllocatedPages / 2;
 
