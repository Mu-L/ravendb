﻿using System;
using System.Collections;
using System.Collections.Generic;
using System.Diagnostics;
using System.Runtime.CompilerServices;
using Sparrow;
using Sparrow.Binary;
<<<<<<< HEAD
using Sparrow.Server;
=======
using Sparrow.Platform;
>>>>>>> b872e2ab
using Voron.Data.BTrees;
using Voron.Data.Fixed;
using Voron.Impl;
using Constants = Voron.Global.Constants;

namespace Voron.Data.Tables
{
    /// <summary>
    /// This class is responsible for allocating pages for tables for the 
    /// indexes. This is important so we'll have high degree of locality 
    /// for those indexes, instead of having to search throughout the data
    /// file.
    /// 
    /// This is done by storing the information by preallocating
    /// data in batches of NumberOfPagesInSection pages at a time and
    /// trying to allocate the value near to the parent page as we can get.
    /// 
    /// Note that overflow pages are always allocated externally (they shouldn't
    /// happen in indexes, and complicate the code significantly).
    /// 
    /// All the indexes for a table are using the same allocator, so they will reside 
    /// nearby, the idea is that this should give the OS a hint that this is a hot
    /// portion of memory, and it will be loaded early.
    /// 
    /// Global indexes have a dedicated global allocator
    /// </summary>
    public class NewPageAllocator
    {
        private readonly LowLevelTransaction _llt;
        private readonly Tree _parentTree;
        internal static readonly Slice AllocationStorage;
        private const byte BitmapSize = sizeof(long) * 4;
        internal const int NumberOfPagesInSection = BitmapSize * 8;
        public const string AllocationStorageName = "Allocation-Storage";

        static NewPageAllocator()
        {
            using (StorageEnvironment.GetStaticContext(out var ctx))
            {
                Slice.From(ctx, AllocationStorageName, ByteStringType.Immutable,
                    out AllocationStorage);
            }
        }


        public NewPageAllocator(LowLevelTransaction llt, Tree parentTree)
        {
            _llt = llt;
            _parentTree = parentTree;
        }

        public void Create()
        {
            var fixedSizeTree = _parentTree.FixedTreeFor(AllocationStorage, valSize: BitmapSize);
            if (fixedSizeTree.NumberOfEntries != 0)
                return;

            AllocateMoreSpace(fixedSizeTree);
        }

        private unsafe Page AllocateMoreSpace(FixedSizeTree fst)
        {
            int numberOfPagesToAllocate = GetNumberOfPagesToAllocate();

            var allocatePage = _llt.AllocatePage(numberOfPagesToAllocate);
            _llt.BreakLargeAllocationToSeparatePages(allocatePage.PageNumber);

            var initialPageNumber = allocatePage.PageNumber;

            bool isNew;
            byte* ptr;
            using (fst.DirectAdd(initialPageNumber, out isNew, out ptr))
            {
                if (isNew == false)
                    ThrowInvalidExistingBuffer();

                // in 32 bits, we pre-allocate just 256 KB, not 2MB
                Debug.Assert(numberOfPagesToAllocate % 8 == 0);
                Debug.Assert(numberOfPagesToAllocate % 8 <= BitmapSize);
                Memory.Set(ptr, 0xFF, BitmapSize); // mark the pages that we haven't allocated as busy
                Memory.Set(ptr, 0, numberOfPagesToAllocate / 8); // mark just the first part as free

            }
            return allocatePage;
        }

        private unsafe int GetNumberOfPagesToAllocate()
        {
            int numberOfPagesToAllocate;
            if (_llt.Environment.Options.ForceUsing32BitsPager || PlatformDetails.Is32Bits)
                numberOfPagesToAllocate = BitmapSize;             // 256 KB
            else
                numberOfPagesToAllocate = NumberOfPagesInSection; // 2 MB
            return numberOfPagesToAllocate;
        }

        private static void ThrowInvalidExistingBuffer()
        {
            throw new InvalidOperationException("Invalid attempt to create a new buffer, but it was already there");
        }

        public unsafe Page AllocateSinglePage(long nearbyPage)
        {
            var fst = _parentTree.FixedTreeFor(AllocationStorage, valSize: BitmapSize);
            using (var it = fst.Iterate())
            {
                Page page;
                if (it.Seek(nearbyPage)) // found a value >= from the nearby page
                {
                    if (it.CurrentKey > nearbyPage)
                    {
                        // go back one step if we can
                        if (it.MovePrev() == false)
                            it.Seek(nearbyPage); // if we can't, go back to the original find
                    }
                }
                else // probably it is on the last entry, after the first page, so we'll use the last entry
                {
                    if (it.SeekToLast() == false)
                    {
                        // shouldn't actuallly happen, but same behavior as running out of space
                        page = AllocateMoreSpace(fst);
                        SetValue(fst, page.PageNumber, 0);
                        return page;
                    }
                }
                var startPage = it.CurrentKey;
                while (true)
                {
                    Slice slice;
                    using (it.Value(out slice))
                    {
                        var hasSpace = false;
                        var buffer = (ulong*)(slice.Content.Ptr);
                        for (int i = 0; i < BitmapSize / sizeof(ulong); i++)
                        {
                            if (buffer[i] != ulong.MaxValue)
                            {
                                hasSpace = true;
                                break;
                            }
                        }
                        if (hasSpace == false)
                        {
                            if (TryMoveNextCyclic(it, startPage) == false)
                                break;
                        }
                        for (int i = 0; i < BitmapSize * 8; i++)
                        {
                            if (PtrBitVector.GetBitInPointer(buffer, i) == false)
                            {
                                var currentSectionStart = it.CurrentKey;
                                SetValue(fst, currentSectionStart, i);

                                return _llt.ModifyPage(currentSectionStart + i);
                            }
                        }
                        if (TryMoveNextCyclic(it, startPage) == false)
                            break;
                    }
                }
                page = AllocateMoreSpace(fst);
                SetValue(fst, page.PageNumber, 0);
                return page;
            }
        }

        private static bool TryMoveNextCyclic(FixedSizeTree.IFixedSizeIterator it, long startPage)
        {
            if (it.MoveNext())
            {
                if (it.CurrentKey == startPage)
                    return false; // we went full circle
                return true;
            }
            // we run out space to move forward, let us go to the start and search from there
            return it.Seek(0) && it.CurrentKey != startPage;
        }

        private unsafe void SetValue(FixedSizeTree fst, long pageNumber, int positionInBitmap)
        {
            bool isNew;
            byte* ptr;
            using (fst.DirectAdd(pageNumber, out isNew, out ptr))
            {
                if (isNew)
                    ThrowInvalidNewBuffer();

                PtrBitVector.SetBitInPointer(ptr, positionInBitmap, true);
                // ptr[positionInBitmap / 8] |= (byte) (1 << (positionInBitmap % 8));
            }
        }

        private unsafe void UnsetValue(FixedSizeTree fst, long pageNumber, int positionInBitmap)
        {
            bool isNew;
            byte* ptr;
            using (fst.DirectAdd(pageNumber, out isNew, out ptr))
            {
                if (isNew)
                    ThrowInvalidNewBuffer();

                PtrBitVector.SetBitInPointer(ptr, positionInBitmap, false);
                // ptr[positionInBitmap / 8] &= (byte) ~(1 << (positionInBitmap % 8));
            }
        }

        private static void ThrowInvalidNewBuffer()
        {
            throw new InvalidOperationException("Invalid attempt to set value on non existing buffer");
        }

        public unsafe void FreePage(long pageNumber)
        {
            var fst = _parentTree.FixedTreeFor(AllocationStorage, valSize: BitmapSize);
            using (var it = fst.Iterate())
            {
                if (it.Seek(pageNumber) == false) // this is past the end of the section
                {
                    if (it.SeekToLast() == false) // so go to the first section
                        ThrowInvalidEmptySectionState(pageNumber);
                }
                else if (it.CurrentKey != pageNumber) // if we aren't exactly on the start of the section
                {
                    if (it.MovePrev() == false)
                        ThrowInvalidPageReleased(pageNumber);
                }

                if (it.CurrentKey > pageNumber ||
                    it.CurrentKey + NumberOfPagesInSection < pageNumber)
                    ThrowInvalidPageReleased(pageNumber);

                var positionInBuffer = (int)(pageNumber - it.CurrentKey);
                UnsetValue(fst, it.CurrentKey, positionInBuffer);
                var page = _llt.ModifyPage(pageNumber);
                Memory.Set(page.Pointer, 0, Constants.Storage.PageSize);
                page.PageNumber = pageNumber;
                page.Flags = PageFlags.Single;
            }
        }

        public unsafe Report GetNumberOfPreAllocatedFreePages()
        {
            var fst = _parentTree.FixedTreeFor(AllocationStorage, valSize: BitmapSize);

            if (fst.NumberOfEntries == 0)
                return new Report();

            var free = 0;

            using (var it = fst.Iterate())
            {
                if (it.Seek(long.MinValue) == false)
                    throw new InvalidOperationException($"Could not seek to the first element of {fst.Name} tree");

                Slice slice;
                using (it.Value(out slice))
                {
                    byte* ptr = slice.Content.Ptr;
                    for (int i = 0; i < NumberOfPagesInSection; i++)
                    {
                        if (PtrBitVector.GetBitInPointer(ptr, i) == false)
                        {
                            free++;
                        }
                    }
                }
            }

            int amountOfPagesActuallyAllocated = GetNumberOfPagesToAllocate();

            return new Report
            {
                NumberOfOriginallyAllocatedPages = fst.NumberOfEntries * amountOfPagesActuallyAllocated,
                NumberOfFreePages = free
            };
        }

        internal FixedSizeTree GetAllocationStorageFst()
        {
            return _parentTree.FixedTreeFor(AllocationStorage, valSize: BitmapSize);
        }

        private static void ThrowInvalidPageReleased(long pageNumber)
        {
            throw new InvalidOperationException("Tried to released page " + pageNumber +
                                                " but couldn't find it in the allocation section");
        }

        private static void ThrowInvalidEmptySectionState(long pageNumber)
        {
            throw new InvalidOperationException("Tried to return " + pageNumber +
                                                " but there are no values in the allocator section, invalid state.");
        }

        private struct SectionsIterator : IEnumerator<long>
        {
            private readonly FixedSizeTree.IFixedSizeIterator _iterator;
            private int _index;
            private bool _isDone;

            public SectionsIterator(FixedSizeTree.IFixedSizeIterator iterator)
            {
                this._iterator = iterator;
                this._index = 0;
                this._isDone = false;

                this.Current = -1;
            }

            [MethodImpl(MethodImplOptions.AggressiveInlining)]
            public bool MoveNext()
            {
                if (this._index >= NumberOfPagesInSection)
                {
                    this._isDone = !_iterator.MoveNext();
                    if (_isDone)
                        return false;

                    this._index = 0;
                    this.Current = _iterator.CurrentKey;
                }
                else
                {
                    this.Current = this._index + _iterator.CurrentKey;
                    this._index++;
                }
                return true;
            }

            public void Reset()
            {
                throw new NotSupportedException($"{nameof(SectionsIterator)} does not support reset operations.");
            }

            public long Current
            {
                [MethodImpl(MethodImplOptions.AggressiveInlining)]
                get;
                [MethodImpl(MethodImplOptions.AggressiveInlining)]
                private set;
            }

            object IEnumerator.Current => Current;
            public void Dispose() { }
        }

        public static void MaybePrefetchSections(Tree parentTree, LowLevelTransaction llt)
        {
            var fst = parentTree.FixedTreeFor(AllocationStorage, valSize: BitmapSize);
            if (fst.NumberOfEntries > 4)
                return; // PERF: We will avoid to over-prefetch, specially when we are doing so adaptively.

            using (var it = fst.Iterate())
            {
                if (it.Seek(long.MinValue) == false)
                    return;

                llt.Environment.Options.DataPager.MaybePrefetchMemory(new SectionsIterator(it));
            }
        }

        public class Report
        {
            public long NumberOfFreePages { get; set; }

            public long NumberOfOriginallyAllocatedPages { get; set; }
        }
    }
}<|MERGE_RESOLUTION|>--- conflicted
+++ resolved
@@ -5,11 +5,8 @@
 using System.Runtime.CompilerServices;
 using Sparrow;
 using Sparrow.Binary;
-<<<<<<< HEAD
 using Sparrow.Server;
-=======
 using Sparrow.Platform;
->>>>>>> b872e2ab
 using Voron.Data.BTrees;
 using Voron.Data.Fixed;
 using Voron.Impl;
@@ -41,8 +38,8 @@
         private readonly LowLevelTransaction _llt;
         private readonly Tree _parentTree;
         internal static readonly Slice AllocationStorage;
-        private const byte BitmapSize = sizeof(long) * 4;
-        internal const int NumberOfPagesInSection = BitmapSize * 8;
+        private const byte BitmapSize = sizeof(long)*4;
+        internal const int NumberOfPagesInSection = BitmapSize*8;
         public const string AllocationStorageName = "Allocation-Storage";
 
         static NewPageAllocator()
@@ -81,7 +78,7 @@
 
             bool isNew;
             byte* ptr;
-            using (fst.DirectAdd(initialPageNumber, out isNew, out ptr))
+            using (fst.DirectAdd(initialPageNumber, out isNew,out ptr))
             {
                 if (isNew == false)
                     ThrowInvalidExistingBuffer();
@@ -143,7 +140,7 @@
                     using (it.Value(out slice))
                     {
                         var hasSpace = false;
-                        var buffer = (ulong*)(slice.Content.Ptr);
+                        var buffer = (ulong*) (slice.Content.Ptr);
                         for (int i = 0; i < BitmapSize / sizeof(ulong); i++)
                         {
                             if (buffer[i] != ulong.MaxValue)
@@ -157,13 +154,13 @@
                             if (TryMoveNextCyclic(it, startPage) == false)
                                 break;
                         }
-                        for (int i = 0; i < BitmapSize * 8; i++)
+                        for (int i = 0; i < BitmapSize*8; i++)
                         {
                             if (PtrBitVector.GetBitInPointer(buffer, i) == false)
                             {
                                 var currentSectionStart = it.CurrentKey;
                                 SetValue(fst, currentSectionStart, i);
-
+                                
                                 return _llt.ModifyPage(currentSectionStart + i);
                             }
                         }
@@ -238,11 +235,11 @@
                         ThrowInvalidPageReleased(pageNumber);
                 }
 
-                if (it.CurrentKey > pageNumber ||
+                if (it.CurrentKey > pageNumber || 
                     it.CurrentKey + NumberOfPagesInSection < pageNumber)
                     ThrowInvalidPageReleased(pageNumber);
 
-                var positionInBuffer = (int)(pageNumber - it.CurrentKey);
+                var positionInBuffer = (int) (pageNumber - it.CurrentKey);
                 UnsetValue(fst, it.CurrentKey, positionInBuffer);
                 var page = _llt.ModifyPage(pageNumber);
                 Memory.Set(page.Pointer, 0, Constants.Storage.PageSize);
@@ -335,7 +332,7 @@
                 else
                 {
                     this.Current = this._index + _iterator.CurrentKey;
-                    this._index++;
+                    this._index++;                 
                 }
                 return true;
             }
@@ -354,7 +351,7 @@
             }
 
             object IEnumerator.Current => Current;
-            public void Dispose() { }
+            public void Dispose() {}
         }
 
         public static void MaybePrefetchSections(Tree parentTree, LowLevelTransaction llt)
