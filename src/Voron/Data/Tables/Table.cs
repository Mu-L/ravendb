using System;
using System.Collections.Generic;
using System.Diagnostics;
using System.IO;
using Sparrow;
using Sparrow.Binary;
using Voron.Data.BTrees;
using Voron.Data.Fixed;
using Voron.Data.RawData;
using Voron.Global;
using Voron.Impl;
using Voron.Impl.Paging;
using Voron.Util.Conversion;

namespace Voron.Data.Tables
{
    public unsafe class Table
    {
        private readonly TableSchema _schema;
        private readonly Transaction _tx;
        private readonly Tree _tableTree;

        private ActiveRawDataSmallSection _activeDataSmallSection;
        private FixedSizeTree _fstKey;
        private FixedSizeTree _inactiveSections;
        private FixedSizeTree _activeCandidateSection;
        private readonly int _pageSize;

        private readonly Dictionary<Slice, Tree> _treesBySliceCache = new Dictionary<Slice, Tree>(SliceComparer.Instance);
        private readonly Dictionary<Slice, Dictionary<Slice, FixedSizeTree>> _fixedSizeTreeCache = new Dictionary<Slice, Dictionary<Slice, FixedSizeTree>>(SliceComparer.Instance);

        public readonly Slice Name;

        public long NumberOfEntries { get; private set; }

        public FixedSizeTree FixedSizeKey
        {
            get
            {
                if (_fstKey == null)
                    _fstKey = GetFixedSizeTree(_tableTree, _schema.Key.Name, sizeof(long));

                return _fstKey;
            }
        }

        public FixedSizeTree InactiveSections
        {
            get
            {
                if (_inactiveSections == null)
                    _inactiveSections = GetFixedSizeTree(_tableTree, TableSchema.InactiveSectionSlice, 0);

                return _inactiveSections;
            }
        }


        public FixedSizeTree ActiveCandidateSection
        {
            get
            {
                if (_activeCandidateSection == null)
                    _activeCandidateSection = GetFixedSizeTree(_tableTree, TableSchema.ActiveCandidateSectionSlice, 0);

                return _activeCandidateSection;
            }
        }

        public ActiveRawDataSmallSection ActiveDataSmallSection
        {
            get
            {
                if (_activeDataSmallSection == null)
                {
                    var readResult = _tableTree.Read(TableSchema.ActiveSectionSlice);
                    if (readResult == null)
                        throw new InvalidDataException($"Could not find active sections for {Name}");

                    long pageNumber = readResult.Reader.ReadLittleEndianInt64();

                    _activeDataSmallSection = new ActiveRawDataSmallSection(_tx.LowLevelTransaction, pageNumber);
                    _activeDataSmallSection.DataMoved += OnDataMoved;
                }
                return _activeDataSmallSection;
            }
        }

        private void OnDataMoved(long previousId, long newId, byte* data, int size)
        {
            DeleteValueFromIndex(previousId, new TableValueReader(data, size));
            InsertIndexValuesFor(newId, new TableValueReader(data, size));
        }

        /// <summary>
        /// Tables should not be loaded using this function. The proper way to
        /// do this is to use the OpenTable method in the Transaction class.
        /// Using this constructor WILL NOT register the Table for commit in
        /// the Transaction, and hence changes WILL NOT be commited.
        /// </summary>
        public Table(TableSchema schema, Slice name, Transaction tx, int tag, bool doSchemaValidation = false)
        {
            Name = name;

            _schema = schema;
            _tx = tx;
            _pageSize = _tx.LowLevelTransaction.DataPager.PageSize;

            _tableTree = _tx.ReadTree(name, RootObjectType.Table);
            if (_tableTree == null)
                throw new InvalidDataException($"Cannot find collection name {name}");

            var stats = (TableSchemaStats*)_tableTree.DirectRead(TableSchema.StatsSlice);
            if (stats == null)
                throw new InvalidDataException($"Cannot find stats value for table {name}");

            NumberOfEntries = stats->NumberOfEntries;

            if (doSchemaValidation)
            {
                byte* writtenSchemaData = _tableTree.DirectRead(TableSchema.SchemasSlice);
                int writtenSchemaDataSize = _tableTree.GetDataSize(TableSchema.SchemasSlice);
                var actualSchema = TableSchema.ReadFrom(tx.Allocator, writtenSchemaData, writtenSchemaDataSize);
                actualSchema.Validate(schema);
            }
        }

        /// <summary>
        /// this overload is meant to be used for global reads only, when want to use
        /// a global index to find data, without touching the actual table.
        /// </summary>
        public Table(TableSchema schema, Transaction tx)
        {
            _schema = schema;
            _tx = tx;
            _pageSize = _tx.LowLevelTransaction.DataPager.PageSize;
        }

        public TableValueReader ReadByKey(Slice key)
        {
            long id;
            if (TryFindIdFromPrimaryKey(key, out id) == false)
                return null;

            int size;
            var rawData = DirectRead(id, out size);
            return new TableValueReader(rawData, size)
            {
                Id = id
            };
        }

        public bool VerifyKeyExists(Slice key)
        {
            long id;
            return TryFindIdFromPrimaryKey(key, out id);
        }


        private bool TryFindIdFromPrimaryKey(Slice key, out long id)
        {
            id = -1;
            var pkTree = GetTree(_schema.Key);
            var readResult = pkTree?.Read(key);
            if (readResult == null)
                return false;

            id = readResult.Reader.ReadLittleEndianInt64();
            return true;
        }

        public byte* DirectRead(long id, out int size)
        {
            var posInPage = id % _pageSize;
            if (posInPage == 0) // large
            {
                var page = _tx.LowLevelTransaction.GetPage(id / _pageSize);
                size = page.OverflowSize;

                return page.Pointer + sizeof(PageHeader);
            }

            // here we rely on the fact that RawDataSmallSection can 
            // read any RawDataSmallSection piece of data, not just something that
            // it exists in its own section, but anything from other sections as well
            return RawDataSection.DirectRead(_tx.LowLevelTransaction, id, out size);
        }

        public long Update(long id, TableValueBuilder builder)
        {
            // The ids returned from this function MUST NOT be stored outside of the transaction.
            // These are merely for manipulation within the same transaction, and WILL CHANGE afterwards.
            int size = builder.Size;

            // first, try to fit in place, either in small or large sections
            var prevIsSmall = id % _pageSize != 0;
            if (size + sizeof(RawDataSection.RawDataEntrySizes) < ActiveDataSmallSection.MaxItemSize)
            {
                // We must read before we call TryWriteDirect, because it will modify the size
                int oldDataSize;
                var oldData = ActiveDataSmallSection.DirectRead(id, out oldDataSize);

                byte* pos;
                if (prevIsSmall && ActiveDataSmallSection.TryWriteDirect(id, size, out pos))
                {
                    DeleteValueFromIndex(id, new TableValueReader(oldData, oldDataSize));

                    // MemoryCopy into final position.
                    builder.CopyTo(pos);
                    InsertIndexValuesFor(id, new TableValueReader(pos, size));

                    return id;
                }
            }
            else if (prevIsSmall == false)
            {
                var pageNumber = id / _pageSize;
                var page = _tx.LowLevelTransaction.GetPage(pageNumber);
                var existingNumberOfPages = _tx.LowLevelTransaction.DataPager.GetNumberOfOverflowPages(page.OverflowSize);
                var newNumberOfPages = _tx.LowLevelTransaction.DataPager.GetNumberOfOverflowPages(size);

                if (existingNumberOfPages == newNumberOfPages)
                {
                    page.OverflowSize = size;
                    var pos = page.Pointer + sizeof(PageHeader);

                    DeleteValueFromIndex(id, new TableValueReader(pos, size));

                    // MemoryCopy into final position.
                    builder.CopyTo(pos);

                    InsertIndexValuesFor(id, new TableValueReader(pos, size));

                    return id;
                }
            }

            // can't fit in place, will just delete & insert instead
            Delete(id);
            return Insert(builder);
        }

        public void Delete(long id)
        {
            int size;
            var ptr = DirectRead(id, out size);
            if (ptr == null)
                return;

            var stats = (TableSchemaStats*)_tableTree.DirectAdd(TableSchema.StatsSlice, sizeof(TableSchemaStats));
            NumberOfEntries--;
            stats->NumberOfEntries = NumberOfEntries;

            DeleteValueFromIndex(id, new TableValueReader(ptr, size));

            var largeValue = (id % _pageSize) == 0;
            if (largeValue)
            {
                var page = _tx.LowLevelTransaction.GetPage(id / _pageSize);
                var numberOfPages = _tx.LowLevelTransaction.DataPager.GetNumberOfOverflowPages(page.OverflowSize);
                for (int i = 0; i < numberOfPages; i++)
                {
                    _tx.LowLevelTransaction.FreePage(page.PageNumber + i);
                }
                return;
            }

            var density = ActiveDataSmallSection.Free(id);
            if (ActiveDataSmallSection.Contains(id) || density > 0.5)
                return;

            var sectionPageNumber = ActiveDataSmallSection.GetSectionPageNumber(id);
            if (density > 0.15)
            {
                ActiveCandidateSection.Add(sectionPageNumber);
                return;
            }

            // move all the data to the current active section (maybe creating a new one 
            // if this is busy)

            // if this is in the active candidate list, remove it so it cannot be reused if the current
            // active is full and need a new one
            ActiveCandidateSection.Delete(sectionPageNumber);

            var idsInSection = ActiveDataSmallSection.GetAllIdsInSectionContaining(id);
            foreach (var idToMove in idsInSection)
            {
                int itemSize;
                var pos = ActiveDataSmallSection.DirectRead(idToMove, out itemSize);
                var newId = AllocateFromSmallActiveSection(itemSize);

                OnDataMoved(idToMove, newId, pos, itemSize);

                byte* writePos;
                if (ActiveDataSmallSection.TryWriteDirect(newId, itemSize, out writePos) == false)
                    throw new InvalidDataException($"Cannot write to newly allocated size in {Name} during delete");

                Memory.Copy(writePos, pos, itemSize);
            }

            ActiveDataSmallSection.DeleteSection(sectionPageNumber);
        }


        private void DeleteValueFromIndex(long id, TableValueReader value)
        {
            //TODO: Avoid all those allocations by using a single buffer
            if (_schema.Key != null)
            {
                Slice keySlice;
                using (_schema.Key.GetSlice(_tx.Allocator, value, out keySlice))
                {

                    var pkTree = GetTree(_schema.Key);
                    pkTree.Delete(keySlice);
                }
            }

            foreach (var indexDef in _schema.Indexes.Values)
            {
                // For now we wont create secondary indexes on Compact trees.
                var indexTree = GetTree(indexDef);
                Slice val;
                using (indexDef.GetSlice(_tx.Allocator, value, out val))
                {
                    var fst = GetFixedSizeTree(indexTree, val.Clone(_tx.Allocator), 0);
                    fst.Delete(id);
                }
            }

            foreach (var indexDef in _schema.FixedSizeIndexes.Values)
            {
                var index = GetFixedSizeTree(indexDef);
                var key = indexDef.GetValue(value);
                index.Delete(key);
            }
        }


        public long Insert(TableValueBuilder builder)
        {
            // Any changes done to this method should be reproduced in the Insert below, as they're used when compacting.
            // The ids returned from this function MUST NOT be stored outside of the transaction.
            // These are merely for manipulation within the same transaction, and WILL CHANGE afterwards.
            var stats = (TableSchemaStats*)_tableTree.DirectAdd(TableSchema.StatsSlice, sizeof(TableSchemaStats));
            NumberOfEntries++;
            stats->NumberOfEntries = NumberOfEntries;


            int size = builder.Size;

            byte* pos;
            long id;
            if (size + sizeof(RawDataSection.RawDataEntrySizes) < ActiveDataSmallSection.MaxItemSize)
            {
                id = AllocateFromSmallActiveSection(size);

                if (ActiveDataSmallSection.TryWriteDirect(id, size, out pos) == false)
                    throw new InvalidOperationException($"After successfully allocating {size:#,#;;0} bytes, failed to write them on {Name}");

                // Memory Copy into final position.
                builder.CopyTo(pos);
            }
            else
            {
                var numberOfOverflowPages = _tx.LowLevelTransaction.DataPager.GetNumberOfOverflowPages(size);
                var page = _tx.LowLevelTransaction.AllocatePage(numberOfOverflowPages);
                page.Flags = PageFlags.Overflow | PageFlags.RawData;
                page.OverflowSize = size;

                pos = page.Pointer + sizeof(PageHeader);

                builder.CopyTo(pos);
                id = page.PageNumber * _pageSize;
            }

            InsertIndexValuesFor(id, new TableValueReader(pos, size));

            return id;
        }

        internal long Insert(TableValueReader reader)
        {
            // The ids returned from this function MUST NOT be stored outside of the transaction.
            // These are merely for manipulation within the same transaction, and WILL CHANGE afterwards.
            var stats = (TableSchemaStats*)_tableTree.DirectAdd(TableSchema.StatsSlice, sizeof(TableSchemaStats));
            NumberOfEntries++;
            stats->NumberOfEntries = NumberOfEntries;


            int size = reader.Size;

            byte* pos;
            long id;
            if (size + sizeof(RawDataSection.RawDataEntrySizes) < ActiveDataSmallSection.MaxItemSize)
            {
                id = AllocateFromSmallActiveSection(size);

                if (ActiveDataSmallSection.TryWriteDirect(id, size, out pos) == false)
                    throw new InvalidOperationException($"After successfully allocating {size:#,#;;0} bytes, failed to write them on {Name}");
            }
            else
            {
                var numberOfOverflowPages = _tx.LowLevelTransaction.DataPager.GetNumberOfOverflowPages(size);
                var page = _tx.LowLevelTransaction.AllocatePage(numberOfOverflowPages);
                page.Flags = PageFlags.Overflow | PageFlags.RawData;
                page.OverflowSize = size;

                pos = page.Pointer + sizeof(PageHeader);

                id = page.PageNumber * _pageSize;
            }

            // Memory copy into final position.
            Memory.Copy(pos, reader.Pointer, reader.Size);

            InsertIndexValuesFor(id, new TableValueReader(pos, size));

            return id;
        }

        private void InsertIndexValuesFor(long id, TableValueReader value)
        {
            var pk = _schema.Key;
            Slice idAsSlice;
            using (Slice.External(_tx.Allocator, (byte*)&id, sizeof(long), out idAsSlice))
            {
                if (pk != null)
                {
                    Slice pkVal;
                    using (pk.GetSlice(_tx.Allocator, value, out pkVal))
                    {
                        var pkIndex = GetTree(pk);

                        pkIndex.Add(pkVal, idAsSlice);
                    }
                }

                foreach (var indexDef in _schema.Indexes.Values)
                {
                    // For now we wont create secondary indexes on Compact trees.
                    Slice val;
                    using (indexDef.GetSlice(_tx.Allocator, value, out val))
                    {
                        var indexTree = GetTree(indexDef);
                        var index = GetFixedSizeTree(indexTree, val, 0);
                        index.Add(id);
                    }
                }

                foreach (var indexDef in _schema.FixedSizeIndexes.Values)
                {
                    var index = GetFixedSizeTree(indexDef);
                    long key = indexDef.GetValue(value);
                    index.Add(key, idAsSlice);
                }
            }
        }

        private FixedSizeTree GetFixedSizeTree(TableSchema.FixedSizeSchemaIndexDef indexDef)
        {
            if (indexDef.IsGlobal)
                return GetFixedSizeTree(_tx.LowLevelTransaction.RootObjects, indexDef.Name, sizeof(long));

            var tableTree = _tx.ReadTree(Name);
            return GetFixedSizeTree(tableTree, indexDef.Name, sizeof(long));
        }

        private FixedSizeTree GetFixedSizeTree(Tree parent, Slice name, ushort valSize)
        {
            Dictionary<Slice, FixedSizeTree> cache;

<<<<<<< HEAD
            Slice parentName = (parent.Name.HasValue)? parent.Name : Constants.RootTreeNameSlice;
=======
            Slice parentName;// explicitly not disposing this, will be hanndled in the end of the tx
            Slice.From(_tx.Allocator, parent.Name ?? Constants.RootTreeName, ByteStringType.Immutable, out parentName);
>>>>>>> 24c0565d
            if (_fixedSizeTreeCache.TryGetValue(parentName, out cache) == false)
            {
                cache = new Dictionary<Slice, FixedSizeTree>(SliceComparer.Instance);
                _fixedSizeTreeCache[parentName] = cache;
            }

            FixedSizeTree tree;
            if (cache.TryGetValue(name, out tree) == false)
            {
                var fixedSizeTree = new FixedSizeTree(_tx.LowLevelTransaction, parent, name, valSize);
                return cache[fixedSizeTree.Name] = fixedSizeTree;
            }

            return tree;
        }

        private long AllocateFromSmallActiveSection(int size)
        {
            long id;
            if (ActiveDataSmallSection.TryAllocate(size, out id) == false)
            {
                InactiveSections.Add(_activeDataSmallSection.PageNumber);

                using (var it = ActiveCandidateSection.Iterate())
                {
                    if (it.Seek(long.MinValue))
                    {
                        do
                        {
                            var sectionPageNumber = it.CurrentKey;
                            _activeDataSmallSection = new ActiveRawDataSmallSection(_tx.LowLevelTransaction,
                                sectionPageNumber);
                            _activeDataSmallSection.DataMoved += OnDataMoved;
                            if (_activeDataSmallSection.TryAllocate(size, out id))
                            {
                                ActiveCandidateSection.Delete(sectionPageNumber);
                                return id;
                            }
                        } while (it.MoveNext());

                    }
                }

                _activeDataSmallSection = ActiveRawDataSmallSection.Create(_tx.LowLevelTransaction, Name);
                _activeDataSmallSection.DataMoved += OnDataMoved;
                Slice pageNumber;
                var val = _activeDataSmallSection.PageNumber;
                using (Slice.External(_tx.Allocator, (byte*)&val, sizeof(long), out pageNumber))
                {
                    _tableTree.Add(TableSchema.ActiveSectionSlice, pageNumber);
                }

                var allocationResult = _activeDataSmallSection.TryAllocate(size, out id);

                Debug.Assert(allocationResult);
            }
            return id;
        }

        internal Tree GetTree(Slice name)
        {
            Tree tree;
            if (_treesBySliceCache.TryGetValue(name, out tree))
                return tree;

            var treeHeader = _tableTree.DirectRead(name);
            if (treeHeader == null)
                throw new InvalidOperationException($"Cannot find tree {name} in table {Name}");

            tree = Tree.Open(_tx.LowLevelTransaction, _tx, (TreeRootHeader*)treeHeader);
            _treesBySliceCache[name] = tree;
            return tree;
        }

        private Tree GetTree(TableSchema.SchemaIndexDef idx)
        {
            if (idx.IsGlobal)
                return _tx.ReadTree(idx.Name);
            return GetTree(idx.Name);
        }

        public void DeleteByKey(Slice key)
        {
            var pkTree = GetTree(_schema.Key);

            var readResult = pkTree.Read(key);
            if (readResult == null)
                return;

            // This is an implementation detail. We read the absolute location pointer (absolute offset on the file)
            long id = readResult.Reader.ReadLittleEndianInt64();

            // And delete the element accordingly. 
            Delete(id);
        }

        private IEnumerable<TableValueReader> GetSecondaryIndexForValue(Tree tree, Slice value)
        {
            try
            {
                var fstIndex = GetFixedSizeTree(tree, value, 0);
                using (var it = fstIndex.Iterate())
                {
                    if (it.Seek(long.MinValue) == false)
                        yield break;

                    do
                    {
                        yield return ReadById(it.CurrentKey);
                    } while (it.MoveNext());
                }
            }
            finally
            {
                value.Release(_tx.Allocator);
            }
        }

        private TableValueReader ReadById(long id)
        {
            int size;
            var ptr = DirectRead(id, out size);
            var secondaryIndexForValue = new TableValueReader(ptr, size)
            {
                Id = id
            };
            return secondaryIndexForValue;
        }

        public class SeekResult
        {
            public Slice Key;
            public IEnumerable<TableValueReader> Results;
        }

        public IEnumerable<SeekResult> SeekForwardFrom(TableSchema.SchemaIndexDef index, string value, bool startsWith = false)
        {
            Slice str;
            using (Slice.From(_tx.Allocator, value, ByteStringType.Immutable, out str))
            {
                return SeekForwardFrom(index, str, startsWith);
            }
        }

        public long GetNumberEntriesFor(TableSchema.FixedSizeSchemaIndexDef index, long afterValue, out long totalCount)
        {
            var fst = GetFixedSizeTree(index);

            totalCount = fst.NumberOfEntries;
            if (afterValue == 0 || totalCount == 0)
                return totalCount;

            long count = 0;
            using (var it = fst.Iterate())
            {
                if (it.Seek(afterValue) == false)
                    return 0;

                do
                {
                    if (it.CurrentKey == afterValue)
                        continue;

                    count++;
                } while (it.MoveNext());
            }

            return count;
        }

        public long GetNumberEntriesFor(TableSchema.FixedSizeSchemaIndexDef index)
        {
            var fst = GetFixedSizeTree(index);
            return fst.NumberOfEntries;
        }

        public IEnumerable<SeekResult> SeekForwardFrom(TableSchema.SchemaIndexDef index, Slice value, bool startsWith = false)
        {
            var tree = GetTree(index);
            using (var it = tree.Iterate(false))
            {
                if (startsWith)
                    it.RequiredPrefix = value.Clone(_tx.Allocator);

                if (it.Seek(value) == false)
                    yield break;

                do
                {
                    yield return new SeekResult
                    {
                        Key = it.CurrentKey,
                        Results = GetSecondaryIndexForValue(tree, it.CurrentKey.Clone(_tx.Allocator))
                    };
                } while (it.MoveNext());
            }
        }

        public IEnumerable<TableValueReader> SeekByPrimaryKey(Slice value, bool startsWith = false)
        {
            var pk = _schema.Key;
            var tree = GetTree(pk);
            using (var it = tree.Iterate(false))
            {
                if (startsWith)
                    it.RequiredPrefix = value.Clone(_tx.Allocator);

                if (it.Seek(value) == false)
                    yield break;

                do
                {
                    yield return GetTableValueReader(it);
                }
                while (it.MoveNext());
            }
        }

        public TableValueReader SeekLastByPrimaryKey()
        {
            var pk = _schema.Key;
            var tree = GetTree(pk);
            using (var it = tree.Iterate(false))
            {
                if (it.Seek(Slices.AfterAllKeys) == false)
                    return null;

                return GetTableValueReader(it);
            }
        }

        public IEnumerable<TableValueReader> SeekForwardFrom(TableSchema.FixedSizeSchemaIndexDef index, long key)
        {
            var fst = GetFixedSizeTree(index);

            using (var it = fst.Iterate())
            {
                if (it.Seek(key) == false)
                    yield break;

                do
                {
                    yield return GetTableValueReader(it);
                } while (it.MoveNext());
            }
        }

        public IEnumerable<TableValueReader> SeekBackwardFrom(TableSchema.FixedSizeSchemaIndexDef index, long key)
        {
            var fst = GetFixedSizeTree(index);

            using (var it = fst.Iterate())
            {
                if (it.Seek(key) == false && it.SeekToLast() == false)
                    yield break;

                do
                {
                    yield return GetTableValueReader(it);
                } while (it.MovePrev());
            }
        }

        private TableValueReader GetTableValueReader(FixedSizeTree.IFixedSizeIterator it)
        {
            long id;
            Slice slice;
            using (it.Value(out slice))
                slice.CopyTo((byte*) &id);
            int size;
            var ptr = DirectRead(id, out size);
            return new TableValueReader(ptr, size)
            {
                Id = id
            };
        }


        private TableValueReader GetTableValueReader(IIterator it)
        {
            long id = it.CreateReaderForCurrent().ReadLittleEndianInt64();
            int size;
            var ptr = DirectRead(id, out size);
            return new TableValueReader(ptr, size);
        }

        public long Set(TableValueBuilder builder)
        {
            // The ids returned from this function MUST NOT be stored outside of the transaction.
            // These are merely for manipulation within the same transaction, and WILL CHANGE afterwards.
            int size;
            var read = builder.Read(_schema.Key.StartIndex, out size);

            long id;
            Slice key;
            bool exist;
            using (Slice.External(_tx.Allocator, read, (ushort)size, out key))
            {
                exist = TryFindIdFromPrimaryKey(key, out id);
            }

            if (exist)
            {
                id = Update(id, builder);
                return id;
            }
            return Insert(builder);
        }

        public void DeleteBackwardFrom(TableSchema.FixedSizeSchemaIndexDef index, long value, long numberOfEntriesToDelete)
        {
            if (numberOfEntriesToDelete < 0)
                throw new ArgumentOutOfRangeException(nameof(numberOfEntriesToDelete), "Number of entries should not be negative");

            if (numberOfEntriesToDelete == 0)
                return;

            var toDelete = new List<long>();
            var fst = GetFixedSizeTree(index);
            using (var it = fst.Iterate())
            {
                if (it.Seek(value) == false && it.SeekToLast() == false)
                    return;

                do
                {
                    toDelete.Add(it.CreateReaderForCurrent().ReadLittleEndianInt64());
                    numberOfEntriesToDelete--;
                } while (numberOfEntriesToDelete > 0 && it.MovePrev());
            }

            foreach (var id in toDelete)
                Delete(id);
        }

        public long DeleteForwardFrom(TableSchema.SchemaIndexDef index, Slice value, long numberOfEntriesToDelete)
        {
            if (numberOfEntriesToDelete < 0)
                throw new ArgumentOutOfRangeException(nameof(numberOfEntriesToDelete), "Number of entries should not be negative");

            if (numberOfEntriesToDelete == 0)
                return 0;

            var toDelete = new List<long>();
            var tree = GetTree(index);
            using (var it = tree.Iterate(false))
            {
                if (it.Seek(value) == false)
                    return 0;

                do
                {
                    var fst = GetFixedSizeTree(tree, it.CurrentKey.Clone(_tx.Allocator), 0);
                    using (var fstIt = fst.Iterate())
                    {
                        if (fstIt.Seek(long.MinValue) == false)
                            break;

                        do
                        {
                            toDelete.Add(fstIt.CurrentKey);
                            numberOfEntriesToDelete--;
                        }
                        while (numberOfEntriesToDelete > 0 && fstIt.MoveNext());
                    }
                }
                while (numberOfEntriesToDelete > 0 && it.MoveNext());
            }

            foreach (var id in toDelete)
                Delete(id);
            return toDelete.Count;
        }

        public void PrepareForCommit()
        {
            if (_treesBySliceCache == null)
                return;

            foreach (var item in _treesBySliceCache)
            {
                var tree = item.Value;
                if (!tree.State.IsModified)
                    continue;

                var treeName = item.Key;
                var header = (TreeRootHeader*)_tableTree.DirectAdd(treeName, sizeof(TreeRootHeader));
                tree.State.CopyTo(header);
            }
        }
    }
}<|MERGE_RESOLUTION|>--- conflicted
+++ resolved
@@ -24,7 +24,7 @@
         private FixedSizeTree _fstKey;
         private FixedSizeTree _inactiveSections;
         private FixedSizeTree _activeCandidateSection;
-        private readonly int _pageSize;
+        private readonly int _pageSize;      
 
         private readonly Dictionary<Slice, Tree> _treesBySliceCache = new Dictionary<Slice, Tree>(SliceComparer.Instance);
         private readonly Dictionary<Slice, Dictionary<Slice, FixedSizeTree>> _fixedSizeTreeCache = new Dictionary<Slice, Dictionary<Slice, FixedSizeTree>>(SliceComparer.Instance);
@@ -159,7 +159,7 @@
 
         private bool TryFindIdFromPrimaryKey(Slice key, out long id)
         {
-            id = -1;
+            id = -1;		
             var pkTree = GetTree(_schema.Key);
             var readResult = pkTree?.Read(key);
             if (readResult == null)
@@ -370,7 +370,7 @@
                 page.OverflowSize = size;
 
                 pos = page.Pointer + sizeof(PageHeader);
-
+                
                 builder.CopyTo(pos);
                 id = page.PageNumber * _pageSize;
             }
@@ -471,18 +471,15 @@
         {
             Dictionary<Slice, FixedSizeTree> cache;
 
-<<<<<<< HEAD
-            Slice parentName = (parent.Name.HasValue)? parent.Name : Constants.RootTreeNameSlice;
-=======
-            Slice parentName;// explicitly not disposing this, will be hanndled in the end of the tx
-            Slice.From(_tx.Allocator, parent.Name ?? Constants.RootTreeName, ByteStringType.Immutable, out parentName);
->>>>>>> 24c0565d
+            // explicitly not disposing this, will be handled in the end of the tx
+            Slice parentName = parent.Name.HasValue ? parent.Name : Constants.RootTreeNameSlice;
+
             if (_fixedSizeTreeCache.TryGetValue(parentName, out cache) == false)
             {
                 cache = new Dictionary<Slice, FixedSizeTree>(SliceComparer.Instance);
                 _fixedSizeTreeCache[parentName] = cache;
             }
-
+            
             FixedSizeTree tree;
             if (cache.TryGetValue(name, out tree) == false)
             {
@@ -558,7 +555,7 @@
             return GetTree(idx.Name);
         }
 
-        public void DeleteByKey(Slice key)
+         public void DeleteByKey(Slice key)
         {
             var pkTree = GetTree(_schema.Key);
 
@@ -663,7 +660,7 @@
 
                 if (it.Seek(value) == false)
                     yield break;
-
+                
                 do
                 {
                     yield return new SeekResult
@@ -818,7 +815,7 @@
                 throw new ArgumentOutOfRangeException(nameof(numberOfEntriesToDelete), "Number of entries should not be negative");
 
             if (numberOfEntriesToDelete == 0)
-                return 0;
+                return 0;            
 
             var toDelete = new List<long>();
             var tree = GetTree(index);
@@ -856,14 +853,14 @@
             if (_treesBySliceCache == null)
                 return;
 
-            foreach (var item in _treesBySliceCache)
+            foreach( var item in _treesBySliceCache)
             {
                 var tree = item.Value;
                 if (!tree.State.IsModified)
                     continue;
 
-                var treeName = item.Key;
-                var header = (TreeRootHeader*)_tableTree.DirectAdd(treeName, sizeof(TreeRootHeader));
+                var treeName = item.Key;               
+                var header = (TreeRootHeader*) _tableTree.DirectAdd(treeName, sizeof(TreeRootHeader));
                 tree.State.CopyTo(header);
             }
         }
