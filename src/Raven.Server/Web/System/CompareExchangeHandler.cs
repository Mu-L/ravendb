--- conflicted
+++ resolved
@@ -101,14 +101,8 @@
                     (textWriter, operationContext, item) =>
                     {
                         numberOfResults++;
-<<<<<<< HEAD
+                        totalDocumentsSizeInBytes += item.Value?.Size ?? 0;
 
-                        if (item.Value != null)
-                            totalDocumentsSizeInBytes += item.Value.Size;
-
-=======
-                        totalDocumentsSizeInBytes += item.Value?.Size ?? 0;
->>>>>>> c79b7574
                         operationContext.Write(textWriter, new DynamicJsonValue
                         {
                             ["Key"] = item.Key,
