﻿// -----------------------------------------------------------------------
//  <copyright file="AdminDatabasesHandler.cs" company="Hibernating Rhinos LTD">
//      Copyright (c) Hibernating Rhinos LTD. All rights reserved.
//  </copyright>
// -----------------------------------------------------------------------

using System;
using System.Collections.Generic;
using System.Linq;
using System.Net;
using System.Threading.Tasks;
using Microsoft.Extensions.Primitives;
using Raven.Client;
using Raven.Client.Documents;
using Raven.Client.Documents.Conventions;
using Raven.Client.Documents.Replication;
using Raven.Client.Documents.Session;
using Raven.Client.Exceptions;
using Raven.Client.Http;
using Raven.Client.Server.Commands;
using Raven.Server.Config;
using Raven.Server.Documents;
using Raven.Server.Json;
using Raven.Server.NotificationCenter.Notifications.Server;
using Raven.Server.Rachis;
using Raven.Server.Routing;
using Raven.Server.ServerWide;
using Raven.Server.ServerWide.Context;
using Sparrow.Json;
using Sparrow.Json.Parsing;

namespace Raven.Server.Web.System
{
    public class AdminDatabasesHandler : RequestHandler
    {
        [RavenAction("/admin/databases/is-loaded", "GET", "/admin/databases/is-loaded?name={databaseName:string}")]
        public Task IsDatabaseLoaded()
        {
            var name = GetQueryStringValueAndAssertIfSingleAndNotEmpty("name");

            HttpContext.Response.StatusCode = (int)HttpStatusCode.OK;
            var isLoaded = ServerStore.DatabasesLandlord.IsDatabaseLoaded(name);
            using (ServerStore.ContextPool.AllocateOperationContext(out TransactionOperationContext context))
            {
                using (var writer = new BlittableJsonTextWriter(context, ResponseBodyStream()))
                {
                    context.Write(writer, new DynamicJsonValue
                    {
                        [nameof(IsDatabaseLoadedCommand.CommandResult.DatabaseName)] = name,
                        [nameof(IsDatabaseLoadedCommand.CommandResult.IsLoaded)] = isLoaded
                    });
                    writer.Flush();
                }
            }
            return Task.CompletedTask;
        }

        [RavenAction("/admin/databases", "GET", "/admin/databases/{databaseName:string}")]
        public Task Get()
        {
            var name = GetQueryStringValueAndAssertIfSingleAndNotEmpty("name");

            TransactionOperationContext context;
            using (ServerStore.ContextPool.AllocateOperationContext(out context))
            {
                var dbId = Constants.Documents.Prefix + name;
                long etag;
                using (context.OpenReadTransaction())
                using (var dbDoc = ServerStore.Cluster.Read(context, dbId, out etag))
                {
                    if (dbDoc == null)
                    {
                        HttpContext.Response.StatusCode = (int)HttpStatusCode.NotFound;
                        using (var writer = new BlittableJsonTextWriter(context, HttpContext.Response.Body))
                        {
                            context.Write(writer,
                                new DynamicJsonValue
                                {
                                    ["Type"] = "Error",
                                    ["Message"] = "Database " + name + " wasn't found"
                                });
                        }
                        return Task.CompletedTask;
                    }

                    using (var writer = new BlittableJsonTextWriter(context, ResponseBodyStream()))
                    {
                        writer.WriteDocument(context, new Document
                        {
                            Etag = etag,
                            Data = dbDoc,
                        });
                    }
                }
            }

            return Task.CompletedTask;
        }

        [RavenAction("/admin/add-database", "POST", "/admin/add-database?name={databaseName:string}&node={nodeName:string|optional}")]
        public async Task Add()
        {
            var name = GetQueryStringValueAndAssertIfSingleAndNotEmpty("name");
            var node = GetStringQueryString("node", false);
            string errorMessage;
            if (ResourceNameValidator.IsValidResourceName(name, ServerStore.Configuration.Core.DataDirectory.FullPath, out errorMessage) == false)
                throw new BadRequestException(errorMessage);

            ServerStore.EnsureNotPassive();
            TransactionOperationContext context;
            using (ServerStore.ContextPool.AllocateOperationContext(out context))
            {
                context.OpenReadTransaction();

                long etag;
                var databaseRecord = ServerStore.Cluster.ReadDatabase(context, name, out etag);
                //The case where an explicit node was requested 
                if (string.IsNullOrEmpty(node) == false)
                {
                    if(databaseRecord.Topology.RelevantFor(node))
                        throw new InvalidOperationException($"Can't add node {node} to {name} topology because it is already part of it");
                    //TODO:add as promotable 

                    databaseRecord.Topology.Members.Add(node);
                }
                //The case were we don't care where the database will be added to
                else
                {
                    var clusterTopology = ServerStore.GetClusterTopology(context);
                    var allNodes = clusterTopology.Members.Keys
                        .Concat(clusterTopology.Promotables.Keys)
                        .Concat(clusterTopology.Watchers.Keys)
                        .ToList();
                    allNodes.RemoveAll(n => databaseRecord.Topology.AllNodes.Contains(n));
                    var rand = new Random().Next();
                    var newNode = allNodes[rand % allNodes.Count];
                    //TODO:add as promotable 
                    databaseRecord.Topology.Members.Add(newNode);
                }
                
                var topologyJson = EntityToBlittable.ConvertEntityToBlittable(databaseRecord, DocumentConventions.Default, context);
<<<<<<< HEAD
                
=======

>>>>>>> 80cec51e
                var index = await ServerStore.WriteDbAsync(context, name, topologyJson, etag);
                await ServerStore.Cluster.WaitForIndexNotification(index);

                ServerStore.NotificationCenter.Add(DatabaseChanged.Create(name, DatabaseChangeType.Put));

                HttpContext.Response.StatusCode = (int)HttpStatusCode.Created;

                using (var writer = new BlittableJsonTextWriter(context, ResponseBodyStream()))
                {
                    context.Write(writer, new DynamicJsonValue
                    {
                        ["ETag"] = index,
                        ["Key"] = name,
                        [nameof(DatabaseRecord.Topology)] = databaseRecord.Topology.ToJson()
                    });
                    writer.Flush();
                }
            }
        }

        [RavenAction("/admin/databases", "PUT", "/admin/databases/{databaseName:string}")]
        public async Task Put()
        {
            var name = GetQueryStringValueAndAssertIfSingleAndNotEmpty("name");

            string errorMessage;
            if (ResourceNameValidator.IsValidResourceName(name, ServerStore.Configuration.Core.DataDirectory.FullPath, out errorMessage) == false)
                throw new BadRequestException(errorMessage);

            ServerStore.EnsureNotPassive();
            using (ServerStore.ContextPool.AllocateOperationContext(out TransactionOperationContext context))
            {
                context.OpenReadTransaction();

                var etag = GetLongFromHeaders("ETag");

                var json = context.ReadForDisk(RequestBodyStream(), name);
                var document = JsonDeserializationCluster.DatabaseRecord(json);

                try
                {
                    DatabaseHelper.Validate(name, document);
                }
                catch (Exception e)
                {
                    throw new BadRequestException("Database document validation failed.", e);
                }
                var factor = Math.Max(1, GetIntValueQueryString("replication-factor", required: false) ?? 0);
                var topology = new DatabaseTopology();
                
                var clusterTopology = ServerStore.GetClusterTopology(context);

                var allNodes = clusterTopology.Members.Keys
                    .Concat(clusterTopology.Promotables.Keys)
                    .Concat(clusterTopology.Watchers.Keys)
                    .ToArray();

                var offset = new Random().Next();

                for (int i = 0; i < Math.Min(allNodes.Length, factor); i++)
                {
                    var selectedNode = allNodes[(i + offset) % allNodes.Length];
                    topology.Members.Add(selectedNode);
                    topology.NameToUrlMap[selectedNode] = clusterTopology.GetUrlFromTag(selectedNode);
                }
               
                var topologyJson = EntityToBlittable.ConvertEntityToBlittable(topology, DocumentConventions.Default, context);

                json.Modifications = new DynamicJsonValue(json)
                {
                    [nameof(DatabaseRecord.DatabaseName)] = name,
                    [nameof(DatabaseRecord.Topology)] = topologyJson,
                };

                var index = await ServerStore.WriteDbAsync(context, name, json, etag);
                await ServerStore.Cluster.WaitForIndexNotification(index);

                ServerStore.NotificationCenter.Add(DatabaseChanged.Create(name, DatabaseChangeType.Put));

                HttpContext.Response.StatusCode = (int)HttpStatusCode.Created;

                using (var writer = new BlittableJsonTextWriter(context, ResponseBodyStream()))
                {
                    context.Write(writer, new DynamicJsonValue
                    {
                        ["ETag"] = index,
<<<<<<< HEAD
                        ["Key"] = name,
                        [nameof(DatabaseRecord.Topology)] = topology.ToJson(),
                    });
                    writer.Flush();
                }
            }
        }
        
        [RavenAction("/admin/update-topology", "POST", "/admin/update-topology?name={databaseName:string}")]
        public async Task Update()
        {
            var name = GetQueryStringValueAndAssertIfSingleAndNotEmpty("name");  

            string errorMessage;
            if (ResourceNameValidator.IsValidResourceName(name, ServerStore.Configuration.Core.DataDirectory.FullPath, out errorMessage) == false)
                throw new BadRequestException(errorMessage);

            ServerStore.EnsureNotPassive();
            TransactionOperationContext context;
            using (ServerStore.ContextPool.AllocateOperationContext(out context))
            {
                var updateJson = await context.ReadForMemoryAsync(RequestBodyStream(), "read-topology-update");
                context.OpenReadTransaction();
                long etag;
                var databaseRecord = ServerStore.Cluster.ReadDatabase(context, name, out etag);
                var index = await ServerStore.UpdateDatabaseTopology(context, name, updateJson);
                await ServerStore.Cluster.WaitForIndexNotification(index);

                ServerStore.NotificationCenter.Add(DatabaseChanged.Create(name, DatabaseChangeType.Update));

                HttpContext.Response.StatusCode = (int)HttpStatusCode.Created;

                using (var writer = new BlittableJsonTextWriter(context, ResponseBodyStream()))
                {
                    context.Write(writer, new DynamicJsonValue
                    {
                        ["ETag"] = index,
=======
>>>>>>> 80cec51e
                        ["Key"] = name,
                        [nameof(DatabaseRecord.Topology)] = databaseRecord.Topology.ToJson()
                    });
                    writer.Flush();
                }
            }
        }

        [RavenAction("/admin/update-resolver", "POST", "/admin/update-resolver?name={databaseName:string}")]
        public async Task ChangeConflictResolver()
        {
            var name = GetQueryStringValueAndAssertIfSingleAndNotEmpty("name");

            string errorMessage;
            if (ResourceNameValidator.IsValidResourceName(name, ServerStore.Configuration.Core.DataDirectory.FullPath, out errorMessage) == false)
                throw new BadRequestException(errorMessage);

            ServerStore.EnsureNotPassive();
            TransactionOperationContext context;
            using (ServerStore.ContextPool.AllocateOperationContext(out context))
            {
                var json = await context.ReadForMemoryAsync(RequestBodyStream(), "read-conflict-resolver");
                var solver = JsonDeserializationRachis<ConflictSolver>.Deserialize(json);
                context.OpenReadTransaction();
                long etag;
                var databaseRecord = ServerStore.Cluster.ReadDatabase(context, name, out etag);
                var index = await ServerStore.ModifyConflictSolverAsync(context, name, solver);
                await ServerStore.Cluster.WaitForIndexNotification(index);

                ServerStore.NotificationCenter.Add(DatabaseChanged.Create(name, DatabaseChangeType.Update));

                HttpContext.Response.StatusCode = (int)HttpStatusCode.Created;

                using (var writer = new BlittableJsonTextWriter(context, ResponseBodyStream()))
                {
                    context.Write(writer, new DynamicJsonValue
                    {
                        ["ETag"] = index,
                        ["Key"] = name,
                        [nameof(DatabaseRecord.ConflictSolverConfig)] = databaseRecord.ConflictSolverConfig.ToJson()
                    });
                    writer.Flush();
                }
            }
        }

        [RavenAction("/admin/databases", "DELETE", "/admin/databases?name={databaseName:string|multiple}&hard-delete={isHardDelete:bool|optional(false)}&from-node={nodeToDelete:string|optional(null)}")]
        public async Task DeleteQueryString()
        {
            var names = GetStringValuesQueryString("name");
            var fromNode = GetStringValuesQueryString("from-node", required: false).FirstOrDefault();
            var isHardDelete = GetBoolValueQueryString("hard-delete", required: false) ?? false;
            TransactionOperationContext context;
            using (ServerStore.ContextPool.AllocateOperationContext(out context))
            {
                if (string.IsNullOrEmpty(fromNode) == false)
                {
                    using (context.OpenReadTransaction())
                    {
                        foreach (var databaseName in names)
                        {
                            if (ServerStore.Cluster.ReadDatabase(context, databaseName)?.Topology.RelevantFor(fromNode) == false)
                            {
                                throw new InvalidOperationException($"Database={databaseName} doesn't reside in node={fromNode} so it can't be deleted from it");
                            }
                        }
                    }
                }
                long newEtag = -1;
                foreach (var name in names)
                {
                    newEtag = await ServerStore.DeleteDatabaseAsync(context, name, isHardDelete, fromNode);
                    if (string.IsNullOrEmpty(fromNode))
                    {
                        ServerStore.NotificationCenter.Add(DatabaseChanged.Create(name, DatabaseChangeType.Delete));
                    }
                }
                HttpContext.Response.StatusCode = (int)HttpStatusCode.OK;

                using (var writer = new BlittableJsonTextWriter(context, ResponseBodyStream()))
                {
                    context.Write(writer, new DynamicJsonValue
                    {
                        ["ETag"] = newEtag
                    });
                    writer.Flush();
                }
            }
        }
        
        [RavenAction("/admin/databases/disable", "POST", "/admin/databases/disable?name={resourceName:string|multiple}")]
        public async Task DisableDatabases()
        {
            await ToggleDisableDatabases(disableRequested: true);
        }

        [RavenAction("/admin/databases/enable", "POST", "/admin/databases/enable?name={resourceName:string|multiple}")]
        public async Task EnableDatabases()
        {
            await ToggleDisableDatabases(disableRequested: false);
        }

        private async Task ToggleDisableDatabases(bool disableRequested)
        {
            var names = GetStringValuesQueryString("name");

            TransactionOperationContext context;
            using (ServerStore.ContextPool.AllocateOperationContext(out context))
            using (var writer = new BlittableJsonTextWriter(context, ResponseBodyStream()))
            {
                writer.WriteStartArray();
                var first = true;
                foreach (var name in names)
                {
                    if (first == false)
                        writer.WriteComma();
                    first = false;

                    DatabaseRecord dbDoc;
                    using (context.OpenReadTransaction())
                        dbDoc = ServerStore.Cluster.ReadDatabase(context, name);

                    if (dbDoc == null)
                    {
                        context.Write(writer, new DynamicJsonValue
                        {
                            ["Name"] = name,
                            ["Success"] = false,
                            ["Reason"] = "database not found",
                        });
                        continue;
                    }

                    if (dbDoc.Disabled == disableRequested)
                    {
                        var state = disableRequested ? "disabled" : "enabled";
                        context.Write(writer, new DynamicJsonValue
                        {
                            ["Name"] = name,
                            ["Success"] = true, //even if we have nothing to do, no reason to return failure status
                            ["Disabled"] = disableRequested,
                            ["Reason"] = $"Database already {state}",
                        });
                        continue;
                    }

                    dbDoc.Disabled = disableRequested;

                    var json = EntityToBlittable.ConvertEntityToBlittable(dbDoc, DocumentConventions.Default, context);

                    var index = await ServerStore.WriteDbAsync(context, name, json, null);
                    await ServerStore.Cluster.WaitForIndexNotification(index);

                    ServerStore.NotificationCenter.Add(DatabaseChanged.Create(name, DatabaseChangeType.Put));

                    context.Write(writer, new DynamicJsonValue
                    {
                        ["Name"] = name,
                        ["Success"] = true,
                        ["Disabled"] = disableRequested,
                        ["Reason"] = $"Database state={dbDoc.Disabled} was propagated on the cluster"
                    });
                }

                writer.WriteEndArray();
            }
        }
    }

    public class DatabaseDeleteResult
    {
        public string Name { get; set; }

        public bool Deleted { get; set; }

        public string Reason { get; set; }

        public DynamicJsonValue ToJson()
        {
            return new DynamicJsonValue
            {
                [nameof(Name)] = Name,
                [nameof(Deleted)] = Deleted,
                [nameof(Reason)] = Reason
            };
        }
    }
}<|MERGE_RESOLUTION|>--- conflicted
+++ resolved
@@ -139,15 +139,12 @@
                 }
                 
                 var topologyJson = EntityToBlittable.ConvertEntityToBlittable(databaseRecord, DocumentConventions.Default, context);
-<<<<<<< HEAD
                 
-=======
-
->>>>>>> 80cec51e
                 var index = await ServerStore.WriteDbAsync(context, name, topologyJson, etag);
                 await ServerStore.Cluster.WaitForIndexNotification(index);
 
-                ServerStore.NotificationCenter.Add(DatabaseChanged.Create(name, DatabaseChangeType.Put));
+var index = await ServerStore.WriteDbAsync(context, name, topologyJson, etag);
+                await ServerStore.Cluster.WaitForIndexNotification(index);                ServerStore.NotificationCenter.Add(DatabaseChanged.Create(name, DatabaseChangeType.Put));
 
                 HttpContext.Response.StatusCode = (int)HttpStatusCode.Created;
 
@@ -230,7 +227,6 @@
                     context.Write(writer, new DynamicJsonValue
                     {
                         ["ETag"] = index,
-<<<<<<< HEAD
                         ["Key"] = name,
                         [nameof(DatabaseRecord.Topology)] = topology.ToJson(),
                     });
@@ -268,8 +264,6 @@
                     context.Write(writer, new DynamicJsonValue
                     {
                         ["ETag"] = index,
-=======
->>>>>>> 80cec51e
                         ["Key"] = name,
                         [nameof(DatabaseRecord.Topology)] = databaseRecord.Topology.ToJson()
                     });
