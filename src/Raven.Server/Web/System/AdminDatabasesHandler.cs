﻿// -----------------------------------------------------------------------
//  <copyright file="AdminDatabasesHandler.cs" company="Hibernating Rhinos LTD">
//      Copyright (c) Hibernating Rhinos LTD. All rights reserved.
//  </copyright>
// -----------------------------------------------------------------------

using System;
using System.Collections.Generic;
using System.Diagnostics;
using System.IO;
using System.IO.Compression;
using System.Linq;
using System.Net;
using System.Threading;
using System.Threading.Tasks;
using Microsoft.AspNetCore.Http.Features.Authentication;
using Raven.Client.Documents.Conventions;
using Raven.Client.Documents.Indexes;
using Raven.Client.Documents.Operations;
using Raven.Client.Documents.Operations.Backups;
using Raven.Client.Documents.Smuggler;
using Raven.Client.Exceptions;
using Raven.Client.Exceptions.Database;
using Raven.Client.Extensions;
using Raven.Client.Http;
using Raven.Client.ServerWide;
using Raven.Client.ServerWide.Operations;
using Raven.Client.ServerWide.Operations.Migration;
using Raven.Client.Util;
using Raven.Server.Commercial;
using Raven.Server.Config;
using Raven.Server.Config.Categories;
using Raven.Server.Config.Settings;
using Raven.Server.Documents;
using Raven.Server.Documents.Indexes.Auto;
using Raven.Server.Documents.Patch;
using Raven.Server.Documents.PeriodicBackup;
using Raven.Server.Documents.PeriodicBackup.Restore;
using Raven.Server.Json;
using Raven.Server.Rachis;
using Raven.Server.Routing;
using Raven.Server.ServerWide;
using Raven.Server.ServerWide.Commands;
using Raven.Server.ServerWide.Commands.Indexes;
using Raven.Server.ServerWide.Context;
using Raven.Server.Smuggler.Documents;
using Raven.Server.Smuggler.Migration;
using Raven.Server.Utils;
using Raven.Server.Web.Studio;
using Sparrow;
using Sparrow.Json;
using Sparrow.Json.Parsing;
using Sparrow.Logging;
using Sparrow.Server;
using Voron.Util.Settings;
using Constants = Raven.Client.Constants;
using DatabaseSmuggler = Raven.Server.Smuggler.Documents.DatabaseSmuggler;
using Index = Raven.Server.Documents.Indexes.Index;
using Size = Sparrow.Size;

namespace Raven.Server.Web.System
{
    public class AdminDatabasesHandler : ServerRequestHandler
    {
        private static readonly Logger Logger = LoggingSource.Instance.GetLogger<AdminDatabasesHandler>("Server");

        [RavenAction("/admin/databases", "GET", AuthorizationStatus.Operator)]
        public async Task Get()
        {
            var name = GetQueryStringValueAndAssertIfSingleAndNotEmpty("name");
            await Documents.Handlers.Admin.AdminConfigurationHandler.SendDatabaseRecord(name, ServerStore, HttpContext, ResponseBodyStream());
        }
        
        // add database to already existing database group
        [RavenAction("/admin/databases/node", "PUT", AuthorizationStatus.Operator)]
        public async Task AddDatabaseNode()
        {
            var name = GetQueryStringValueAndAssertIfSingleAndNotEmpty("name").Trim();
            var node = GetStringQueryString("node", false);
            var mentor = GetStringQueryString("mentor", false);
            var raftRequestId = GetRaftRequestIdFromQuery();

            await ServerStore.EnsureNotPassiveAsync();

            ConcurrencyException ce = null;

            for (int i = 0; i < 5; i++)
            {
                using (ServerStore.ContextPool.AllocateOperationContext(out TransactionOperationContext context))
                using (context.OpenReadTransaction())
                {
                    var databaseRecord = ServerStore.Cluster.ReadDatabase(context, name, out var index);
                    if (databaseRecord == null)
                    {
                        throw new DatabaseDoesNotExistException("Database Record not found when trying to add a node to the database topology");
                    }

                    var clusterTopology = ServerStore.GetClusterTopology(context);

                    if (databaseRecord.Encrypted)
                        ServerStore.LicenseManager.AssertCanCreateEncryptedDatabase();

                    Server.ServerStore.LicenseManager.AssertCanUseDocumentsCompression(databaseRecord.DocumentsCompression);

                    // the case where an explicit node was requested
                    if (string.IsNullOrEmpty(node) == false)
                    {
                        if (databaseRecord.Topology.RelevantFor(node))
                            throw new InvalidOperationException($"Can't add node {node} to {name} topology because it is already part of it");

                        var databaseIsBeenDeleted = databaseRecord.DeletionInProgress != null &&
                                                    databaseRecord.DeletionInProgress.TryGetValue(node, out var deletionInProgress) &&
                                                    deletionInProgress != DeletionInProgressStatus.No;
                        if (databaseIsBeenDeleted)
                            throw new InvalidOperationException($"Can't add node {node} to database '{name}' topology because it is currently being deleted from node '{node}'");

                        var url = clusterTopology.GetUrlFromTag(node);
                        if (url == null)
                            throw new InvalidOperationException($"Can't add node {node} to database '{name}' topology because node {node} is not part of the cluster");

                        if (databaseRecord.Encrypted && NotUsingHttps(url))
                            throw new InvalidOperationException($"Can't add node {node} to database '{name}' topology because database {name} is encrypted but node {node} doesn't have an SSL certificate.");
                    }

                    //The case were we don't care where the database will be added to
                    else
                    {
                        var allNodes = clusterTopology.Members.Keys
                            .Concat(clusterTopology.Promotables.Keys)
                            .Concat(clusterTopology.Watchers.Keys)
                            .ToList();

                        allNodes.RemoveAll(n => databaseRecord.Topology.AllNodes.Contains(n) || (databaseRecord.Encrypted && NotUsingHttps(clusterTopology.GetUrlFromTag(n))));

                        if (databaseRecord.Encrypted && allNodes.Count == 0)
                            throw new InvalidOperationException($"Database {name} is encrypted and requires a node which supports SSL. There is no such node available in the cluster.");

                        if (allNodes.Count == 0)
                            throw new InvalidOperationException($"Database {name} already exists on all the nodes of the cluster");

                        var rand = new Random().Next();
                        node = allNodes[rand % allNodes.Count];
                    }

                    databaseRecord.Topology.Promotables.Add(node);
                    databaseRecord.Topology.DemotionReasons[node] = "Joined the DB-Group as a new promotable node";
                    databaseRecord.Topology.PromotablesStatus[node] = DatabasePromotionStatus.WaitingForFirstPromotion;

<<<<<<< HEAD
                    if (mentor != null)
                    {
                        if (databaseRecord.Topology.RelevantFor(mentor) == false)
                            throw new ArgumentException($"The node {mentor} is not part of the database group");
                        if (databaseRecord.Topology.Members.Contains(mentor) == false)
                            throw new ArgumentException($"The node {mentor} is not valid for the operation because it is not a member");
                        databaseRecord.Topology.PredefinedMentors.Add(node, mentor);
                    }
=======
                databaseRecord.Topology.ReplicationFactor++;

                var update = new UpdateTopologyCommand(name, SystemTime.UtcNow, raftRequestId)
                {
                    Topology = databaseRecord.Topology
                };

                var (newIndex, _) = await ServerStore.SendToLeaderAsync(update);
>>>>>>> 4a69c465

                    databaseRecord.Topology.ReplicationFactor++;
                    long newIndex;
                    try
                    {
                        newIndex = (await ServerStore.WriteDatabaseRecordAsync(name, databaseRecord, index, raftRequestId)).Index;
                    }
                    catch (ConcurrencyException e)
                    {
                        // something changed the database record while we were reading it? Let's try again
                        ce = e;
                        await Task.Delay(5 * i);
                        continue;
                    }

                    try
                    {
                        await WaitForExecutionOnSpecificNode(context, clusterTopology, node, newIndex);
                    }
                    catch (DatabaseLoadFailureException e)
                    {
                        // the node was added successfully, but failed to start
                        // in this case we don't want the request executor of the client to fail-over (so we wouldn't create an additional node)
                        throw new InvalidOperationException(e.Message, e);
                    }

                    HttpContext.Response.StatusCode = (int)HttpStatusCode.Created;

                    await using (var writer = new AsyncBlittableJsonTextWriter(context, ResponseBodyStream()))
                    {
                        context.Write(writer, new DynamicJsonValue
                        {
                            [nameof(DatabasePutResult.RaftCommandIndex)] = newIndex,
                            [nameof(DatabasePutResult.Name)] = name,
                            [nameof(DatabasePutResult.Topology)] = databaseRecord.Topology.ToJson()
                        });
                    }

                    return;
                }
            }
            throw new ConcurrencyException("Failed to update database record after 5 tries", ce);
        }

        public static bool NotUsingHttps(string url)
        {
            return url.StartsWith("https:", StringComparison.OrdinalIgnoreCase) == false;
        }

        [RavenAction("/admin/databases", "PUT", AuthorizationStatus.Operator)]
        public async Task Put()
        {
            var raftRequestId = GetRaftRequestIdFromQuery();

            await ServerStore.EnsureNotPassiveAsync();
            using (ServerStore.ContextPool.AllocateOperationContext(out TransactionOperationContext context))
            using (context.OpenReadTransaction())
            {
                var index = GetLongFromHeaders("ETag");
                var replicationFactor = GetIntValueQueryString("replicationFactor", required: false) ?? 1;
                var json = await context.ReadForDiskAsync(RequestBodyStream(), "Database Record");
                var databaseRecord = JsonDeserializationCluster.DatabaseRecord(json);

                if (LoggingSource.AuditLog.IsInfoEnabled)
                {
                    var clientCert = GetCurrentCertificate();

                    var auditLog = LoggingSource.AuditLog.GetLogger("DbMgmt", "Audit");
                    auditLog.Info($"Database {databaseRecord.DatabaseName} PUT by {clientCert?.Subject} ({clientCert?.Thumbprint})");
                }

                if (ServerStore.LicenseManager.LicenseStatus.HasDocumentsCompression &&
                   Server.Configuration.Core.FeaturesAvailability == FeaturesAvailability.Experimental &&
                   databaseRecord.DocumentsCompression == null)
                {
                    databaseRecord.DocumentsCompression = new DocumentsCompressionConfiguration(
                        Server.Configuration.Databases.CompressRevisionsDefault);
                }

                if (databaseRecord.Encrypted)
                    ServerStore.LicenseManager.AssertCanCreateEncryptedDatabase();

                ServerStore.LicenseManager.AssertCanUseDocumentsCompression(databaseRecord.DocumentsCompression);

                // Validate Directory
                var dataDirectoryThatWillBeUsed = databaseRecord.Settings.TryGetValue(RavenConfiguration.GetKey(x => x.Core.DataDirectory), out var dir) == false ?
                                                  ServerStore.Configuration.Core.DataDirectory.FullPath :
                                                  new PathSetting(dir, ServerStore.Configuration.Core.DataDirectory.FullPath).FullPath;

                if (string.IsNullOrWhiteSpace(dir) == false)
                {
                    if (ServerStore.Configuration.Core.EnforceDataDirectoryPath)
                    {
                        if (PathUtil.IsSubDirectory(dataDirectoryThatWillBeUsed, ServerStore.Configuration.Core.DataDirectory.FullPath) == false)
                        {
                            throw new ArgumentException($"The administrator has restricted databases to be created only under the DataDir '{ServerStore.Configuration.Core.DataDirectory.FullPath}'" +
                                                        $" but the actual requested path is '{dataDirectoryThatWillBeUsed}'.");
                        }
                    }

                    if (DataDirectoryInfo.CanAccessPath(dataDirectoryThatWillBeUsed, out var error) == false)
                    {
                        throw new InvalidOperationException($"Cannot access path '{dataDirectoryThatWillBeUsed}'. {error}");
                    }
                }

                // Validate Name
                databaseRecord.DatabaseName = databaseRecord.DatabaseName.Trim();
                if (ResourceNameValidator.IsValidResourceName(databaseRecord.DatabaseName, dataDirectoryThatWillBeUsed, out string errorMessage) == false)
                    throw new BadRequestException(errorMessage);

                Server.ServerStore.LicenseManager.AssertCanUseDocumentsCompression(databaseRecord.DocumentsCompression);

                if ((databaseRecord.Topology?.DynamicNodesDistribution ?? false) &&
                    Server.ServerStore.LicenseManager.CanDynamicallyDistributeNodes(withNotification: false, out var licenseLimit) == false)
                {
                    throw licenseLimit;
                }

                if (databaseRecord.Encrypted && databaseRecord.Topology?.DynamicNodesDistribution == true)
                {
                    throw new InvalidOperationException($"Cannot enable '{nameof(DatabaseTopology.DynamicNodesDistribution)}' for encrypted database: " + databaseRecord.DatabaseName);
                }

                if (databaseRecord.Indexes != null && databaseRecord.Indexes.Count > 0)
                {
                    foreach (var kvp in databaseRecord.Indexes)
                    {
                        var indexDefinition = kvp.Value;
                        Server.ServerStore.LicenseManager.AssertCanAddAdditionalAssembliesFromNuGet(indexDefinition);
                    }
                }

                if (ServerStore.DatabasesLandlord.IsDatabaseLoaded(databaseRecord.DatabaseName) == false)
                {
                    using (await ServerStore.DatabasesLandlord.UnloadAndLockDatabase(databaseRecord.DatabaseName, "Checking if we need to recreate indexes"))
                        RecreateIndexes(databaseRecord);
                }

                var (newIndex, topology, nodeUrlsAddedTo) = await CreateDatabase(databaseRecord.DatabaseName, databaseRecord, context, replicationFactor, index, raftRequestId);

                HttpContext.Response.StatusCode = (int)HttpStatusCode.Created;

                await using (var writer = new AsyncBlittableJsonTextWriter(context, ResponseBodyStream()))
                {
                    context.Write(writer, new DynamicJsonValue
                    {
                        [nameof(DatabasePutResult.RaftCommandIndex)] = newIndex,
                        [nameof(DatabasePutResult.Name)] = databaseRecord.DatabaseName,
                        [nameof(DatabasePutResult.Topology)] = topology.ToJson(),
                        [nameof(DatabasePutResult.NodesAddedTo)] = nodeUrlsAddedTo
                    });
                }
            }
        }

        private void RecreateIndexes(DatabaseRecord databaseRecord)
        {
            var databaseConfiguration = ServerStore.DatabasesLandlord.CreateDatabaseConfiguration(databaseRecord.DatabaseName, true, true, true, databaseRecord);
            if (databaseConfiguration.Indexing.RunInMemory ||
                Directory.Exists(databaseConfiguration.Indexing.StoragePath.FullPath) == false)
            {
                return;
            }

            var addToInitLog = new Action<string>(txt =>
            {
                var msg = $"[Recreating indexes] {DateTime.UtcNow} :: Database '{databaseRecord.DatabaseName}' : {txt}";
                if (Logger.IsInfoEnabled)
                    Logger.Info(msg);
            });

            using (var documentDatabase = new DocumentDatabase(databaseRecord.DatabaseName, databaseConfiguration, ServerStore, addToInitLog))
            {
                var options = InitializeOptions.SkipLoadingDatabaseRecord;
                documentDatabase.Initialize(options);

                var indexesPath = databaseConfiguration.Indexing.StoragePath.FullPath;
                foreach (var indexPath in Directory.GetDirectories(indexesPath))
                {
                    Index index = null;
                    try
                    {
                        if (documentDatabase.DatabaseShutdown.IsCancellationRequested)
                            return;

                        index = Index.Open(indexPath, documentDatabase);
                        if (index == null)
                            continue;

                        var definition = index.Definition;
                        switch (index.Type)
                        {
                            case IndexType.AutoMap:
                            case IndexType.AutoMapReduce:
                                var autoIndexDefinition = PutAutoIndexCommand.GetAutoIndexDefinition((AutoIndexDefinitionBase)definition, index.Type);
                                databaseRecord.AutoIndexes.Add(autoIndexDefinition.Name, autoIndexDefinition);
                                break;

                            case IndexType.Map:
                            case IndexType.MapReduce:
                            case IndexType.JavaScriptMap:
                            case IndexType.JavaScriptMapReduce:
                                var indexDefinition = index.GetIndexDefinition();
                                databaseRecord.Indexes.Add(indexDefinition.Name, indexDefinition);
                                break;

                            default:
                                throw new NotSupportedException(index.Type.ToString());
                        }
                    }
                    catch (Exception e)
                    {
                        if (Logger.IsInfoEnabled)
                            Logger.Info($"Could not open index {Path.GetFileName(indexPath)}", e);
                    }
                    finally
                    {
                        index?.Dispose();
                    }
                }
            }
        }

        private async Task<(long, DatabaseTopology, List<string>)> CreateDatabase(string name, DatabaseRecord databaseRecord, TransactionOperationContext context, int replicationFactor, long? index, string raftRequestId)
        {
            var dbRecordExist = ServerStore.Cluster.DatabaseExists(context, name);
            if (index.HasValue && dbRecordExist == false)
                throw new BadRequestException($"Attempted to modify non-existing database: '{name}'");

            if (dbRecordExist && index.HasValue == false)
                throw new ConcurrencyException($"Database '{name}' already exists!");

            if (replicationFactor <= 0)
                throw new ArgumentException("Replication factor must be greater than 0.");

            try
            {
                DatabaseHelper.Validate(name, databaseRecord, Server.Configuration);
            }
            catch (Exception e)
            {
                throw new BadRequestException("Database document validation failed.", e);
            }
            var clusterTopology = ServerStore.GetClusterTopology(context);
            ValidateClusterMembers(clusterTopology, databaseRecord);

            if (databaseRecord.Topology?.Count > 0)
            {
                var topology = databaseRecord.Topology;
                foreach (var node in topology.AllNodes)
                {
                    if (clusterTopology.Contains(node) == false)
                        throw new ArgumentException($"Failed to add node {node}, because we don't have it in the cluster.");
                }
                topology.ReplicationFactor = Math.Min(topology.Count, clusterTopology.AllNodes.Count);
            }
            else
            {
                if (databaseRecord.Topology == null)
                    databaseRecord.Topology = new DatabaseTopology();

                databaseRecord.Topology.ReplicationFactor = Math.Min(replicationFactor, clusterTopology.AllNodes.Count);
            }

            var (newIndex, result) = await ServerStore.WriteDatabaseRecordAsync(name, databaseRecord, index, raftRequestId);
            await ServerStore.WaitForCommitIndexChange(RachisConsensus.CommitIndexModification.GreaterOrEqual, newIndex);

            var members = (List<string>)result;
            await WaitForExecutionOnRelevantNodes(context, name, clusterTopology, members, newIndex);

            var nodeUrlsAddedTo = new List<string>();
            foreach (var member in members)
            {
                nodeUrlsAddedTo.Add(clusterTopology.GetUrlFromTag(member));
            }

            using (ServerStore.ContextPool.AllocateOperationContext(out TransactionOperationContext ctx))
            using (ctx.OpenReadTransaction())
            {
                var topology = ServerStore.Cluster.ReadDatabaseTopology(ctx, name);
                return (newIndex, topology, nodeUrlsAddedTo);
            }
        }

        [RavenAction("/admin/databases/reorder", "POST", AuthorizationStatus.Operator)]
        public async Task Reorder()
        {
            var name = GetStringQueryString("name");
            using (ServerStore.ContextPool.AllocateOperationContext(out TransactionOperationContext context))
            {
                DatabaseTopology topology;
                using (context.OpenReadTransaction())
                using (var rawRecord = ServerStore.Cluster.ReadRawDatabaseRecord(context, name))
                {
                    if (rawRecord == null)
                        DatabaseDoesNotExistException.Throw(name);

                    topology = rawRecord.Topology;
                }

                var json = await context.ReadForMemoryAsync(RequestBodyStream(), "nodes");
                var parameters = JsonDeserializationServer.Parameters.MembersOrder(json);
                var reorderedTopology = DatabaseTopology.Reorder(topology, parameters.MembersOrder);

                topology.Members = reorderedTopology.Members;
                topology.Promotables = reorderedTopology.Promotables;
                topology.Rehabs = reorderedTopology.Rehabs;
                topology.PriorityOrder = parameters.Fixed ? parameters.MembersOrder : null;

                var reorder = new UpdateTopologyCommand(name, SystemTime.UtcNow, GetRaftRequestIdFromQuery())
                {
                    Topology = topology
                };

                var res = await ServerStore.SendToLeaderAsync(reorder);
                await ServerStore.WaitForCommitIndexChange(RachisConsensus.CommitIndexModification.GreaterOrEqual, res.Index);

                NoContentStatus();
            }
        }

        private void ValidateClusterMembers(ClusterTopology clusterTopology, DatabaseRecord databaseRecord)
        {
            var topology = databaseRecord.Topology;

            if (topology == null)
                return;

            if (topology.Members?.Count == 1 && topology.Members[0] == "?")
            {
                // this is a special case where we pass '?' as member.
                topology.Members.Clear();
            }

            var unique = new HashSet<string>();
            foreach (var node in topology.AllNodes)
            {
                if (unique.Add(node) == false)
                    throw new InvalidOperationException($"node '{node}' already exists. This is not allowed.");

                var url = clusterTopology.GetUrlFromTag(node);
                if (databaseRecord.Encrypted && NotUsingHttps(url))
                    throw new InvalidOperationException($"{databaseRecord.DatabaseName} is encrypted but node {node} with url {url} doesn't use HTTPS. This is not allowed.");
            }
        }

        [RavenAction("/admin/restore/points", "POST", AuthorizationStatus.Operator)]
        public async Task GetRestorePoints()
        {
            using (ServerStore.ContextPool.AllocateOperationContext(out TransactionOperationContext context))
            {
                PeriodicBackupConnectionType connectionType;
                var type = GetStringValuesQueryString("type", false).FirstOrDefault();
                if (type == null)
                {
                    //Backward compatibility
                    connectionType = PeriodicBackupConnectionType.Local;
                }
                else if (Enum.TryParse(type, out connectionType) == false)
                {
                    throw new ArgumentException($"Query string '{type}' was not recognized as valid type");
                }

                var restorePathBlittable = await context.ReadForMemoryAsync(RequestBodyStream(), "restore-info");
                var restorePoints = new RestorePoints();
                var sortedList = new SortedList<DateTime, RestorePoint>(new RestorePointsBase.DescendedDateComparer());

                switch (connectionType)
                {
                    case PeriodicBackupConnectionType.Local:
                        var localSettings = JsonDeserializationServer.LocalSettings(restorePathBlittable);
                        var directoryPath = localSettings.FolderPath;

                        try
                        {
                            Directory.GetLastAccessTime(directoryPath);
                        }
                        catch (UnauthorizedAccessException)
                        {
                            throw new InvalidOperationException($"Unauthorized access to path: {directoryPath}");
                        }

                        if (Directory.Exists(directoryPath) == false)
                            throw new InvalidOperationException($"Path '{directoryPath}' doesn't exist");

                        var localRestoreUtils = new LocalRestorePoints(sortedList, context);
                        await localRestoreUtils.FetchRestorePoints(directoryPath);

                        break;

                    case PeriodicBackupConnectionType.S3:
                        var s3Settings = JsonDeserializationServer.S3Settings(restorePathBlittable);
                        using (var s3RestoreUtils = new S3RestorePoints(sortedList, context, s3Settings))
                        {
                            await s3RestoreUtils.FetchRestorePoints(s3Settings.RemoteFolderName);
                        }

                        break;

                    case PeriodicBackupConnectionType.Azure:
                        var azureSettings = JsonDeserializationServer.AzureSettings(restorePathBlittable);
                        using (var azureRestoreUtils = new AzureRestorePoints(sortedList, context, azureSettings))
                        {
                            await azureRestoreUtils.FetchRestorePoints(azureSettings.RemoteFolderName);
                        }
                        break;

                    case PeriodicBackupConnectionType.GoogleCloud:
                        var googleCloudSettings = JsonDeserializationServer.GoogleCloudSettings(restorePathBlittable);
                        using (var googleCloudRestoreUtils = new GoogleCloudRestorePoints(sortedList, context, googleCloudSettings))
                        {
                            await googleCloudRestoreUtils.FetchRestorePoints(googleCloudSettings.RemoteFolderName);
                        }
                        break;

                    default:
                        throw new ArgumentOutOfRangeException();
                }

                restorePoints.List = sortedList.Values.ToList();
                if (restorePoints.List.Count == 0)
                    throw new InvalidOperationException("Couldn't locate any backup files.");

                await using (var writer = new AsyncBlittableJsonTextWriter(context, ResponseBodyStream()))
                {
                    var blittable = DocumentConventions.DefaultForServer.Serialization.DefaultConverter.ToBlittable(restorePoints, context);
                    context.Write(writer, blittable);
                }
            }
        }

        [RavenAction("/admin/restore/database", "POST", AuthorizationStatus.Operator)]
        public async Task RestoreDatabase()
        {
            using (ServerStore.ContextPool.AllocateOperationContext(out TransactionOperationContext context))
            {
                var restoreConfiguration = await context.ReadForMemoryAsync(RequestBodyStream(), "database-restore");
                await ServerStore.EnsureNotPassiveAsync();

                RestoreType restoreType;
                if (restoreConfiguration.TryGet("Type", out string typeAsString))
                {
                    if (Enum.TryParse(typeAsString, out restoreType) == false)
                        throw new ArgumentException($"{typeAsString} is unknown backup type.");
                }
                else
                {
                    restoreType = RestoreType.Local;
                }
                var operationId = ServerStore.Operations.GetNextOperationId();
                var cancelToken = CreateOperationToken();
                RestoreBackupTaskBase restoreBackupTask;
                switch (restoreType)
                {
                    case RestoreType.Local:
                        var localConfiguration = JsonDeserializationCluster.RestoreBackupConfiguration(restoreConfiguration);
                        restoreBackupTask = new RestoreFromLocal(
                            ServerStore,
                            localConfiguration,
                            ServerStore.NodeTag,
                            cancelToken);
                        break;

                    case RestoreType.S3:
                        var s3Configuration = JsonDeserializationCluster.RestoreS3BackupConfiguration(restoreConfiguration);
                        restoreBackupTask = new RestoreFromS3(
                            ServerStore,
                            s3Configuration,
                            ServerStore.NodeTag,
                            cancelToken);
                        break;

                    case RestoreType.Azure:
                        var azureConfiguration = JsonDeserializationCluster.RestoreAzureBackupConfiguration(restoreConfiguration);
                        restoreBackupTask = new RestoreFromAzure(
                            ServerStore,
                            azureConfiguration,
                            ServerStore.NodeTag,
                            cancelToken);
                        break;

                    case RestoreType.GoogleCloud:
                        var googlCloudConfiguration = JsonDeserializationCluster.RestoreGoogleCloudBackupConfiguration(restoreConfiguration);
                        restoreBackupTask = new RestoreFromGoogleCloud(
                            ServerStore,
                            googlCloudConfiguration,
                            ServerStore.NodeTag,
                            cancelToken);
                        break;

                    default:
                        throw new InvalidOperationException($"No matching backup type was found for {restoreType}");
                }

                var t = ServerStore.Operations.AddOperation(
                    null,
                    $"Database restore: {restoreBackupTask.RestoreFromConfiguration.DatabaseName}",
                    Documents.Operations.Operations.OperationType.DatabaseRestore,
                    taskFactory: onProgress => Task.Run(async () => await restoreBackupTask.Execute(onProgress), cancelToken.Token),
                    id: operationId, token: cancelToken);

                await using (var writer = new AsyncBlittableJsonTextWriter(context, ResponseBodyStream()))
                {
                    writer.WriteOperationIdAndNodeTag(context, operationId, ServerStore.NodeTag);
                }
            }
        }

        [RavenAction("/admin/databases", "DELETE", AuthorizationStatus.Operator)]
        public async Task Delete()
        {
            await ServerStore.EnsureNotPassiveAsync();

            var waitOnRecordDeletion = new List<string>();
            var deletedDatabases = new List<string>();
            using (ServerStore.ContextPool.AllocateOperationContext(out TransactionOperationContext context))
            {
                var json = await context.ReadForMemoryAsync(RequestBodyStream(), "docs");
                var parameters = JsonDeserializationServer.Parameters.DeleteDatabasesParameters(json);

                if (LoggingSource.AuditLog.IsInfoEnabled)
                {
                    var clientCert = GetCurrentCertificate();

                    var auditLog = LoggingSource.AuditLog.GetLogger("DbMgmt", "Audit");
                    auditLog.Info($"Delete [{string.Join(", ", parameters.DatabaseNames)}] database from ({string.Join(", ", parameters.FromNodes)}) by {clientCert?.Subject} ({clientCert?.Thumbprint})");
                }

                if (parameters.FromNodes != null && parameters.FromNodes.Length > 0)
                {
                    using (context.OpenReadTransaction())
                    {
                        foreach (var databaseName in parameters.DatabaseNames)
                        {
                            DatabaseTopology topology;
                            using (var rawRecord = ServerStore.Cluster.ReadRawDatabaseRecord(context, databaseName))
                            {
                                if (rawRecord == null)
                                    continue;

                                topology = rawRecord.Topology;
                            }

                            foreach (var node in parameters.FromNodes)
                            {
                                if (topology.RelevantFor(node) == false)
                                {
                                    throw new InvalidOperationException($"Database '{databaseName}' doesn't reside on node '{node}' so it can't be deleted from it");
                                }
                                deletedDatabases.Add(node);
                                topology.RemoveFromTopology(node);
                            }

                            if (topology.Count == 0)
                                waitOnRecordDeletion.Add(databaseName);
                        }
                    }
                }
                else
                {
                    foreach (var databaseName in parameters.DatabaseNames)
                    {
                        waitOnRecordDeletion.Add(databaseName);
                    }
                }

                long index = -1;
                foreach (var name in parameters.DatabaseNames)
                {
                    var (newIndex, _) = await ServerStore.DeleteDatabaseAsync(name, parameters.HardDelete, parameters.FromNodes, $"{GetRaftRequestIdFromQuery()}/{name}");
                    index = newIndex;
                }
                await ServerStore.Cluster.WaitForIndexNotification(index);

                long actualDeletionIndex = index;

                var timeToWaitForConfirmation = parameters.TimeToWaitForConfirmation ?? TimeSpan.FromSeconds(15);

                var sp = Stopwatch.StartNew();
                int databaseIndex = 0;
                while (waitOnRecordDeletion.Count > databaseIndex)
                {
                    var databaseName = waitOnRecordDeletion[databaseIndex];
                    using (context.OpenReadTransaction())
                    {
                        if (ServerStore.Cluster.DatabaseExists(context, databaseName) == false)
                        {
                            waitOnRecordDeletion.RemoveAt(databaseIndex);
                            continue;
                        }
                    }
                    // we'll now wait for the _next_ operation in the cluster
                    // since deletion involve multiple operations in the cluster
                    // we'll now wait for the next command to be applied and check
                    // whatever that removed the db in question
                    index++;
                    var remaining = timeToWaitForConfirmation - sp.Elapsed;
                    try
                    {
                        if (remaining < TimeSpan.Zero)
                        {
                            databaseIndex++;
                            continue; // we are done waiting, but still want to locally check the rest of the dbs
                        }

                        await ServerStore.Cluster.WaitForIndexNotification(index, remaining);
                        actualDeletionIndex = index;
                    }
                    catch (TimeoutException)
                    {
                        databaseIndex++;
                    }
                }

                await using (var writer = new AsyncBlittableJsonTextWriter(context, ResponseBodyStream()))
                {
                    context.Write(writer, new DynamicJsonValue
                    {
                        // we only send the successful index here, we might fail to delete the index
                        // because a node is down, and we don't want to cause the client to wait on an
                        // index that doesn't exists in the Raft log
                        [nameof(DeleteDatabaseResult.RaftCommandIndex)] = actualDeletionIndex,
                        [nameof(DeleteDatabaseResult.PendingDeletes)] = new DynamicJsonArray(deletedDatabases)
                    });
                }
            }
        }

        [RavenAction("/admin/databases/disable", "POST", AuthorizationStatus.Operator)]
        public async Task DisableDatabases()
        {
            await ToggleDisableDatabases(disable: true);
        }

        [RavenAction("/admin/databases/enable", "POST", AuthorizationStatus.Operator)]
        public async Task EnableDatabases()
        {
            await ToggleDisableDatabases(disable: false);
        }

        [RavenAction("/admin/databases/indexing", "POST", AuthorizationStatus.Operator)]
        public async Task ToggleIndexing()
        {
            var raftRequestId = GetRaftRequestIdFromQuery();
            var enable = GetBoolValueQueryString("enable") ?? true;

            using (ServerStore.ContextPool.AllocateOperationContext(out TransactionOperationContext context))
            {
                var json = await context.ReadForMemoryAsync(RequestBodyStream(), "indexes/toggle");
                var parameters = JsonDeserializationServer.Parameters.DisableDatabaseToggleParameters(json);

                var (index, _) = await ServerStore.ToggleDatabasesStateAsync(ToggleDatabasesStateCommand.Parameters.ToggleType.Indexes, parameters.DatabaseNames, enable == false, $"{raftRequestId}");
                await ServerStore.Cluster.WaitForIndexNotification(index);

                NoContentStatus();
            }
        }

        [RavenAction("/admin/databases/dynamic-node-distribution", "POST", AuthorizationStatus.Operator)]
        public async Task ToggleDynamicDatabaseDistribution()
        {
            var name = GetQueryStringValueAndAssertIfSingleAndNotEmpty("name");
            var enable = GetBoolValueQueryString("enable") ?? true;
            var raftRequestId = GetRaftRequestIdFromQuery();

            if (enable &&
                Server.ServerStore.LicenseManager.CanDynamicallyDistributeNodes(withNotification: false, out var licenseLimit) == false)
            {
                throw licenseLimit;
            }

            using (ServerStore.ContextPool.AllocateOperationContext(out TransactionOperationContext context))
            {
                var (index, _) = await ServerStore.ToggleDatabasesStateAsync(ToggleDatabasesStateCommand.Parameters.ToggleType.DynamicDatabaseDistribution, new[] { name }, enable == false, $"{raftRequestId}");
                await ServerStore.Cluster.WaitForIndexNotification(index);

                NoContentStatus();
            }
        }

        private async Task ToggleDisableDatabases(bool disable)
        {
            using (ServerStore.ContextPool.AllocateOperationContext(out TransactionOperationContext context))
            {
                var json = await context.ReadForMemoryAsync(RequestBodyStream(), "databases/toggle");
                var parameters = JsonDeserializationServer.Parameters.DisableDatabaseToggleParameters(json);

                var resultList = new List<DynamicJsonValue>();
                var raftRequestId = GetRaftRequestIdFromQuery();

                foreach (var name in parameters.DatabaseNames)
                {
                    using (context.OpenReadTransaction())
                    {
                        var databaseExists = ServerStore.Cluster.DatabaseExists(context, name);
                        if (databaseExists == false)
                        {
                            resultList.Add(new DynamicJsonValue
                            {
                                ["Name"] = name,
                                ["Success"] = false,
                                ["Reason"] = "database not found"
                            });
                            continue;
                        }
                    }

                    resultList.Add(new DynamicJsonValue
                    {
                        ["Name"] = name,
                        ["Success"] = true,
                        ["Disabled"] = disable,
                        ["Reason"] = $"Database state={disable} was propagated on the cluster"
                    });
                }

                var (index, _) = await ServerStore.ToggleDatabasesStateAsync(ToggleDatabasesStateCommand.Parameters.ToggleType.Databases, parameters.DatabaseNames, disable, $"{raftRequestId}");
                await ServerStore.Cluster.WaitForIndexNotification(index);

                await using (var writer = new AsyncBlittableJsonTextWriter(context, ResponseBodyStream()))
                {
                    writer.WriteStartObject();
                    writer.WritePropertyName("Status");

                    writer.WriteStartArray();
                    var first = true;
                    foreach (var result in resultList)
                    {
                        if (first == false)
                            writer.WriteComma();
                        first = false;

                        context.Write(writer, result);
                    }

                    writer.WriteEndArray();

                    writer.WriteEndObject();
                }
            }
        }

        [RavenAction("/admin/databases/promote", "POST", AuthorizationStatus.Operator)]
        public async Task PromoteImmediately()
        {
            var name = GetStringQueryString("name");
            var nodeTag = GetStringQueryString("node");

            using (ServerStore.ContextPool.AllocateOperationContext(out TransactionOperationContext context))
            {
                var (index, _) = await ServerStore.PromoteDatabaseNode(name, nodeTag, GetRaftRequestIdFromQuery());
                await ServerStore.Cluster.WaitForIndexNotification(index);

                HttpContext.Response.StatusCode = (int)HttpStatusCode.OK;

                await using (var writer = new AsyncBlittableJsonTextWriter(context, ResponseBodyStream()))
                {
                    context.Write(writer, new DynamicJsonValue
                    {
                        [nameof(DatabasePutResult.Name)] = name,
                        [nameof(DatabasePutResult.RaftCommandIndex)] = index
                    });
                }
            }
        }

        [RavenAction("/admin/console", "POST", AuthorizationStatus.ClusterAdmin)]
        public async Task AdminConsole()
        {
            var name = GetStringQueryString("database", false);
            var isServerScript = GetBoolValueQueryString("serverScript", false) ?? false;
            var feature = HttpContext.Features.Get<IHttpAuthenticationFeature>() as RavenServer.AuthenticateConnection;
            var clientCert = feature?.Certificate?.FriendlyName;

            using (ServerStore.ContextPool.AllocateOperationContext(out TransactionOperationContext context))
            {
                var content = await context.ReadForMemoryAsync(RequestBodyStream(), "read-admin-script");
                if (content.TryGet(nameof(AdminJsScript.Script), out string _) == false)
                {
                    throw new InvalidDataException("Field " + nameof(AdminJsScript.Script) + " was not found.");
                }

                var adminJsScript = JsonDeserializationCluster.AdminJsScript(content);
                string result;

                if (isServerScript)
                {
                    var console = new AdminJsConsole(Server, null);
                    if (console.Log.IsOperationsEnabled)
                    {
                        console.Log.Operations($"The certificate that was used to initiate the operation: {clientCert ?? "None"}");
                    }

                    result = console.ApplyScript(adminJsScript);
                }
                else if (string.IsNullOrWhiteSpace(name) == false)
                {
                    //database script
                    var database = await ServerStore.DatabasesLandlord.TryGetOrCreateResourceStore(name);
                    if (database == null)
                    {
                        DatabaseDoesNotExistException.Throw(name);
                    }

                    var console = new AdminJsConsole(Server, database);
                    if (console.Log.IsOperationsEnabled)
                    {
                        console.Log.Operations($"The certificate that was used to initiate the operation: {clientCert ?? "None"}");
                    }
                    result = console.ApplyScript(adminJsScript);
                }
                else
                {
                    throw new InvalidOperationException("'database' query string parameter not found, and 'serverScript' query string is not found. Don't know what to apply this script on");
                }

                HttpContext.Response.StatusCode = (int)HttpStatusCode.OK;
                await using (var textWriter = new StreamWriter(ResponseBodyStream()))
                {
                    await textWriter.WriteAsync(result);
                    await textWriter.FlushAsync();
                }
            }
        }

        [RavenAction("/admin/replication/conflicts/solver", "POST", AuthorizationStatus.DatabaseAdmin)]
        public async Task UpdateConflictSolver()
        {
            var name = GetQueryStringValueAndAssertIfSingleAndNotEmpty("name");

            if (await CanAccessDatabaseAsync(name, requireAdmin: true) == false)
                return;

            await ServerStore.EnsureNotPassiveAsync();
            using (ServerStore.ContextPool.AllocateOperationContext(out TransactionOperationContext context))
            {
                var json = await context.ReadForMemoryAsync(RequestBodyStream(), "read-conflict-resolver");
                var conflictResolver = DocumentConventions.DefaultForServer.Serialization.DefaultConverter.FromBlittable<ConflictSolver>(json, "convert-conflict-resolver");

                var (index, _) = await ServerStore.ModifyConflictSolverAsync(name, conflictResolver, GetRaftRequestIdFromQuery());
                await ServerStore.Cluster.WaitForIndexNotification(index);

                using (context.OpenReadTransaction())
                using (var rawRecord = ServerStore.Cluster.ReadRawDatabaseRecord(context, name))
                {
                    HttpContext.Response.StatusCode = (int)HttpStatusCode.Created;
                    var conflictSolverConfig = rawRecord.ConflictSolverConfiguration;
                    if (conflictSolverConfig == null)
                        throw new InvalidOperationException($"Database record doesn't have {nameof(DatabaseRecord.ConflictSolverConfig)} property.");

                    await using (var writer = new AsyncBlittableJsonTextWriter(context, ResponseBodyStream()))
                    {
                        context.Write(writer, new DynamicJsonValue
                        {
                            ["RaftCommandIndex"] = index,
                            ["Key"] = name,
                            [nameof(DatabaseRecord.ConflictSolverConfig)] = conflictSolverConfig.ToJson()
                        });
                    }
                }
            }
        }

        [RavenAction("/admin/compact", "POST", AuthorizationStatus.Operator, DisableOnCpuCreditsExhaustion = true)]
        public async Task CompactDatabase()
        {
            using (ServerStore.ContextPool.AllocateOperationContext(out TransactionOperationContext context))
            {
                var compactSettingsJson = await context.ReadForDiskAsync(RequestBodyStream(), string.Empty);

                var compactSettings = JsonDeserializationServer.CompactSettings(compactSettingsJson);

                if (string.IsNullOrEmpty(compactSettings.DatabaseName))
                    throw new InvalidOperationException($"{nameof(compactSettings.DatabaseName)} is a required field when compacting a database.");

                if (compactSettings.Documents == false && compactSettings.Indexes.Length == 0)
                    throw new InvalidOperationException($"{nameof(compactSettings.Documents)} is false in compact settings and no indexes were supplied. Nothing to compact.");

                using (context.OpenReadTransaction())
                using (var rawRecord = ServerStore.Cluster.ReadRawDatabaseRecord(context, compactSettings.DatabaseName))
                {
                    if (rawRecord == null)
                        throw new InvalidOperationException($"Cannot compact database {compactSettings.DatabaseName}, it doesn't exist.");

                    if (rawRecord.Topology.RelevantFor(ServerStore.NodeTag) == false)
                        throw new InvalidOperationException($"Cannot compact database {compactSettings.DatabaseName} on node {ServerStore.NodeTag}, because it doesn't reside on this node.");
                }

                var database = await ServerStore.DatabasesLandlord.TryGetOrCreateResourceStore(compactSettings.DatabaseName).ConfigureAwait(false);

                var token = CreateOperationToken();
                var compactDatabaseTask = new CompactDatabaseTask(
                    ServerStore,
                    compactSettings.DatabaseName,
                    token.Token);

                var operationId = ServerStore.Operations.GetNextOperationId();

                var t = ServerStore.Operations.AddOperation(
                    null,
                    "Compacting database: " + compactSettings.DatabaseName,
                    Documents.Operations.Operations.OperationType.DatabaseCompact,
                    taskFactory: onProgress => Task.Run(async () =>
                    {
                        try
                        {
                            using (token)
                            using (var indexCts = CancellationTokenSource.CreateLinkedTokenSource(token.Token, database.DatabaseShutdown))
                            {
                                var before = (await CalculateStorageSize(compactSettings.DatabaseName)).GetValue(SizeUnit.Megabytes);
                                var overallResult = new CompactionResult(compactSettings.DatabaseName);

                                // first fill in data
                                foreach (var indexName in compactSettings.Indexes)
                                {
                                    var indexCompactionResult = new CompactionResult(indexName);
                                    overallResult.IndexesResults.Add(indexName, indexCompactionResult);
                                }

                                // then do actual compaction
                                foreach (var indexName in compactSettings.Indexes)
                                {
                                    var index = database.IndexStore.GetIndex(indexName);
                                    var indexCompactionResult = overallResult.IndexesResults[indexName];

                                    // we want to send progress of entire operation (indexes and documents), but we should update stats only for index compaction
                                    index.Compact(progress => onProgress(overallResult.Progress), indexCompactionResult, indexCts.Token);
                                    indexCompactionResult.Processed = true;
                                }

                                if (compactSettings.Documents == false)
                                {
                                    overallResult.Skipped = true;
                                    overallResult.Processed = true;
                                    return overallResult;
                                }

                                await compactDatabaseTask.Execute(onProgress, overallResult);
                                overallResult.Processed = true;

                                overallResult.SizeAfterCompactionInMb = (await CalculateStorageSize(compactSettings.DatabaseName)).GetValue(SizeUnit.Megabytes);
                                overallResult.SizeBeforeCompactionInMb = before;

                                return (IOperationResult)overallResult;
                            }
                        }
                        catch (Exception e)
                        {
                            if (Logger.IsOperationsEnabled)
                                Logger.Operations("Compaction process failed", e);

                            throw;
                        }
                    }, token.Token),
                    id: operationId, token: token);

                await using (var writer = new AsyncBlittableJsonTextWriter(context, ResponseBodyStream()))
                {
                    writer.WriteOperationIdAndNodeTag(context, operationId, ServerStore.NodeTag);
                }
            }
        }

        private async Task<Size> CalculateStorageSize(string databaseName)
        {
            var database = await ServerStore.DatabasesLandlord.TryGetOrCreateResourceStore(databaseName);

            return new Size(database.GetSizeOnDisk().Data.SizeInBytes, SizeUnit.Bytes);
        }

        [RavenAction("/admin/databases/unused-ids", "POST", AuthorizationStatus.Operator)]
        public async Task SetUnusedDatabaseIds()
        {
            var database = GetStringQueryString("name");
            await ServerStore.EnsureNotPassiveAsync();

            using (ServerStore.ContextPool.AllocateOperationContext(out TransactionOperationContext context))
            using (var json = await context.ReadForDiskAsync(RequestBodyStream(), "unused-databases-ids"))
            {
                var parameters = JsonDeserializationServer.Parameters.UnusedDatabaseParameters(json);
                var command = new UpdateUnusedDatabaseIdsCommand(database, parameters.DatabaseIds, GetRaftRequestIdFromQuery());
                await ServerStore.SendToLeaderAsync(command);
            }

            NoContentStatus();
        }

        [RavenAction("/admin/migrate", "POST", AuthorizationStatus.Operator, DisableOnCpuCreditsExhaustion = true)]
        public async Task MigrateDatabases()
        {
            using (ServerStore.ContextPool.AllocateOperationContext(out TransactionOperationContext context))
            {
                var migrationConfiguration = await context.ReadForMemoryAsync(RequestBodyStream(), "migration-configuration");
                var migrationConfigurationJson = JsonDeserializationServer.DatabasesMigrationConfiguration(migrationConfiguration);

                if (string.IsNullOrWhiteSpace(migrationConfigurationJson.ServerUrl))
                    throw new ArgumentException("Url cannot be null or empty");

                var migrator = new Migrator(migrationConfigurationJson, ServerStore);
                await migrator.MigrateDatabases(migrationConfigurationJson.Databases);

                NoContentStatus();
            }
        }

        [RavenAction("/admin/migrate/offline", "POST", AuthorizationStatus.Operator, DisableOnCpuCreditsExhaustion = true)]
        public async Task MigrateDatabaseOffline()
        {
            await ServerStore.EnsureNotPassiveAsync();

            OfflineMigrationConfiguration configuration;
            using (ServerStore.ContextPool.AllocateOperationContext(out TransactionOperationContext context))
            {
                var migrationConfiguration = await context.ReadForMemoryAsync(RequestBodyStream(), "migration-configuration");
                configuration = JsonDeserializationServer.OfflineMigrationConfiguration(migrationConfiguration);
            }

            var dataDir = configuration.DataDirectory;
            var dataDirectoryThatWillBeUsed = string.IsNullOrWhiteSpace(dataDir) ?
                                               ServerStore.Configuration.Core.DataDirectory.FullPath :
                                               new PathSetting(dataDir, ServerStore.Configuration.Core.DataDirectory.FullPath).FullPath;

            OfflineMigrationConfiguration.ValidateDataDirectory(dataDirectoryThatWillBeUsed);

            var dataExporter = OfflineMigrationConfiguration.EffectiveDataExporterFullPath(configuration.DataExporterFullPath);
            OfflineMigrationConfiguration.ValidateExporterPath(dataExporter);

            if (IOExtensions.EnsureReadWritePermissionForDirectory(dataDirectoryThatWillBeUsed) == false)
                throw new IOException($"Could not access {dataDirectoryThatWillBeUsed}");

            var databaseName = configuration.DatabaseRecord.DatabaseName;
            if (ResourceNameValidator.IsValidResourceName(databaseName, dataDirectoryThatWillBeUsed, out string errorMessage) == false)
                throw new BadRequestException(errorMessage);

            using (ServerStore.ContextPool.AllocateOperationContext(out TransactionOperationContext context))
            {
                context.OpenReadTransaction();
                await CreateDatabase(databaseName, configuration.DatabaseRecord, context, 1, null, RaftIdGenerator.NewId());
            }

            var database = await ServerStore.DatabasesLandlord.TryGetOrCreateResourceStore(databaseName, ignoreDisabledDatabase: true);
            if (database == null)
            {
                throw new DatabaseDoesNotExistException($"Can't import into database {databaseName} because it doesn't exist.");
            }
            var (commandline, tmpFile) = configuration.GenerateExporterCommandLine();
            var processStartInfo = new ProcessStartInfo(dataExporter, commandline);
            var token = new OperationCancelToken(database.DatabaseShutdown, HttpContext.RequestAborted);
            Task timeout = null;
            if (configuration.Timeout.HasValue)
            {
                timeout = Task.Delay((int)configuration.Timeout.Value.TotalMilliseconds, token.Token);
            }
            processStartInfo.RedirectStandardOutput = true;
            processStartInfo.RedirectStandardInput = true;
            var process = new Process
            {
                StartInfo = processStartInfo,
                EnableRaisingEvents = true
            };

            var processDone = new AsyncManualResetEvent(token.Token);
            process.Exited += (sender, e) =>
            {
                try
                {
                    processDone.Set();
                }
                catch (OperationCanceledException)
                {
                    // This is an expected exception during manually started operation cancellation
                }
            };

            process.Start();
            var result = new OfflineMigrationResult();
            var overallProgress = result.Progress as SmugglerResult.SmugglerProgress;
            var operationId = ServerStore.Operations.GetNextOperationId();

            // send new line to avoid issue with read key
            await process.StandardInput.WriteLineAsync();

            // don't await here - this operation is async - all we return is operation id
            var t = ServerStore.Operations.AddOperation(null, $"Migration of {dataDir} to {databaseName}",
                Documents.Operations.Operations.OperationType.MigrationFromLegacyData,
                onProgress =>
                {
                    return Task.Run(async () =>
                    {
                        try
                        {
                            using (database.PreventFromUnloading())
                            {
                                // send some initial progress so studio can open details
                                result.AddInfo("Starting migration");
                                result.AddInfo($"Path of temporary export file: {tmpFile}");
                                onProgress(overallProgress);
                                while (true)
                                {
                                    var (hasTimeout, readMessage) = await ReadLineOrTimeout(process, timeout, configuration, token.Token);
                                    if (readMessage == null)
                                    {
                                        // reached end of stream
                                        break;
                                    }

                                    if (token.Token.IsCancellationRequested)
                                        throw new TaskCanceledException("Was requested to cancel the offline migration task");
                                    if (hasTimeout)
                                    {
                                        //renewing the timeout so not to spam timeouts once the timeout is reached
                                        timeout = Task.Delay(configuration.Timeout.Value, token.Token);
                                    }

                                    result.AddInfo(readMessage);
                                    onProgress(overallProgress);
                                }

                                var ended = await processDone.WaitAsync(configuration.Timeout ?? TimeSpan.MaxValue);
                                if (ended == false)
                                {
                                    if (token.Token.IsCancellationRequested)
                                        throw new TaskCanceledException("Was requested to cancel the offline migration process midway");
                                    token.Cancel(); //To release the MRE
                                    throw new TimeoutException($"After waiting for {configuration.Timeout.HasValue} the export tool didn't exit, aborting.");
                                }

                                if (process.ExitCode != 0)
                                    throw new ApplicationException($"The data export tool have exited with code {process.ExitCode}.");

                                result.DataExporter.Processed = true;

                                if (File.Exists(configuration.OutputFilePath) == false)
                                    throw new FileNotFoundException($"Was expecting the output file to be located at {configuration.OutputFilePath}, but it is not there.");

                                result.AddInfo("Starting the import phase of the migration");
                                onProgress(overallProgress);
                                using (database.DocumentsStorage.ContextPool.AllocateOperationContext(out DocumentsOperationContext context))
                                await using (var reader = File.OpenRead(configuration.OutputFilePath))
                                await using (var stream = new GZipStream(reader, CompressionMode.Decompress))
                                using (var source = new StreamSource(stream, context, database))
                                {
                                    var destination = new DatabaseDestination(database);
                                    var smuggler = new DatabaseSmuggler(database, source, destination, database.Time, result: result, onProgress: onProgress,
                                        token: token.Token);

                                    await smuggler.ExecuteAsync();
                                }
                            }
                        }
                        catch (Exception e)
                        {
                            if (e is OperationCanceledException || e is ObjectDisposedException)
                            {
                                var killed = ProcessExtensions.TryKill(process);
                                result.AddError($"Exception: {e}, process pid: {process.Id}, killed: {killed}");
                                throw;
                            }
                            else
                            {
                                string errorString;
                                try
                                {
                                    var processErrorString = await ProcessExtensions.ReadOutput(process.StandardError).ConfigureAwait(false);
                                    errorString = $"Error occurred during migration. Process error: {processErrorString}, exception: {e}";
                                }
                                catch
                                {
                                    errorString = $"Error occurred during migration. Exception: {e}.";
                                }
                                result.AddError($"{errorString}");
                                onProgress.Invoke(result.Progress);

                                var killed = ProcessExtensions.TryKill(process);
                                throw new InvalidOperationException($"{errorString} Process pid: {process.Id}, killed: {killed}");
                            }
                        }
                        finally
                        {
                            if (process.HasExited && string.IsNullOrEmpty(tmpFile) == false)
                                IOExtensions.DeleteFile(tmpFile);
                            else if (process.HasExited == false && string.IsNullOrEmpty(tmpFile) == false)
                            {
                                if (ProcessExtensions.TryKill(process))
                                    IOExtensions.DeleteFile(tmpFile);
                                else
                                {
                                    var errorString = $"Error occurred during closing the tool. Process pid: {process.Id}, please close manually.";
                                    result.AddError($"{errorString}");
                                    throw new InvalidOperationException($"{errorString}");
                                }
                            }
                        }
                        return (IOperationResult)result;
                    });
                }, operationId, token: token);

            using (ServerStore.ContextPool.AllocateOperationContext(out TransactionOperationContext context))
            await using (var writer = new AsyncBlittableJsonTextWriter(context, ResponseBodyStream()))
            {
                writer.WriteOperationIdAndNodeTag(context, operationId, ServerStore.NodeTag);
            }
        }

        private static async Task<(bool HasTimeout, string Line)> ReadLineOrTimeout(Process process, Task timeout, OfflineMigrationConfiguration configuration, CancellationToken token)
        {
            var readline = process.StandardOutput.ReadLineAsync();
            string progressLine = null;
            if (timeout != null)
            {
                var finishedTask = await Task.WhenAny(readline, timeout);
                if (finishedTask == timeout)
                {
                    return (true, $"Export is taking more than the configured timeout {configuration.Timeout.Value}");
                }
            }
            else
            {
                progressLine = await readline.WithCancellation(token);
            }
            return (false, progressLine);
        }
    }
}<|MERGE_RESOLUTION|>--- conflicted
+++ resolved
@@ -27,7 +27,6 @@
 using Raven.Client.ServerWide.Operations;
 using Raven.Client.ServerWide.Operations.Migration;
 using Raven.Client.Util;
-using Raven.Server.Commercial;
 using Raven.Server.Config;
 using Raven.Server.Config.Categories;
 using Raven.Server.Config.Settings;
@@ -53,7 +52,6 @@
 using Sparrow.Logging;
 using Sparrow.Server;
 using Voron.Util.Settings;
-using Constants = Raven.Client.Constants;
 using DatabaseSmuggler = Raven.Server.Smuggler.Documents.DatabaseSmuggler;
 using Index = Raven.Server.Documents.Indexes.Index;
 using Size = Sparrow.Size;
@@ -70,7 +68,7 @@
             var name = GetQueryStringValueAndAssertIfSingleAndNotEmpty("name");
             await Documents.Handlers.Admin.AdminConfigurationHandler.SendDatabaseRecord(name, ServerStore, HttpContext, ResponseBodyStream());
         }
-        
+
         // add database to already existing database group
         [RavenAction("/admin/databases/node", "PUT", AuthorizationStatus.Operator)]
         public async Task AddDatabaseNode()
@@ -82,80 +80,75 @@
 
             await ServerStore.EnsureNotPassiveAsync();
 
-            ConcurrencyException ce = null;
-
-            for (int i = 0; i < 5; i++)
-            {
-                using (ServerStore.ContextPool.AllocateOperationContext(out TransactionOperationContext context))
-                using (context.OpenReadTransaction())
-                {
-                    var databaseRecord = ServerStore.Cluster.ReadDatabase(context, name, out var index);
-                    if (databaseRecord == null)
-                    {
-                        throw new DatabaseDoesNotExistException("Database Record not found when trying to add a node to the database topology");
-                    }
-
-                    var clusterTopology = ServerStore.GetClusterTopology(context);
-
-                    if (databaseRecord.Encrypted)
-                        ServerStore.LicenseManager.AssertCanCreateEncryptedDatabase();
-
-                    Server.ServerStore.LicenseManager.AssertCanUseDocumentsCompression(databaseRecord.DocumentsCompression);
-
-                    // the case where an explicit node was requested
-                    if (string.IsNullOrEmpty(node) == false)
-                    {
-                        if (databaseRecord.Topology.RelevantFor(node))
-                            throw new InvalidOperationException($"Can't add node {node} to {name} topology because it is already part of it");
-
-                        var databaseIsBeenDeleted = databaseRecord.DeletionInProgress != null &&
-                                                    databaseRecord.DeletionInProgress.TryGetValue(node, out var deletionInProgress) &&
-                                                    deletionInProgress != DeletionInProgressStatus.No;
-                        if (databaseIsBeenDeleted)
-                            throw new InvalidOperationException($"Can't add node {node} to database '{name}' topology because it is currently being deleted from node '{node}'");
-
-                        var url = clusterTopology.GetUrlFromTag(node);
-                        if (url == null)
-                            throw new InvalidOperationException($"Can't add node {node} to database '{name}' topology because node {node} is not part of the cluster");
-
-                        if (databaseRecord.Encrypted && NotUsingHttps(url))
-                            throw new InvalidOperationException($"Can't add node {node} to database '{name}' topology because database {name} is encrypted but node {node} doesn't have an SSL certificate.");
-                    }
-
-                    //The case were we don't care where the database will be added to
-                    else
-                    {
-                        var allNodes = clusterTopology.Members.Keys
-                            .Concat(clusterTopology.Promotables.Keys)
-                            .Concat(clusterTopology.Watchers.Keys)
-                            .ToList();
-
-                        allNodes.RemoveAll(n => databaseRecord.Topology.AllNodes.Contains(n) || (databaseRecord.Encrypted && NotUsingHttps(clusterTopology.GetUrlFromTag(n))));
-
-                        if (databaseRecord.Encrypted && allNodes.Count == 0)
-                            throw new InvalidOperationException($"Database {name} is encrypted and requires a node which supports SSL. There is no such node available in the cluster.");
-
-                        if (allNodes.Count == 0)
-                            throw new InvalidOperationException($"Database {name} already exists on all the nodes of the cluster");
-
-                        var rand = new Random().Next();
-                        node = allNodes[rand % allNodes.Count];
-                    }
-
-                    databaseRecord.Topology.Promotables.Add(node);
-                    databaseRecord.Topology.DemotionReasons[node] = "Joined the DB-Group as a new promotable node";
-                    databaseRecord.Topology.PromotablesStatus[node] = DatabasePromotionStatus.WaitingForFirstPromotion;
-
-<<<<<<< HEAD
-                    if (mentor != null)
-                    {
-                        if (databaseRecord.Topology.RelevantFor(mentor) == false)
-                            throw new ArgumentException($"The node {mentor} is not part of the database group");
-                        if (databaseRecord.Topology.Members.Contains(mentor) == false)
-                            throw new ArgumentException($"The node {mentor} is not valid for the operation because it is not a member");
-                        databaseRecord.Topology.PredefinedMentors.Add(node, mentor);
-                    }
-=======
+            using (ServerStore.ContextPool.AllocateOperationContext(out TransactionOperationContext context))
+            using (context.OpenReadTransaction())
+            {
+                var databaseRecord = ServerStore.Cluster.ReadDatabase(context, name, out var index);
+                if (databaseRecord == null)
+                {
+                    throw new DatabaseDoesNotExistException("Database Record not found when trying to add a node to the database topology");
+                }
+
+                var clusterTopology = ServerStore.GetClusterTopology(context);
+
+                if (databaseRecord.Encrypted)
+                    ServerStore.LicenseManager.AssertCanCreateEncryptedDatabase();
+
+                Server.ServerStore.LicenseManager.AssertCanUseDocumentsCompression(databaseRecord.DocumentsCompression);
+
+                // the case where an explicit node was requested
+                if (string.IsNullOrEmpty(node) == false)
+                {
+                    if (databaseRecord.Topology.RelevantFor(node))
+                        throw new InvalidOperationException($"Can't add node {node} to {name} topology because it is already part of it");
+
+                    var databaseIsBeenDeleted = databaseRecord.DeletionInProgress != null &&
+                                                databaseRecord.DeletionInProgress.TryGetValue(node, out var deletionInProgress) &&
+                                                deletionInProgress != DeletionInProgressStatus.No;
+                    if (databaseIsBeenDeleted)
+                        throw new InvalidOperationException($"Can't add node {node} to database '{name}' topology because it is currently being deleted from node '{node}'");
+
+                    var url = clusterTopology.GetUrlFromTag(node);
+                    if (url == null)
+                        throw new InvalidOperationException($"Can't add node {node} to database '{name}' topology because node {node} is not part of the cluster");
+
+                    if (databaseRecord.Encrypted && NotUsingHttps(url))
+                        throw new InvalidOperationException($"Can't add node {node} to database '{name}' topology because database {name} is encrypted but node {node} doesn't have an SSL certificate.");
+                }
+
+                //The case were we don't care where the database will be added to
+                else
+                {
+                    var allNodes = clusterTopology.Members.Keys
+                        .Concat(clusterTopology.Promotables.Keys)
+                        .Concat(clusterTopology.Watchers.Keys)
+                        .ToList();
+
+                    allNodes.RemoveAll(n => databaseRecord.Topology.AllNodes.Contains(n) || (databaseRecord.Encrypted && NotUsingHttps(clusterTopology.GetUrlFromTag(n))));
+
+                    if (databaseRecord.Encrypted && allNodes.Count == 0)
+                        throw new InvalidOperationException($"Database {name} is encrypted and requires a node which supports SSL. There is no such node available in the cluster.");
+
+                    if (allNodes.Count == 0)
+                        throw new InvalidOperationException($"Database {name} already exists on all the nodes of the cluster");
+
+                    var rand = new Random().Next();
+                    node = allNodes[rand % allNodes.Count];
+                }
+
+                databaseRecord.Topology.Promotables.Add(node);
+                databaseRecord.Topology.DemotionReasons[node] = "Joined the DB-Group as a new promotable node";
+                databaseRecord.Topology.PromotablesStatus[node] = DatabasePromotionStatus.WaitingForFirstPromotion;
+
+                if (mentor != null)
+                {
+                    if (databaseRecord.Topology.RelevantFor(mentor) == false)
+                        throw new ArgumentException($"The node {mentor} is not part of the database group");
+                    if (databaseRecord.Topology.Members.Contains(mentor) == false)
+                        throw new ArgumentException($"The node {mentor} is not valid for the operation because it is not a member");
+                    databaseRecord.Topology.PredefinedMentors.Add(node, mentor);
+                }
+
                 databaseRecord.Topology.ReplicationFactor++;
 
                 var update = new UpdateTopologyCommand(name, SystemTime.UtcNow, raftRequestId)
@@ -164,49 +157,30 @@
                 };
 
                 var (newIndex, _) = await ServerStore.SendToLeaderAsync(update);
->>>>>>> 4a69c465
-
-                    databaseRecord.Topology.ReplicationFactor++;
-                    long newIndex;
-                    try
-                    {
-                        newIndex = (await ServerStore.WriteDatabaseRecordAsync(name, databaseRecord, index, raftRequestId)).Index;
-                    }
-                    catch (ConcurrencyException e)
-                    {
-                        // something changed the database record while we were reading it? Let's try again
-                        ce = e;
-                        await Task.Delay(5 * i);
-                        continue;
-                    }
-
-                    try
-                    {
-                        await WaitForExecutionOnSpecificNode(context, clusterTopology, node, newIndex);
-                    }
-                    catch (DatabaseLoadFailureException e)
-                    {
-                        // the node was added successfully, but failed to start
-                        // in this case we don't want the request executor of the client to fail-over (so we wouldn't create an additional node)
-                        throw new InvalidOperationException(e.Message, e);
-                    }
-
-                    HttpContext.Response.StatusCode = (int)HttpStatusCode.Created;
-
-                    await using (var writer = new AsyncBlittableJsonTextWriter(context, ResponseBodyStream()))
-                    {
-                        context.Write(writer, new DynamicJsonValue
-                        {
-                            [nameof(DatabasePutResult.RaftCommandIndex)] = newIndex,
-                            [nameof(DatabasePutResult.Name)] = name,
-                            [nameof(DatabasePutResult.Topology)] = databaseRecord.Topology.ToJson()
-                        });
-                    }
-
-                    return;
-                }
-            }
-            throw new ConcurrencyException("Failed to update database record after 5 tries", ce);
+
+                try
+                {
+                    await WaitForExecutionOnSpecificNode(context, clusterTopology, node, newIndex);
+                }
+                catch (DatabaseLoadFailureException e)
+                {
+                    // the node was added successfully, but failed to start
+                    // in this case we don't want the request executor of the client to fail-over (so we wouldn't create an additional node)
+                    throw new InvalidOperationException(e.Message, e);
+                }
+
+                HttpContext.Response.StatusCode = (int)HttpStatusCode.Created;
+
+                await using (var writer = new AsyncBlittableJsonTextWriter(context, ResponseBodyStream()))
+                {
+                    context.Write(writer, new DynamicJsonValue
+                    {
+                        [nameof(DatabasePutResult.RaftCommandIndex)] = newIndex,
+                        [nameof(DatabasePutResult.Name)] = name,
+                        [nameof(DatabasePutResult.Topology)] = databaseRecord.Topology.ToJson()
+                    });
+                }
+            }
         }
 
         public static bool NotUsingHttps(string url)
