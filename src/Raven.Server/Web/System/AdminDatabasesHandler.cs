﻿// -----------------------------------------------------------------------
//  <copyright file="AdminDatabasesHandler.cs" company="Hibernating Rhinos LTD">
//      Copyright (c) Hibernating Rhinos LTD. All rights reserved.
//  </copyright>
// -----------------------------------------------------------------------

using System;
using System.Collections.Generic;
using System.Diagnostics;
using System.IO;
using System.IO.Compression;
using System.Linq;
using System.Net;
using System.Threading;
using System.Threading.Tasks;
using Microsoft.AspNetCore.Http.Features.Authentication;
using Raven.Client.Documents.Conventions;
using Raven.Client.Documents.Indexes;
using Raven.Client.Documents.Operations;
using Raven.Client.Documents.Operations.Backups;
using Raven.Client.Documents.Smuggler;
using Raven.Client.Exceptions;
using Raven.Client.Exceptions.Database;
using Raven.Client.Extensions;
using Raven.Client.Http;
using Raven.Client.ServerWide;
using Raven.Client.ServerWide.Operations;
using Raven.Client.ServerWide.Operations.Migration;
using Raven.Client.Util;
using Raven.Server.Commercial;
using Raven.Server.Config;
using Raven.Server.Config.Categories;
using Raven.Server.Config.Settings;
using Raven.Server.Documents;
using Raven.Server.Documents.Indexes.Auto;
using Raven.Server.Documents.Patch;
using Raven.Server.Documents.PeriodicBackup;
using Raven.Server.Documents.PeriodicBackup.Restore;
using Raven.Server.Json;
using Raven.Server.Rachis;
using Raven.Server.Routing;
using Raven.Server.ServerWide;
using Raven.Server.ServerWide.Commands;
using Raven.Server.ServerWide.Commands.Indexes;
using Raven.Server.ServerWide.Context;
using Raven.Server.Smuggler.Documents;
using Raven.Server.Smuggler.Migration;
using Raven.Server.Utils;
using Raven.Server.Web.Studio;
using Sparrow;
using Sparrow.Json;
using Sparrow.Json.Parsing;
using Sparrow.Logging;
using Sparrow.Server;
using Voron.Util.Settings;
using Constants = Raven.Client.Constants;
using DatabaseSmuggler = Raven.Server.Smuggler.Documents.DatabaseSmuggler;
using Index = Raven.Server.Documents.Indexes.Index;
using Size = Sparrow.Size;

namespace Raven.Server.Web.System
{
    public class AdminDatabasesHandler : ServerRequestHandler
    {
        private static readonly Logger Logger = LoggingSource.Instance.GetLogger<AdminDatabasesHandler>("Server");

        [RavenAction("/admin/databases", "GET", AuthorizationStatus.Operator)]
        public async Task Get()
        {
            var name = GetQueryStringValueAndAssertIfSingleAndNotEmpty("name");

            using (ServerStore.ContextPool.AllocateOperationContext(out TransactionOperationContext context))
            {
                var dbId = Constants.Documents.Prefix + name;
                using (context.OpenReadTransaction())
                using (var dbDoc = ServerStore.Cluster.Read(context, dbId, out long etag))
                {
                    if (dbDoc == null)
                    {
                        HttpContext.Response.StatusCode = (int)HttpStatusCode.NotFound;
                        HttpContext.Response.Headers["Database-Missing"] = name;
                        await using (var writer = new AsyncBlittableJsonTextWriter(context, HttpContext.Response.Body))
                        {
                            context.Write(writer,
                                new DynamicJsonValue
                                {
                                    ["Type"] = "Error",
                                    ["Message"] = "Database " + name + " wasn't found"
                                });
                        }
                    }

                    await using (var writer = new AsyncBlittableJsonTextWriter(context, ResponseBodyStream()))
                    {
                        writer.WriteStartObject();
                        writer.WriteDocumentPropertiesWithoutMetadata(context, new Document
                        {
                            Data = dbDoc
                        });
                        writer.WriteComma();
                        writer.WritePropertyName("Etag");
                        writer.WriteInteger(etag);
                        writer.WriteEndObject();
                    }
                }
            }
        }

        // add database to already existing database group
        [RavenAction("/admin/databases/node", "PUT", AuthorizationStatus.Operator)]
        public async Task AddDatabaseNode()
        {
            var name = GetQueryStringValueAndAssertIfSingleAndNotEmpty("name").Trim();
            var node = GetStringQueryString("node", false);
            var mentor = GetStringQueryString("mentor", false);
            var raftRequestId = GetRaftRequestIdFromQuery();

            await ServerStore.EnsureNotPassiveAsync();

            ConcurrencyException ce = null;

            for (int i = 0; i < 5; i++)
            {
                using (ServerStore.ContextPool.AllocateOperationContext(out TransactionOperationContext context))
                using (context.OpenReadTransaction())
                {
                    var databaseRecord = ServerStore.Cluster.ReadDatabase(context, name, out var index);
                    if (databaseRecord == null)
                    {
                        throw new DatabaseDoesNotExistException("Database Record not found when trying to add a node to the database topology");
                    }

                    var clusterTopology = ServerStore.GetClusterTopology(context);

                    if (databaseRecord.Encrypted)
                        ServerStore.LicenseManager.AssertCanCreateEncryptedDatabase();

                    Server.ServerStore.LicenseManager.AssertCanUseDocumentsCompression(databaseRecord.DocumentsCompression);

                    // the case where an explicit node was requested
                    if (string.IsNullOrEmpty(node) == false)
                    {
                        if (databaseRecord.Topology.RelevantFor(node))
                            throw new InvalidOperationException($"Can't add node {node} to {name} topology because it is already part of it");

                        var databaseIsBeenDeleted = databaseRecord.DeletionInProgress != null &&
                                                    databaseRecord.DeletionInProgress.TryGetValue(node, out var deletionInProgress) &&
                                                    deletionInProgress != DeletionInProgressStatus.No;
                        if (databaseIsBeenDeleted)
                            throw new InvalidOperationException($"Can't add node {node} to database '{name}' topology because it is currently being deleted from node '{node}'");

                        var url = clusterTopology.GetUrlFromTag(node);
                        if (url == null)
                            throw new InvalidOperationException($"Can't add node {node} to database '{name}' topology because node {node} is not part of the cluster");

                        if (databaseRecord.Encrypted && NotUsingHttps(url))
                            throw new InvalidOperationException($"Can't add node {node} to database '{name}' topology because database {name} is encrypted but node {node} doesn't have an SSL certificate.");
                    }

                    //The case were we don't care where the database will be added to
                    else
                    {
                        var allNodes = clusterTopology.Members.Keys
                            .Concat(clusterTopology.Promotables.Keys)
                            .Concat(clusterTopology.Watchers.Keys)
                            .ToList();

                        allNodes.RemoveAll(n => databaseRecord.Topology.AllNodes.Contains(n) || (databaseRecord.Encrypted && NotUsingHttps(clusterTopology.GetUrlFromTag(n))));

                        if (databaseRecord.Encrypted && allNodes.Count == 0)
                            throw new InvalidOperationException($"Database {name} is encrypted and requires a node which supports SSL. There is no such node available in the cluster.");

                        if (allNodes.Count == 0)
                            throw new InvalidOperationException($"Database {name} already exists on all the nodes of the cluster");

                        var rand = new Random().Next();
                        node = allNodes[rand % allNodes.Count];
                    }

                    databaseRecord.Topology.Promotables.Add(node);
                    databaseRecord.Topology.DemotionReasons[node] = "Joined the DB-Group as a new promotable node";
                    databaseRecord.Topology.PromotablesStatus[node] = DatabasePromotionStatus.WaitingForFirstPromotion;

                    if (mentor != null)
                    {
                        if (databaseRecord.Topology.RelevantFor(mentor) == false)
                            throw new ArgumentException($"The node {mentor} is not part of the database group");
                        if (databaseRecord.Topology.Members.Contains(mentor) == false)
                            throw new ArgumentException($"The node {mentor} is not valid for the operation because it is not a member");
                        databaseRecord.Topology.PredefinedMentors.Add(node, mentor);
                    }

                    databaseRecord.Topology.ReplicationFactor++;
                    long newIndex;
                    try
                    {
                        newIndex = (await ServerStore.WriteDatabaseRecordAsync(name, databaseRecord, index, raftRequestId)).Index;
                    }
                    catch (ConcurrencyException e)
                    {
                        // something changed the database record while we were reading it? Let's try again
                        ce = e;
                        await Task.Delay(5 * i);
                        continue;
                    }

                    try
                    {
                        await WaitForExecutionOnSpecificNode(context, clusterTopology, node, newIndex);
                    }
                    catch (DatabaseLoadFailureException e)
                    {
                        // the node was added successfully, but failed to start
                        // in this case we don't want the request executor of the client to fail-over (so we wouldn't create an additional node)
                        throw new InvalidOperationException(e.Message, e);
                    }

                    HttpContext.Response.StatusCode = (int)HttpStatusCode.Created;

                    await using (var writer = new AsyncBlittableJsonTextWriter(context, ResponseBodyStream()))
                    {
                        context.Write(writer, new DynamicJsonValue
                        {
                            [nameof(DatabasePutResult.RaftCommandIndex)] = newIndex,
                            [nameof(DatabasePutResult.Name)] = name,
                            [nameof(DatabasePutResult.Topology)] = databaseRecord.Topology.ToJson()
                        });
                    }

                    return;
                }
            }
            throw new ConcurrencyException("Failed to update database record after 5 tries", ce);
        }

        public static bool NotUsingHttps(string url)
        {
            return url.StartsWith("https:", StringComparison.OrdinalIgnoreCase) == false;
        }

        [RavenAction("/admin/databases", "PUT", AuthorizationStatus.Operator)]
        public async Task Put()
        {
            var raftRequestId = GetRaftRequestIdFromQuery();

            await ServerStore.EnsureNotPassiveAsync();
            using (ServerStore.ContextPool.AllocateOperationContext(out TransactionOperationContext context))
            using (context.OpenReadTransaction())
            {
                var index = GetLongFromHeaders("ETag");
                var replicationFactor = GetIntValueQueryString("replicationFactor", required: false) ?? 1;
                var json = await context.ReadForDiskAsync(RequestBodyStream(), "Database Record");
                var databaseRecord = JsonDeserializationCluster.DatabaseRecord(json);

                if (LoggingSource.AuditLog.IsInfoEnabled)
                {
                    var clientCert = GetCurrentCertificate();

                    var auditLog = LoggingSource.AuditLog.GetLogger("DbMgmt", "Audit");
                    auditLog.Info($"Database {databaseRecord.DatabaseName} PUT by {clientCert?.Subject} ({clientCert?.Thumbprint})");
                }

                if (ServerStore.LicenseManager.LicenseStatus.HasDocumentsCompression &&
                   Server.Configuration.Core.FeaturesAvailability == FeaturesAvailability.Experimental &&
                   databaseRecord.DocumentsCompression == null)
                {
                    databaseRecord.DocumentsCompression = new DocumentsCompressionConfiguration(
                        Server.Configuration.Databases.CompressRevisionsDefault);
                }

                if (databaseRecord.Encrypted)
                    ServerStore.LicenseManager.AssertCanCreateEncryptedDatabase();

                ServerStore.LicenseManager.AssertCanUseDocumentsCompression(databaseRecord.DocumentsCompression);

                // Validate Directory
                var dataDirectoryThatWillBeUsed = databaseRecord.Settings.TryGetValue(RavenConfiguration.GetKey(x => x.Core.DataDirectory), out var dir) == false ?
                                                  ServerStore.Configuration.Core.DataDirectory.FullPath :
                                                  new PathSetting(dir, ServerStore.Configuration.Core.DataDirectory.FullPath).FullPath;

                if (string.IsNullOrWhiteSpace(dir) == false)
                {
                    if (ServerStore.Configuration.Core.EnforceDataDirectoryPath)
                    {
                        if (PathUtil.IsSubDirectory(dataDirectoryThatWillBeUsed, ServerStore.Configuration.Core.DataDirectory.FullPath) == false)
                        {
                            throw new ArgumentException($"The administrator has restricted databases to be created only under the DataDir '{ServerStore.Configuration.Core.DataDirectory.FullPath}'" +
                                                        $" but the actual requested path is '{dataDirectoryThatWillBeUsed}'.");
                        }
                    }

                    if (DataDirectoryInfo.CanAccessPath(dataDirectoryThatWillBeUsed, out var error) == false)
                    {
                        throw new InvalidOperationException($"Cannot access path '{dataDirectoryThatWillBeUsed}'. {error}");
                    }
                }

                // Validate Name
                databaseRecord.DatabaseName = databaseRecord.DatabaseName.Trim();
                if (ResourceNameValidator.IsValidResourceName(databaseRecord.DatabaseName, dataDirectoryThatWillBeUsed, out string errorMessage) == false)
                    throw new BadRequestException(errorMessage);

                Server.ServerStore.LicenseManager.AssertCanUseDocumentsCompression(databaseRecord.DocumentsCompression);

                if ((databaseRecord.Topology?.DynamicNodesDistribution ?? false) &&
                    Server.ServerStore.LicenseManager.CanDynamicallyDistributeNodes(withNotification: false, out var licenseLimit) == false)
                {
                    throw licenseLimit;
                }

                if (databaseRecord.Encrypted && databaseRecord.Topology?.DynamicNodesDistribution == true)
                {
                    throw new InvalidOperationException($"Cannot enable '{nameof(DatabaseTopology.DynamicNodesDistribution)}' for encrypted database: " + databaseRecord.DatabaseName);
                }

                if (databaseRecord.Indexes != null && databaseRecord.Indexes.Count > 0)
                {
                    foreach (var kvp in databaseRecord.Indexes)
                    {
                        var indexDefinition = kvp.Value;
                        Server.ServerStore.LicenseManager.AssertCanAddAdditionalAssembliesFromNuGet(indexDefinition);
                    }
                }

                if (ServerStore.DatabasesLandlord.IsDatabaseLoaded(databaseRecord.DatabaseName) == false)
                {
                    using (await ServerStore.DatabasesLandlord.UnloadAndLockDatabase(databaseRecord.DatabaseName, "Checking if we need to recreate indexes"))
                        RecreateIndexes(databaseRecord);
                }

                var (newIndex, topology, nodeUrlsAddedTo) = await CreateDatabase(databaseRecord.DatabaseName, databaseRecord, context, replicationFactor, index, raftRequestId);

                HttpContext.Response.StatusCode = (int)HttpStatusCode.Created;

                await using (var writer = new AsyncBlittableJsonTextWriter(context, ResponseBodyStream()))
                {
                    context.Write(writer, new DynamicJsonValue
                    {
                        [nameof(DatabasePutResult.RaftCommandIndex)] = newIndex,
                        [nameof(DatabasePutResult.Name)] = databaseRecord.DatabaseName,
                        [nameof(DatabasePutResult.Topology)] = topology.ToJson(),
                        [nameof(DatabasePutResult.NodesAddedTo)] = nodeUrlsAddedTo
                    });
                }
            }
        }

        private void RecreateIndexes(DatabaseRecord databaseRecord)
        {
            var databaseConfiguration = ServerStore.DatabasesLandlord.CreateDatabaseConfiguration(databaseRecord.DatabaseName, true, true, true, databaseRecord);
            if (databaseConfiguration.Indexing.RunInMemory ||
                Directory.Exists(databaseConfiguration.Indexing.StoragePath.FullPath) == false)
            {
                return;
            }

            var addToInitLog = new Action<string>(txt =>
            {
                var msg = $"[Recreating indexes] {DateTime.UtcNow} :: Database '{databaseRecord.DatabaseName}' : {txt}";
                if (Logger.IsInfoEnabled)
                    Logger.Info(msg);
            });

            using (var documentDatabase = new DocumentDatabase(databaseRecord.DatabaseName, databaseConfiguration, ServerStore, addToInitLog))
            {
                var options = InitializeOptions.SkipLoadingDatabaseRecord;
                documentDatabase.Initialize(options);

                var indexesPath = databaseConfiguration.Indexing.StoragePath.FullPath;
                foreach (var indexPath in Directory.GetDirectories(indexesPath))
                {
                    Index index = null;
                    try
                    {
                        if (documentDatabase.DatabaseShutdown.IsCancellationRequested)
                            return;

                        index = Index.Open(indexPath, documentDatabase);
                        if (index == null)
                            continue;

                        var definition = index.Definition;
                        switch (index.Type)
                        {
                            case IndexType.AutoMap:
                            case IndexType.AutoMapReduce:
                                var autoIndexDefinition = PutAutoIndexCommand.GetAutoIndexDefinition((AutoIndexDefinitionBase)definition, index.Type);
                                databaseRecord.AutoIndexes.Add(autoIndexDefinition.Name, autoIndexDefinition);
                                break;

                            case IndexType.Map:
                            case IndexType.MapReduce:
                            case IndexType.JavaScriptMap:
                            case IndexType.JavaScriptMapReduce:
                                var indexDefinition = index.GetIndexDefinition();
                                databaseRecord.Indexes.Add(indexDefinition.Name, indexDefinition);
                                break;

                            default:
                                throw new NotSupportedException(index.Type.ToString());
                        }
                    }
                    catch (Exception e)
                    {
                        if (Logger.IsInfoEnabled)
                            Logger.Info($"Could not open index {Path.GetFileName(indexPath)}", e);
                    }
                    finally
                    {
                        index?.Dispose();
                    }
                }
            }
        }

        private async Task<(long, DatabaseTopology, List<string>)> CreateDatabase(string name, DatabaseRecord databaseRecord, TransactionOperationContext context, int replicationFactor, long? index, string raftRequestId)
        {
            var dbRecordExist = ServerStore.Cluster.DatabaseExists(context, name);
            if (index.HasValue && dbRecordExist == false)
                throw new BadRequestException($"Attempted to modify non-existing database: '{name}'");

            if (dbRecordExist && index.HasValue == false)
                throw new ConcurrencyException($"Database '{name}' already exists!");

            if (replicationFactor <= 0)
                throw new ArgumentException("Replication factor must be greater than 0.");

            try
            {
                DatabaseHelper.Validate(name, databaseRecord, Server.Configuration);
            }
            catch (Exception e)
            {
                throw new BadRequestException("Database document validation failed.", e);
            }
            var clusterTopology = ServerStore.GetClusterTopology(context);
            ValidateClusterMembers(clusterTopology, databaseRecord);

            if (databaseRecord.Topology?.Count > 0)
            {
                var topology = databaseRecord.Topology;
                foreach (var node in topology.AllNodes)
                {
                    if (clusterTopology.Contains(node) == false)
                        throw new ArgumentException($"Failed to add node {node}, because we don't have it in the cluster.");
                }
                topology.ReplicationFactor = Math.Min(topology.Count, clusterTopology.AllNodes.Count);
            }
            else
            {
                if (databaseRecord.Topology == null)
                    databaseRecord.Topology = new DatabaseTopology();

                databaseRecord.Topology.ReplicationFactor = Math.Min(replicationFactor, clusterTopology.AllNodes.Count);
            }

            var (newIndex, result) = await ServerStore.WriteDatabaseRecordAsync(name, databaseRecord, index, raftRequestId);
            await ServerStore.WaitForCommitIndexChange(RachisConsensus.CommitIndexModification.GreaterOrEqual, newIndex);

            var members = (List<string>)result;
            await WaitForExecutionOnRelevantNodes(context, name, clusterTopology, members, newIndex);

            var nodeUrlsAddedTo = new List<string>();
            foreach (var member in members)
            {
                nodeUrlsAddedTo.Add(clusterTopology.GetUrlFromTag(member));
            }

            using (ServerStore.ContextPool.AllocateOperationContext(out TransactionOperationContext ctx))
            using (ctx.OpenReadTransaction())
            {
                var topology = ServerStore.Cluster.ReadDatabaseTopology(ctx, name);
                return (newIndex, topology, nodeUrlsAddedTo);
            }
        }

        [RavenAction("/admin/databases/reorder", "POST", AuthorizationStatus.Operator)]
        public async Task Reorder()
        {
            var name = GetStringQueryString("name");
            using (ServerStore.ContextPool.AllocateOperationContext(out TransactionOperationContext context))
            {
                DatabaseTopology topology;
                using (context.OpenReadTransaction())
                using (var rawRecord = ServerStore.Cluster.ReadRawDatabaseRecord(context, name))
                {
                    if (rawRecord == null)
                        DatabaseDoesNotExistException.Throw(name);

                    topology = rawRecord.Topology;
                }

                var json = await context.ReadForMemoryAsync(RequestBodyStream(), "nodes");
                var parameters = JsonDeserializationServer.Parameters.MembersOrder(json);
                var reorderedTopology = DatabaseTopology.Reorder(topology, parameters.MembersOrder);

                topology.Members = reorderedTopology.Members;
                topology.Promotables = reorderedTopology.Promotables;
                topology.Rehabs = reorderedTopology.Rehabs;
                topology.PriorityOrder = parameters.Fixed ? parameters.MembersOrder : null;

                var reorder = new UpdateTopologyCommand(name, GetRaftRequestIdFromQuery())
                {
                    Topology = topology
                };

                var res = await ServerStore.SendToLeaderAsync(reorder);
                await ServerStore.WaitForCommitIndexChange(RachisConsensus.CommitIndexModification.GreaterOrEqual, res.Index);

                NoContentStatus();
            }
        }

        private void ValidateClusterMembers(ClusterTopology clusterTopology, DatabaseRecord databaseRecord)
        {
            var topology = databaseRecord.Topology;

            if (topology == null)
                return;

            if (topology.Members?.Count == 1 && topology.Members[0] == "?")
            {
                // this is a special case where we pass '?' as member.
                topology.Members.Clear();
            }

            var unique = new HashSet<string>();
            foreach (var node in topology.AllNodes)
            {
                if (unique.Add(node) == false)
                    throw new InvalidOperationException($"node '{node}' already exists. This is not allowed.");

                var url = clusterTopology.GetUrlFromTag(node);
                if (databaseRecord.Encrypted && NotUsingHttps(url))
                    throw new InvalidOperationException($"{databaseRecord.DatabaseName} is encrypted but node {node} with url {url} doesn't use HTTPS. This is not allowed.");
            }
        }

        [RavenAction("/admin/restore/points", "POST", AuthorizationStatus.Operator)]
        public async Task GetRestorePoints()
        {
            using (ServerStore.ContextPool.AllocateOperationContext(out TransactionOperationContext context))
            {
                PeriodicBackupConnectionType connectionType;
                var type = GetStringValuesQueryString("type", false).FirstOrDefault();
                if (type == null)
                {
                    //Backward compatibility
                    connectionType = PeriodicBackupConnectionType.Local;
                }
                else if (Enum.TryParse(type, out connectionType) == false)
                {
                    throw new ArgumentException($"Query string '{type}' was not recognized as valid type");
                }

                var restorePathBlittable = await context.ReadForMemoryAsync(RequestBodyStream(), "restore-info");
                var restorePoints = new RestorePoints();
                var sortedList = new SortedList<DateTime, RestorePoint>(new RestorePointsBase.DescendedDateComparer());

                switch (connectionType)
                {
                    case PeriodicBackupConnectionType.Local:
                        var localSettings = JsonDeserializationServer.LocalSettings(restorePathBlittable);
                        var directoryPath = localSettings.FolderPath;

                        try
                        {
                            Directory.GetLastAccessTime(directoryPath);
                        }
                        catch (UnauthorizedAccessException)
                        {
                            throw new InvalidOperationException($"Unauthorized access to path: {directoryPath}");
                        }

                        if (Directory.Exists(directoryPath) == false)
                            throw new InvalidOperationException($"Path '{directoryPath}' doesn't exist");

                        var localRestoreUtils = new LocalRestorePoints(sortedList, context);
                        await localRestoreUtils.FetchRestorePoints(directoryPath);

                        break;

                    case PeriodicBackupConnectionType.S3:
                        var s3Settings = JsonDeserializationServer.S3Settings(restorePathBlittable);
                        using (var s3RestoreUtils = new S3RestorePoints(sortedList, context, s3Settings))
                        {
                            await s3RestoreUtils.FetchRestorePoints(s3Settings.RemoteFolderName);
                        }

                        break;

                    case PeriodicBackupConnectionType.Azure:
                        var azureSettings = JsonDeserializationServer.AzureSettings(restorePathBlittable);
                        using (var azureRestoreUtils = new AzureRestorePoints(sortedList, context, azureSettings))
                        {
                            await azureRestoreUtils.FetchRestorePoints(azureSettings.RemoteFolderName);
                        }
                        break;

                    case PeriodicBackupConnectionType.GoogleCloud:
                        var googleCloudSettings = JsonDeserializationServer.GoogleCloudSettings(restorePathBlittable);
                        using (var googleCloudRestoreUtils = new GoogleCloudRestorePoints(sortedList, context, googleCloudSettings))
                        {
                            await googleCloudRestoreUtils.FetchRestorePoints(googleCloudSettings.RemoteFolderName);
                        }
                        break;

                    default:
                        throw new ArgumentOutOfRangeException();
                }

                restorePoints.List = sortedList.Values.ToList();
                if (restorePoints.List.Count == 0)
                    throw new InvalidOperationException("Couldn't locate any backup files.");

                await using (var writer = new AsyncBlittableJsonTextWriter(context, ResponseBodyStream()))
                {
                    var blittable = DocumentConventions.DefaultForServer.Serialization.DefaultConverter.ToBlittable(restorePoints, context);
                    context.Write(writer, blittable);
                }
            }
        }

        [RavenAction("/admin/restore/database", "POST", AuthorizationStatus.Operator)]
        public async Task RestoreDatabase()
        {
            using (ServerStore.ContextPool.AllocateOperationContext(out TransactionOperationContext context))
            {
                var restoreConfiguration = await context.ReadForMemoryAsync(RequestBodyStream(), "database-restore");
                await ServerStore.EnsureNotPassiveAsync();

                RestoreType restoreType;
                if (restoreConfiguration.TryGet("Type", out string typeAsString))
                {
                    if (Enum.TryParse(typeAsString, out restoreType) == false)
                        throw new ArgumentException($"{typeAsString} is unknown backup type.");
                }
                else
                {
                    restoreType = RestoreType.Local;
                }
                var operationId = ServerStore.Operations.GetNextOperationId();
                var cancelToken = new OperationCancelToken(ServerStore.ServerShutdown);
                RestoreBackupTaskBase restoreBackupTask;
                switch (restoreType)
                {
                    case RestoreType.Local:
                        var localConfiguration = JsonDeserializationCluster.RestoreBackupConfiguration(restoreConfiguration);
                        restoreBackupTask = new RestoreFromLocal(
                            ServerStore,
                            localConfiguration,
                            ServerStore.NodeTag,
                            cancelToken);
                        break;

                    case RestoreType.S3:
                        var s3Configuration = JsonDeserializationCluster.RestoreS3BackupConfiguration(restoreConfiguration);
                        restoreBackupTask = new RestoreFromS3(
                            ServerStore,
                            s3Configuration,
                            ServerStore.NodeTag,
                            cancelToken);
                        break;

                    case RestoreType.Azure:
                        var azureConfiguration = JsonDeserializationCluster.RestoreAzureBackupConfiguration(restoreConfiguration);
                        restoreBackupTask = new RestoreFromAzure(
                            ServerStore,
                            azureConfiguration,
                            ServerStore.NodeTag,
                            cancelToken);
                        break;

                    case RestoreType.GoogleCloud:
                        var googlCloudConfiguration = JsonDeserializationCluster.RestoreGoogleCloudBackupConfiguration(restoreConfiguration);
                        restoreBackupTask = new RestoreFromGoogleCloud(
                            ServerStore,
                            googlCloudConfiguration,
                            ServerStore.NodeTag,
                            cancelToken);
                        break;

                    default:
                        throw new InvalidOperationException($"No matching backup type was found for {restoreType}");
                }

                var t = ServerStore.Operations.AddOperation(
                    null,
                    $"Database restore: {restoreBackupTask.RestoreFromConfiguration.DatabaseName}",
                    Documents.Operations.Operations.OperationType.DatabaseRestore,
                    taskFactory: onProgress => Task.Run(async () => await restoreBackupTask.Execute(onProgress), cancelToken.Token),
                    id: operationId, token: cancelToken);

                await using (var writer = new AsyncBlittableJsonTextWriter(context, ResponseBodyStream()))
                {
                    writer.WriteOperationIdAndNodeTag(context, operationId, ServerStore.NodeTag);
                }
            }
        }

        [RavenAction("/admin/databases", "DELETE", AuthorizationStatus.Operator)]
        public async Task Delete()
        {
            await ServerStore.EnsureNotPassiveAsync();

            var waitOnRecordDeletion = new List<string>();
            var deletedDatabases = new List<string>();
            using (ServerStore.ContextPool.AllocateOperationContext(out TransactionOperationContext context))
            {
                var json = await context.ReadForMemoryAsync(RequestBodyStream(), "docs");
                var parameters = JsonDeserializationServer.Parameters.DeleteDatabasesParameters(json);

                if (LoggingSource.AuditLog.IsInfoEnabled)
                {
                    var clientCert = GetCurrentCertificate();

                    var auditLog = LoggingSource.AuditLog.GetLogger("DbMgmt", "Audit");
                    auditLog.Info($"Delete [{string.Join(", ", parameters.DatabaseNames)}] database from ({string.Join(", ", parameters.FromNodes)}) by {clientCert?.Subject} ({clientCert?.Thumbprint})");
                }

                if (parameters.FromNodes != null && parameters.FromNodes.Length > 0)
                {
                    using (context.OpenReadTransaction())
                    {
                        foreach (var databaseName in parameters.DatabaseNames)
                        {
                            DatabaseTopology topology;
                            using (var rawRecord = ServerStore.Cluster.ReadRawDatabaseRecord(context, databaseName))
                            {
                                if (rawRecord == null)
                                    continue;

                                topology = rawRecord.Topology;
                            }

                            foreach (var node in parameters.FromNodes)
                            {
                                if (topology.RelevantFor(node) == false)
                                {
                                    throw new InvalidOperationException($"Database '{databaseName}' doesn't reside on node '{node}' so it can't be deleted from it");
                                }
                                deletedDatabases.Add(node);
                                topology.RemoveFromTopology(node);
                            }

                            if (topology.Count == 0)
                                waitOnRecordDeletion.Add(databaseName);
                        }
                    }
                }
                else
                {
                    foreach (var databaseName in parameters.DatabaseNames)
                    {
                        waitOnRecordDeletion.Add(databaseName);
                    }
                }

                long index = -1;
                foreach (var name in parameters.DatabaseNames)
                {
                    var (newIndex, _) = await ServerStore.DeleteDatabaseAsync(name, parameters.HardDelete, parameters.FromNodes, $"{GetRaftRequestIdFromQuery()}/{name}");
                    index = newIndex;
                }
                await ServerStore.Cluster.WaitForIndexNotification(index);

                long actualDeletionIndex = index;

                var timeToWaitForConfirmation = parameters.TimeToWaitForConfirmation ?? TimeSpan.FromSeconds(15);

                var sp = Stopwatch.StartNew();
                int databaseIndex = 0;
                while (waitOnRecordDeletion.Count > databaseIndex)
                {
                    var databaseName = waitOnRecordDeletion[databaseIndex];
                    using (context.OpenReadTransaction())
                    {
                        if (ServerStore.Cluster.DatabaseExists(context, databaseName) == false)
                        {
                            waitOnRecordDeletion.RemoveAt(databaseIndex);
                            continue;
                        }
                    }
                    // we'll now wait for the _next_ operation in the cluster
                    // since deletion involve multiple operations in the cluster
                    // we'll now wait for the next command to be applied and check
                    // whatever that removed the db in question
                    index++;
                    var remaining = timeToWaitForConfirmation - sp.Elapsed;
                    try
                    {
                        if (remaining < TimeSpan.Zero)
                        {
                            databaseIndex++;
                            continue; // we are done waiting, but still want to locally check the rest of the dbs
                        }

                        await ServerStore.Cluster.WaitForIndexNotification(index, remaining);
                        actualDeletionIndex = index;
                    }
                    catch (TimeoutException)
                    {
                        databaseIndex++;
                    }
                }

                await using (var writer = new AsyncBlittableJsonTextWriter(context, ResponseBodyStream()))
                {
                    context.Write(writer, new DynamicJsonValue
                    {
                        // we only send the successful index here, we might fail to delete the index
                        // because a node is down, and we don't want to cause the client to wait on an
                        // index that doesn't exists in the Raft log
                        [nameof(DeleteDatabaseResult.RaftCommandIndex)] = actualDeletionIndex,
                        [nameof(DeleteDatabaseResult.PendingDeletes)] = new DynamicJsonArray(deletedDatabases)
                    });
                }
            }
        }

        [RavenAction("/admin/databases/disable", "POST", AuthorizationStatus.Operator)]
        public async Task DisableDatabases()
        {
            await ToggleDisableDatabases(disable: true);
        }

        [RavenAction("/admin/databases/enable", "POST", AuthorizationStatus.Operator)]
        public async Task EnableDatabases()
        {
            await ToggleDisableDatabases(disable: false);
        }

        [RavenAction("/admin/databases/indexing", "POST", AuthorizationStatus.Operator)]
        public async Task ToggleIndexing()
        {
            var raftRequestId = GetRaftRequestIdFromQuery();
            var enable = GetBoolValueQueryString("enable") ?? true;

            using (ServerStore.ContextPool.AllocateOperationContext(out TransactionOperationContext context))
            {
                var json = await context.ReadForMemoryAsync(RequestBodyStream(), "indexes/toggle");
                var parameters = JsonDeserializationServer.Parameters.DisableDatabaseToggleParameters(json);

                var (index, _) = await ServerStore.ToggleDatabasesStateAsync(ToggleDatabasesStateCommand.Parameters.ToggleType.Indexes, parameters.DatabaseNames, enable == false, $"{raftRequestId}");
                await ServerStore.Cluster.WaitForIndexNotification(index);

                NoContentStatus();
            }
        }

        [RavenAction("/admin/databases/dynamic-node-distribution", "POST", AuthorizationStatus.Operator)]
        public async Task ToggleDynamicDatabaseDistribution()
        {
            var name = GetQueryStringValueAndAssertIfSingleAndNotEmpty("name");
            var enable = GetBoolValueQueryString("enable") ?? true;
            var raftRequestId = GetRaftRequestIdFromQuery();

            if (enable &&
                Server.ServerStore.LicenseManager.CanDynamicallyDistributeNodes(withNotification: false, out var licenseLimit) == false)
            {
                throw licenseLimit;
            }

            using (ServerStore.ContextPool.AllocateOperationContext(out TransactionOperationContext context))
            {
                var (index, _) = await ServerStore.ToggleDatabasesStateAsync(ToggleDatabasesStateCommand.Parameters.ToggleType.DynamicDatabaseDistribution, new[] { name }, enable == false, $"{raftRequestId}");
                await ServerStore.Cluster.WaitForIndexNotification(index);

                NoContentStatus();
            }
        }

        private async Task ToggleDisableDatabases(bool disable)
        {
            using (ServerStore.ContextPool.AllocateOperationContext(out TransactionOperationContext context))
            {
                var json = await context.ReadForMemoryAsync(RequestBodyStream(), "databases/toggle");
                var parameters = JsonDeserializationServer.Parameters.DisableDatabaseToggleParameters(json);

                var resultList = new List<DynamicJsonValue>();
                var raftRequestId = GetRaftRequestIdFromQuery();

                foreach (var name in parameters.DatabaseNames)
                {
                    using (context.OpenReadTransaction())
                    {
                        var databaseExists = ServerStore.Cluster.DatabaseExists(context, name);
                        if (databaseExists == false)
                        {
                            resultList.Add(new DynamicJsonValue
                            {
                                ["Name"] = name,
                                ["Success"] = false,
                                ["Reason"] = "database not found"
                            });
                            continue;
                        }
                    }

                    resultList.Add(new DynamicJsonValue
                    {
                        ["Name"] = name,
                        ["Success"] = true,
                        ["Disabled"] = disable,
                        ["Reason"] = $"Database state={disable} was propagated on the cluster"
                    });
                }

                var (index, _) = await ServerStore.ToggleDatabasesStateAsync(ToggleDatabasesStateCommand.Parameters.ToggleType.Databases, parameters.DatabaseNames, disable, $"{raftRequestId}");
                await ServerStore.Cluster.WaitForIndexNotification(index);

                await using (var writer = new AsyncBlittableJsonTextWriter(context, ResponseBodyStream()))
                {
                    writer.WriteStartObject();
                    writer.WritePropertyName("Status");

                    writer.WriteStartArray();
                    var first = true;
                    foreach (var result in resultList)
                    {
                        if (first == false)
                            writer.WriteComma();
                        first = false;

                        context.Write(writer, result);
                    }

                    writer.WriteEndArray();

                    writer.WriteEndObject();
                }
            }
        }

        [RavenAction("/admin/databases/promote", "POST", AuthorizationStatus.Operator)]
        public async Task PromoteImmediately()
        {
            var name = GetStringQueryString("name");
            var nodeTag = GetStringQueryString("node");

            using (ServerStore.ContextPool.AllocateOperationContext(out TransactionOperationContext context))
            {
                var (index, _) = await ServerStore.PromoteDatabaseNode(name, nodeTag, GetRaftRequestIdFromQuery());
                await ServerStore.Cluster.WaitForIndexNotification(index);

                HttpContext.Response.StatusCode = (int)HttpStatusCode.OK;

                await using (var writer = new AsyncBlittableJsonTextWriter(context, ResponseBodyStream()))
                {
                    context.Write(writer, new DynamicJsonValue
                    {
                        [nameof(DatabasePutResult.Name)] = name,
                        [nameof(DatabasePutResult.RaftCommandIndex)] = index
                    });
                }
            }
        }

        [RavenAction("/admin/console", "POST", AuthorizationStatus.ClusterAdmin)]
        public async Task AdminConsole()
        {
            var name = GetStringQueryString("database", false);
            var isServerScript = GetBoolValueQueryString("serverScript", false) ?? false;
            var feature = HttpContext.Features.Get<IHttpAuthenticationFeature>() as RavenServer.AuthenticateConnection;
            var clientCert = feature?.Certificate?.FriendlyName;

            using (ServerStore.ContextPool.AllocateOperationContext(out TransactionOperationContext context))
            {
                var content = await context.ReadForMemoryAsync(RequestBodyStream(), "read-admin-script");
                if (content.TryGet(nameof(AdminJsScript.Script), out string _) == false)
                {
                    throw new InvalidDataException("Field " + nameof(AdminJsScript.Script) + " was not found.");
                }

                var adminJsScript = JsonDeserializationCluster.AdminJsScript(content);
                string result;

                if (isServerScript)
                {
                    var console = new AdminJsConsole(Server, null);
                    if (console.Log.IsOperationsEnabled)
                    {
                        console.Log.Operations($"The certificate that was used to initiate the operation: {clientCert ?? "None"}");
                    }

                    result = console.ApplyScript(adminJsScript);
                }
                else if (string.IsNullOrWhiteSpace(name) == false)
                {
                    //database script
                    var database = await ServerStore.DatabasesLandlord.TryGetOrCreateResourceStore(name);
                    if (database == null)
                    {
                        DatabaseDoesNotExistException.Throw(name);
                    }

                    var console = new AdminJsConsole(Server, database);
                    if (console.Log.IsOperationsEnabled)
                    {
                        console.Log.Operations($"The certificate that was used to initiate the operation: {clientCert ?? "None"}");
                    }
                    result = console.ApplyScript(adminJsScript);
                }
                else
                {
                    throw new InvalidOperationException("'database' query string parameter not found, and 'serverScript' query string is not found. Don't know what to apply this script on");
                }

                HttpContext.Response.StatusCode = (int)HttpStatusCode.OK;
                using (var textWriter = new StreamWriter(ResponseBodyStream()))
                {
                    textWriter.Write(result);
                    await textWriter.FlushAsync();
                }
            }
        }

        [RavenAction("/admin/replication/conflicts/solver", "POST", AuthorizationStatus.DatabaseAdmin)]
        public async Task UpdateConflictSolver()
        {
            var name = GetQueryStringValueAndAssertIfSingleAndNotEmpty("name");

            if (await CanAccessDatabaseAsync(name, requireAdmin: true) == false)
                return;

            await ServerStore.EnsureNotPassiveAsync();
            using (ServerStore.ContextPool.AllocateOperationContext(out TransactionOperationContext context))
            {
                var json = await context.ReadForMemoryAsync(RequestBodyStream(), "read-conflict-resolver");
                var conflictResolver = DocumentConventions.DefaultForServer.Serialization.DefaultConverter.FromBlittable<ConflictSolver>(json, "convert-conflict-resolver");

                var (index, _) = await ServerStore.ModifyConflictSolverAsync(name, conflictResolver, GetRaftRequestIdFromQuery());
                await ServerStore.Cluster.WaitForIndexNotification(index);

                using (context.OpenReadTransaction())
                using (var rawRecord = ServerStore.Cluster.ReadRawDatabaseRecord(context, name))
                {
                    HttpContext.Response.StatusCode = (int)HttpStatusCode.Created;
                    var conflictSolverConfig = rawRecord.ConflictSolverConfiguration;
                    if (conflictSolverConfig == null)
                        throw new InvalidOperationException($"Database record doesn't have {nameof(DatabaseRecord.ConflictSolverConfig)} property.");

                    await using (var writer = new AsyncBlittableJsonTextWriter(context, ResponseBodyStream()))
                    {
                        context.Write(writer, new DynamicJsonValue
                        {
                            ["RaftCommandIndex"] = index,
                            ["Key"] = name,
                            [nameof(DatabaseRecord.ConflictSolverConfig)] = conflictSolverConfig.ToJson()
                        });
                    }
                }
            }
        }

        [RavenAction("/admin/compact", "POST", AuthorizationStatus.Operator, DisableOnCpuCreditsExhaustion = true)]
        public async Task CompactDatabase()
        {
            using (ServerStore.ContextPool.AllocateOperationContext(out TransactionOperationContext context))
            {
                var compactSettingsJson = await context.ReadForDiskAsync(RequestBodyStream(), string.Empty);

                var compactSettings = JsonDeserializationServer.CompactSettings(compactSettingsJson);

                if (string.IsNullOrEmpty(compactSettings.DatabaseName))
                    throw new InvalidOperationException($"{nameof(compactSettings.DatabaseName)} is a required field when compacting a database.");

                if (compactSettings.Documents == false && compactSettings.Indexes.Length == 0)
                    throw new InvalidOperationException($"{nameof(compactSettings.Documents)} is false in compact settings and no indexes were supplied. Nothing to compact.");

                using (context.OpenReadTransaction())
                using (var rawRecord = ServerStore.Cluster.ReadRawDatabaseRecord(context, compactSettings.DatabaseName))
                {
                    if (rawRecord == null)
                        throw new InvalidOperationException($"Cannot compact database {compactSettings.DatabaseName}, it doesn't exist.");

                    if (rawRecord.Topology.RelevantFor(ServerStore.NodeTag) == false)
                        throw new InvalidOperationException($"Cannot compact database {compactSettings.DatabaseName} on node {ServerStore.NodeTag}, because it doesn't reside on this node.");
                }

                var database = await ServerStore.DatabasesLandlord.TryGetOrCreateResourceStore(compactSettings.DatabaseName).ConfigureAwait(false);

                var token = new OperationCancelToken(ServerStore.ServerShutdown);
                var compactDatabaseTask = new CompactDatabaseTask(
                    ServerStore,
                    compactSettings.DatabaseName,
                    token.Token);

                var operationId = ServerStore.Operations.GetNextOperationId();

                var t = ServerStore.Operations.AddOperation(
                    null,
                    "Compacting database: " + compactSettings.DatabaseName,
                    Documents.Operations.Operations.OperationType.DatabaseCompact,
                    taskFactory: onProgress => Task.Run(async () =>
                    {
                        try
                        {
                            using (token)
                            using (var indexCts = CancellationTokenSource.CreateLinkedTokenSource(token.Token, database.DatabaseShutdown))
                            {
                                var before = (await CalculateStorageSize(compactSettings.DatabaseName)).GetValue(SizeUnit.Megabytes);
                                var overallResult = new CompactionResult(compactSettings.DatabaseName);

                                // first fill in data
                                foreach (var indexName in compactSettings.Indexes)
                                {
                                    var indexCompactionResult = new CompactionResult(indexName);
                                    overallResult.IndexesResults.Add(indexName, indexCompactionResult);
                                }

                                // then do actual compaction
                                foreach (var indexName in compactSettings.Indexes)
                                {
                                    var index = database.IndexStore.GetIndex(indexName);
                                    var indexCompactionResult = overallResult.IndexesResults[indexName];

                                    // we want to send progress of entire operation (indexes and documents), but we should update stats only for index compaction
                                    index.Compact(progress => onProgress(overallResult.Progress), indexCompactionResult, indexCts.Token);
                                    indexCompactionResult.Processed = true;
                                }

                                if (compactSettings.Documents == false)
                                {
                                    overallResult.Skipped = true;
                                    overallResult.Processed = true;
                                    return overallResult;
                                }

                                await compactDatabaseTask.Execute(onProgress, overallResult);
                                overallResult.Processed = true;

                                overallResult.SizeAfterCompactionInMb = (await CalculateStorageSize(compactSettings.DatabaseName)).GetValue(SizeUnit.Megabytes);
                                overallResult.SizeBeforeCompactionInMb = before;

                                return (IOperationResult)overallResult;
                            }
                        }
                        catch (Exception e)
                        {
                            if (Logger.IsOperationsEnabled)
                                Logger.Operations("Compaction process failed", e);

                            throw;
                        }
                    }, token.Token),
                    id: operationId, token: token);

                await using (var writer = new AsyncBlittableJsonTextWriter(context, ResponseBodyStream()))
                {
                    writer.WriteOperationIdAndNodeTag(context, operationId, ServerStore.NodeTag);
                }
            }
        }

        private async Task<Size> CalculateStorageSize(string databaseName)
        {
            var database = await ServerStore.DatabasesLandlord.TryGetOrCreateResourceStore(databaseName);

            return new Size(database.GetSizeOnDisk().Data.SizeInBytes, SizeUnit.Bytes);
        }

        [RavenAction("/admin/databases/unused-ids", "POST", AuthorizationStatus.Operator)]
        public async Task SetUnusedDatabaseIds()
        {
            var database = GetStringQueryString("name");
            await ServerStore.EnsureNotPassiveAsync();

            using (ServerStore.ContextPool.AllocateOperationContext(out TransactionOperationContext context))
<<<<<<< HEAD
            using (var json = context.ReadForDisk(RequestBodyStream(), "DatabaseIds"))
=======
            using (var json = await context.ReadForDiskAsync(RequestBodyStream(), "unused-databases-ids"))
>>>>>>> 4c12dad0
            {
                var parameters = JsonDeserializationServer.Parameters.UnusedDatabaseParameters(json);
                var command = new UpdateUnusedDatabaseIdsCommand(database, parameters.DatabaseIds, GetRaftRequestIdFromQuery());
                await ServerStore.SendToLeaderAsync(command);
            }

            NoContentStatus();
        }

        [RavenAction("/admin/migrate", "POST", AuthorizationStatus.Operator, DisableOnCpuCreditsExhaustion = true)]
        public async Task MigrateDatabases()
        {
            using (ServerStore.ContextPool.AllocateOperationContext(out TransactionOperationContext context))
            {
                var migrationConfiguration = await context.ReadForMemoryAsync(RequestBodyStream(), "migration-configuration");
                var migrationConfigurationJson = JsonDeserializationServer.DatabasesMigrationConfiguration(migrationConfiguration);

                if (string.IsNullOrWhiteSpace(migrationConfigurationJson.ServerUrl))
                    throw new ArgumentException("Url cannot be null or empty");

                var migrator = new Migrator(migrationConfigurationJson, ServerStore);
                await migrator.MigrateDatabases(migrationConfigurationJson.Databases);

                NoContentStatus();
            }
        }

        [RavenAction("/admin/migrate/offline", "POST", AuthorizationStatus.Operator, DisableOnCpuCreditsExhaustion = true)]
        public async Task MigrateDatabaseOffline()
        {
            await ServerStore.EnsureNotPassiveAsync();

            OfflineMigrationConfiguration configuration;
            using (ServerStore.ContextPool.AllocateOperationContext(out TransactionOperationContext context))
            {
                var migrationConfiguration = await context.ReadForMemoryAsync(RequestBodyStream(), "migration-configuration");
                configuration = JsonDeserializationServer.OfflineMigrationConfiguration(migrationConfiguration);
            }

            var dataDir = configuration.DataDirectory;
            var dataDirectoryThatWillBeUsed = string.IsNullOrWhiteSpace(dataDir) ?
                                               ServerStore.Configuration.Core.DataDirectory.FullPath :
                                               new PathSetting(dataDir, ServerStore.Configuration.Core.DataDirectory.FullPath).FullPath;

            OfflineMigrationConfiguration.ValidateDataDirectory(dataDirectoryThatWillBeUsed);

            var dataExporter = OfflineMigrationConfiguration.EffectiveDataExporterFullPath(configuration.DataExporterFullPath);
            OfflineMigrationConfiguration.ValidateExporterPath(dataExporter);

            if (IOExtensions.EnsureReadWritePermissionForDirectory(dataDirectoryThatWillBeUsed) == false)
                throw new IOException($"Could not access {dataDirectoryThatWillBeUsed}");

            var databaseName = configuration.DatabaseRecord.DatabaseName;
            if (ResourceNameValidator.IsValidResourceName(databaseName, dataDirectoryThatWillBeUsed, out string errorMessage) == false)
                throw new BadRequestException(errorMessage);

            using (ServerStore.ContextPool.AllocateOperationContext(out TransactionOperationContext context))
            {
                context.OpenReadTransaction();
                await CreateDatabase(databaseName, configuration.DatabaseRecord, context, 1, null, RaftIdGenerator.NewId());
            }

            var database = await ServerStore.DatabasesLandlord.TryGetOrCreateResourceStore(databaseName, ignoreDisabledDatabase: true);
            if (database == null)
            {
                throw new DatabaseDoesNotExistException($"Can't import into database {databaseName} because it doesn't exist.");
            }
            var (commandline, tmpFile) = configuration.GenerateExporterCommandLine();
            var processStartInfo = new ProcessStartInfo(dataExporter, commandline);
            var token = new OperationCancelToken(database.DatabaseShutdown);
            Task timeout = null;
            if (configuration.Timeout.HasValue)
            {
                timeout = Task.Delay((int)configuration.Timeout.Value.TotalMilliseconds, token.Token);
            }
            processStartInfo.RedirectStandardOutput = true;
            processStartInfo.RedirectStandardInput = true;
            var process = new Process
            {
                StartInfo = processStartInfo,
                EnableRaisingEvents = true
            };

            var processDone = new AsyncManualResetEvent(token.Token);
            process.Exited += (sender, e) =>
            {
                try
                {
                    processDone.Set();
                }
                catch (OperationCanceledException)
                {
                    // This is an expected exception during manually started operation cancellation
                }
            };

            process.Start();
            var result = new OfflineMigrationResult();
            var overallProgress = result.Progress as SmugglerResult.SmugglerProgress;
            var operationId = ServerStore.Operations.GetNextOperationId();

            // send new line to avoid issue with read key
            process.StandardInput.WriteLine();

            // don't await here - this operation is async - all we return is operation id
            var t = ServerStore.Operations.AddOperation(null, $"Migration of {dataDir} to {databaseName}",
                Documents.Operations.Operations.OperationType.MigrationFromLegacyData,
                onProgress =>
                {
                    return Task.Run(async () =>
                    {
                        try
                        {
                            using (database.PreventFromUnloading())
                            {
                                // send some initial progress so studio can open details
                                result.AddInfo("Starting migration");
                                result.AddInfo($"Path of temporary export file: {tmpFile}");
                                onProgress(overallProgress);
                                while (true)
                                {
                                    var (hasTimeout, readMessage) = await ReadLineOrTimeout(process, timeout, configuration, token.Token);
                                    if (readMessage == null)
                                    {
                                        // reached end of stream
                                        break;
                                    }

                                    if (token.Token.IsCancellationRequested)
                                        throw new TaskCanceledException("Was requested to cancel the offline migration task");
                                    if (hasTimeout)
                                    {
                                        //renewing the timeout so not to spam timeouts once the timeout is reached
                                        timeout = Task.Delay(configuration.Timeout.Value, token.Token);
                                    }

                                    result.AddInfo(readMessage);
                                    onProgress(overallProgress);
                                }

                                var ended = await processDone.WaitAsync(configuration.Timeout ?? TimeSpan.MaxValue);
                                if (ended == false)
                                {
                                    if (token.Token.IsCancellationRequested)
                                        throw new TaskCanceledException("Was requested to cancel the offline migration process midway");
                                    token.Cancel(); //To release the MRE
                                    throw new TimeoutException($"After waiting for {configuration.Timeout.HasValue} the export tool didn't exit, aborting.");
                                }

                                if (process.ExitCode != 0)
                                    throw new ApplicationException($"The data export tool have exited with code {process.ExitCode}.");

                                result.DataExporter.Processed = true;

                                if (File.Exists(configuration.OutputFilePath) == false)
                                    throw new FileNotFoundException($"Was expecting the output file to be located at {configuration.OutputFilePath}, but it is not there.");

                                result.AddInfo("Starting the import phase of the migration");
                                onProgress(overallProgress);
                                using (database.DocumentsStorage.ContextPool.AllocateOperationContext(out DocumentsOperationContext context))
                                using (var reader = File.OpenRead(configuration.OutputFilePath))
                                using (var stream = new GZipStream(reader, CompressionMode.Decompress))
                                using (var source = new StreamSource(stream, context, database))
                                {
                                    var destination = new DatabaseDestination(database);
                                    var smuggler = new DatabaseSmuggler(database, source, destination, database.Time, result: result, onProgress: onProgress,
                                        token: token.Token);

                                    await smuggler.ExecuteAsync();
                                }
                            }
                        }
                        catch (Exception e)
                        {
                            if (e is OperationCanceledException || e is ObjectDisposedException)
                            {
                                var killed = ProcessExtensions.TryKill(process);
                                result.AddError($"Exception: {e}, process pid: {process.Id}, killed: {killed}");
                                throw;
                            }
                            else
                            {
                                string errorString;
                                try
                                {
                                    var processErrorString = await ProcessExtensions.ReadOutput(process.StandardError).ConfigureAwait(false);
                                    errorString = $"Error occurred during migration. Process error: {processErrorString}, exception: {e}";
                                }
                                catch
                                {
                                    errorString = $"Error occurred during migration. Exception: {e}.";
                                }
                                result.AddError($"{errorString}");
                                onProgress.Invoke(result.Progress);

                                var killed = ProcessExtensions.TryKill(process);
                                throw new InvalidOperationException($"{errorString} Process pid: {process.Id}, killed: {killed}");
                            }
                        }
                        finally
                        {
                            if (process.HasExited && string.IsNullOrEmpty(tmpFile) == false)
                                IOExtensions.DeleteFile(tmpFile);
                            else if (process.HasExited == false && string.IsNullOrEmpty(tmpFile) == false)
                            {
                                if (ProcessExtensions.TryKill(process))
                                    IOExtensions.DeleteFile(tmpFile);
                                else
                                {
                                    var errorString = $"Error occurred during closing the tool. Process pid: {process.Id}, please close manually.";
                                    result.AddError($"{errorString}");
                                    throw new InvalidOperationException($"{errorString}");
                                }
                            }
                        }
                        return (IOperationResult)result;
                    });
                }, operationId, token: token);

            using (ServerStore.ContextPool.AllocateOperationContext(out TransactionOperationContext context))
            await using (var writer = new AsyncBlittableJsonTextWriter(context, ResponseBodyStream()))
            {
                writer.WriteOperationIdAndNodeTag(context, operationId, ServerStore.NodeTag);
            }
        }

        private static async Task<(bool HasTimeout, string Line)> ReadLineOrTimeout(Process process, Task timeout, OfflineMigrationConfiguration configuration, CancellationToken token)
        {
            var readline = process.StandardOutput.ReadLineAsync();
            string progressLine = null;
            if (timeout != null)
            {
                var finishedTask = await Task.WhenAny(readline, timeout);
                if (finishedTask == timeout)
                {
                    return (true, $"Export is taking more than the configured timeout {configuration.Timeout.Value}");
                }
            }
            else
            {
                progressLine = await readline.WithCancellation(token);
            }
            return (false, progressLine);
        }
    }
}<|MERGE_RESOLUTION|>--- conflicted
+++ resolved
@@ -1167,11 +1167,7 @@
             await ServerStore.EnsureNotPassiveAsync();
 
             using (ServerStore.ContextPool.AllocateOperationContext(out TransactionOperationContext context))
-<<<<<<< HEAD
-            using (var json = context.ReadForDisk(RequestBodyStream(), "DatabaseIds"))
-=======
             using (var json = await context.ReadForDiskAsync(RequestBodyStream(), "unused-databases-ids"))
->>>>>>> 4c12dad0
             {
                 var parameters = JsonDeserializationServer.Parameters.UnusedDatabaseParameters(json);
                 var command = new UpdateUnusedDatabaseIdsCommand(database, parameters.DatabaseIds, GetRaftRequestIdFromQuery());
