﻿using System;
using System.Collections.Generic;
using System.Linq;
using System.Net;
using System.Threading.Tasks;
using Raven.Client;
using Raven.Client.Documents;
using Raven.Client.Http;
using Raven.Client.Server.Operations;
using Raven.Client.Util;
using Raven.Server.Config;
using Raven.Server.Documents;
using Raven.Server.Extensions;
using Raven.Server.Json;
using Raven.Server.Rachis;
using Raven.Server.Routing;
using Raven.Server.ServerWide;
using Raven.Server.ServerWide.Context;
using Sparrow.Json;
using Sparrow.Json.Parsing;
using DatabaseInfo = Raven.Client.Server.Operations.DatabaseInfo;

namespace Raven.Server.Web.System
{
    public class DatabasesHandler : RequestHandler
    {
        [RavenAction("/databases", "GET")]
        public Task Databases()
        {
            var dbName = GetQueryStringValue("info");
            if (dbName != null)
                return DbInfo(dbName);

            var namesOnly = GetBoolValueQueryString("namesOnly", required: false) ?? false;

            //TODO: fill all required information (see: RavenDB-5438) - return Raven.Client.Data.DatabasesInfo
            TransactionOperationContext context;
            using (ServerStore.ContextPool.AllocateOperationContext(out context))
            {
                context.OpenReadTransaction();
                using (var writer = new BlittableJsonTextWriter(context, ResponseBodyStream()))
                {
                    writer.WriteStartObject();

                    writer.WritePropertyName(nameof(DatabasesInfo.Databases));
<<<<<<< HEAD
                    writer.WriteArray(context, ServerStore.Cluster.ItemsStartingWith(context, Constants.Documents.Prefix, GetStart(), GetPageSize(int.MaxValue)), (w, c, dbDoc) =>
=======
                    writer.WriteArray(context, ServerStore.StartingWith(context, Constants.Documents.Prefix, GetStart(), GetPageSize()), (w, c, dbDoc) =>
>>>>>>> 961c1281
                    {
                        var databaseName = dbDoc.Item1.Substring(Constants.Documents.Prefix.Length);
                        if (namesOnly)
                        {
                            w.WriteString(databaseName);
                            return;
                        }

                        WriteDatabaseInfo(databaseName, dbDoc.Item2, context, w);
                    }); 

                    writer.WriteEndObject();
                }
            }

            return Task.CompletedTask;
        }

        [RavenAction("/topology", "GET", "/topology?name={databaseName:string}&url={url:string}")]
        public Task GetTopology()
        {
            var name = GetQueryStringValueAndAssertIfSingleAndNotEmpty("name");
            var url = GetStringQueryString("url", false);
            TransactionOperationContext context;
            using (ServerStore.ContextPool.AllocateOperationContext(out context))
            {
                var dbId = Constants.Documents.Prefix + name;
                long etag;
                using (context.OpenReadTransaction())
                using (var dbBlit = ServerStore.Cluster.Read(context, dbId, out etag))
                {
                    if (dbBlit == null)
                    {
                        HttpContext.Response.StatusCode = (int)HttpStatusCode.ServiceUnavailable;
                        using (var writer = new BlittableJsonTextWriter(context, HttpContext.Response.Body))
                        {
                            context.Write(writer,
                                new DynamicJsonValue
                                {
                                    ["Type"] = "Error",
                                    ["Message"] = "Database " + name + " wasn't found"
                                });
                        }
                        return Task.CompletedTask;
                    }
                    
                    var clusterTopology = ServerStore.GetClusterTopology(context);
                    var dbRecord = JsonDeserializationCluster.DatabaseRecord(dbBlit);
                    using (var writer = new BlittableJsonTextWriter(context, ResponseBodyStream()))
                    {
                        GenerateTopology(context, writer, dbRecord, clusterTopology, etag,url);
                    }
                }
            }

            return Task.CompletedTask;
        }

        private DynamicJsonValue GetServerNodeFromClusterTag(string tag, ClusterTopology clusterTopology, DatabaseRecord dbRecord)
        {            
            return new DynamicJsonValue
            {
                [nameof(ServerNode.Url)] = clusterTopology.GetUrlFromTag(tag),
                [nameof(ServerNode.ClusterTag)] = tag,
                [nameof(ServerNode.Database)] = dbRecord.DatabaseName,
            };
        }

        private void GenerateTopology(JsonOperationContext context, 
            BlittableJsonTextWriter writer, 
            DatabaseRecord dbRecord, 
            ClusterTopology clusterTopology, 
            long etag = 0, string url = null)
        {              
            context.Write(writer, new DynamicJsonValue
            {                
                [nameof(Topology.Nodes)] = new DynamicJsonArray(
                    dbRecord.Topology.AllNodes.OrderBy(x => x) //temporary, until Senators are implemented. Then the first here would be a Senator
                                              .Select(x => GetServerNodeFromClusterTag(x,clusterTopology,dbRecord))),
                [nameof(Topology.ReadBehavior)] =
                    ReadBehavior.CurrentNodeWithFailoverWhenRequestTimeSlaThresholdIsReached.ToString(),
                [nameof(Topology.WriteBehavior)] = WriteBehavior.LeaderOnly.ToString(),
                [nameof(Topology.SLA)] = new DynamicJsonValue
                {
                    [nameof(TopologySla.RequestTimeThresholdInMilliseconds)] = 100,
                },
                [nameof(Topology.Etag)] = etag,
            });
        }

        private Task DbInfo(string dbName)
        {
            TransactionOperationContext context;
            using (ServerStore.ContextPool.AllocateOperationContext(out context))
            {
                context.OpenReadTransaction();
                using (var writer = new BlittableJsonTextWriter(context, ResponseBodyStream()))
                {
                    var dbId = Constants.Documents.Prefix + dbName;
                    long etag;
                    using (var dbDoc = ServerStore.Cluster.Read(context, dbId, out etag))
                    {
                        WriteDatabaseInfo(dbName, dbDoc, context, writer);
                        return Task.CompletedTask;
                    }
                }
            }
        }

        private void WriteDatabaseInfo(string databaseName, BlittableJsonReaderObject data,
            TransactionOperationContext context, BlittableJsonTextWriter writer)
        {
            bool disabled;
            data.TryGet("Disabled", out disabled);

            Task<DocumentDatabase> dbTask;
            var online =
                ServerStore.DatabasesLandlord.DatabasesCache.TryGetValue(databaseName, out dbTask) &&
                dbTask != null && dbTask.IsCompleted;

            if (dbTask != null && dbTask.IsFaulted)
            {
                WriteFaultedDatabaseInfo(context, writer, dbTask, databaseName);
                return;
            }

            var db = online ? dbTask.Result : null;

            var indexingStatus = db != null
                ? db.IndexStore.Status.ToString()
                : "Running";

            //Looking for disabled indexing flag inside the database settings for offline database status
            BlittableJsonReaderObject settings;
            if (data.TryGet("Settings", out settings))
            {
                bool indexingDisable;
                if (settings.TryGet(RavenConfiguration.GetKey(x => x.Indexing.Disabled), out indexingDisable) &&
                    indexingDisable)
                    indexingStatus = "Disabled";
            }

            if (online == false)
            {
                // if state of database is found in the cache we can continue
                if (ServerStore.DatabaseInfoCache.TryWriteOfflineDatabaseStatustoRequest(
                    context, writer, databaseName, disabled, indexingStatus))
                {
                    return;
                }
                // we won't find it if it is a new database or after a dirty shutdown, so just report empty values then
            }

            var size = new Size(GetTotalSize(db));
            var backupInfo = GetBackupInfo(db);

            var doc = new DynamicJsonValue
            {
                [nameof(DatabaseInfo.Bundles)] = new DynamicJsonArray(GetBundles(db)),
                [nameof(DatabaseInfo.IsAdmin)] = true, //TODO: implement me!
                [nameof(DatabaseInfo.Name)] = databaseName,
                [nameof(DatabaseInfo.Disabled)] = disabled,
                [nameof(DatabaseInfo.TotalSize)] = new DynamicJsonValue
                {
                    [nameof(Size.HumaneSize)] = size.HumaneSize,
                    [nameof(Size.SizeInBytes)] = size.SizeInBytes
                },
                [nameof(DatabaseInfo.IndexingErrors)] = online
                    ? db.IndexStore.GetIndexes().Sum(index => index.GetErrors().Count)
                    : 0,
                [nameof(DatabaseInfo.Alerts)] = online ? db.NotificationCenter.GetAlertCount() : 0,
                [nameof(DatabaseInfo.UpTime)] = online ? GetUptime(db).ToString() : null,
                [nameof(DatabaseInfo.BackupInfo)] = backupInfo,
                [nameof(DatabaseInfo.DocumentsCount)] = online
                    ? db.DocumentsStorage.GetNumberOfDocuments()
                    : 0,
                [nameof(DatabaseInfo.IndexesCount)] = online ? db.IndexStore.GetIndexes().Count() : 0,
                [nameof(DatabaseInfo.RejectClients)] = false, //TODO: implement me!
                [nameof(DatabaseInfo.IndexingStatus)] = indexingStatus
            };

            context.Write(writer, doc);
        }

        private void WriteFaultedDatabaseInfo(TransactionOperationContext context, BlittableJsonTextWriter writer, Task<DocumentDatabase> dbTask, string databaseName)
        {
            var exception = dbTask.Exception;

            var doc = new DynamicJsonValue
            {
                [nameof(DatabaseInfo.Name)] = databaseName,
                [nameof(DatabaseInfo.LoadError)] = exception.ExtractSingleInnerException().Message
            };

            context.Write(writer, doc);
        }

        private DynamicJsonValue GetBackupInfo(DocumentDatabase db)
        {
            var periodicExportRunner = db?.BundleLoader.PeriodicExportRunner;

            if (periodicExportRunner == null)
            {
                return null;
            }

            return new DynamicJsonValue
            {
                [nameof(BackupInfo.IncrementalBackupInterval)] = periodicExportRunner.IncrementalInterval,
                [nameof(BackupInfo.FullBackupInterval)] = periodicExportRunner.FullExportInterval,
                [nameof(BackupInfo.LastIncrementalBackup)] = periodicExportRunner.ExportTime,
                [nameof(BackupInfo.LastFullBackup)] = periodicExportRunner.FullExportTime
            };
        }

        private TimeSpan GetUptime(DocumentDatabase db)
        {
            return SystemTime.UtcNow - db.StartTime;
        }

        private long GetTotalSize(DocumentDatabase db)
        {
            if (db == null)
                return 0;

            return
                db.GetAllStoragesEnvironment()
                    .Sum(env => env.Environment.Stats().AllocatedDataFileSizeInBytes);
        }

        private List<string> GetBundles(DocumentDatabase db)
        {
            if (db != null)
                return db.BundleLoader.GetActiveBundles();
            return new List<string>();
        }
    }
}
<|MERGE_RESOLUTION|>--- conflicted
+++ resolved
@@ -43,11 +43,7 @@
                     writer.WriteStartObject();
 
                     writer.WritePropertyName(nameof(DatabasesInfo.Databases));
-<<<<<<< HEAD
                     writer.WriteArray(context, ServerStore.Cluster.ItemsStartingWith(context, Constants.Documents.Prefix, GetStart(), GetPageSize(int.MaxValue)), (w, c, dbDoc) =>
-=======
-                    writer.WriteArray(context, ServerStore.StartingWith(context, Constants.Documents.Prefix, GetStart(), GetPageSize()), (w, c, dbDoc) =>
->>>>>>> 961c1281
                     {
                         var databaseName = dbDoc.Item1.Substring(Constants.Documents.Prefix.Length);
                         if (namesOnly)
