﻿using System;
using System.Collections.Generic;
using System.Diagnostics;
using System.IO;
using System.IO.Compression;
using System.Linq;
using System.Net;
using System.Net.Http;
using System.Net.NetworkInformation;
using System.Security;
using System.Security.Cryptography;
using System.Security.Cryptography.X509Certificates;
using System.Text;
using System.Threading;
using System.Threading.Tasks;
using Microsoft.AspNetCore.Builder;
using Microsoft.AspNetCore.Connections;
using Microsoft.AspNetCore.Hosting;
using Microsoft.AspNetCore.Http;
using Microsoft.Extensions.DependencyInjection;
using Newtonsoft.Json;
using Newtonsoft.Json.Linq;
using Org.BouncyCastle.Asn1;
using Org.BouncyCastle.Asn1.X509;
using Org.BouncyCastle.Crypto.Prng;
using Org.BouncyCastle.Pkcs;
using Org.BouncyCastle.Security;
using Raven.Client.Documents.Operations;
using Raven.Client.Exceptions;
using Raven.Client.ServerWide;
using Raven.Client.ServerWide.Operations.Certificates;
using Raven.Client.ServerWide.Operations.Configuration;
using Raven.Client.Util;
using Raven.Server.Config;
using Raven.Server.Config.Categories;
using Raven.Server.Https;
using Raven.Server.Json;
using Raven.Server.Rachis;
using Raven.Server.ServerWide;
using Raven.Server.ServerWide.Commands;
using Raven.Server.ServerWide.Context;
using Raven.Server.Utils;
using Raven.Server.Utils.Cli;
using Raven.Server.Web.Authentication;
using Sparrow.Json;
using Sparrow.Json.Parsing;
using Sparrow.Logging;
using Sparrow.Platform;
using Sparrow.Server.Json.Sync;
using Sparrow.Server.Platform.Posix;
using Sparrow.Utils;
using OpenFlags = System.Security.Cryptography.X509Certificates.OpenFlags;
using StudioConfiguration = Raven.Client.Documents.Operations.Configuration.StudioConfiguration;

namespace Raven.Server.Commercial
{
    public static class SetupManager
    {
        private static readonly Logger Logger = LoggingSource.Instance.GetLogger<LicenseManager>("Server");
        public const string GoogleDnsApi = "https://dns.google.com";

        public static string BuildHostName(string nodeTag, string userDomain, string rootDomain)
        {
            return $"{nodeTag}.{userDomain}.{rootDomain}".ToLower();
        }

        public static async Task<string> LetsEncryptAgreement(string email, ServerStore serverStore)
        {
            if (IsValidEmail(email) == false)
                throw new ArgumentException("Invalid e-mail format" + email);

            var acmeClient = new LetsEncryptClient(serverStore.Configuration.Core.AcmeUrl);
            await acmeClient.Init(email);
            return acmeClient.GetTermsOfServiceUri();
        }

        public static async Task<IOperationResult> SetupSecuredTask(Action<IOperationProgress> onProgress, SetupInfo setupInfo, ServerStore serverStore, CancellationToken token)
        {
            var progress = new SetupProgressAndResult
            {
                Processed = 0,
                Total = 2
            };

            try
            {
                AssertNoClusterDefined(serverStore);

                progress.AddInfo("Setting up RavenDB in 'Secured Mode'.");
                progress.AddInfo("Starting validation.");
                onProgress(progress);

                await ValidateSetupInfo(SetupMode.Secured, setupInfo, serverStore);

                try
                {
                    await ValidateServerCanRunWithSuppliedSettings(setupInfo, serverStore, SetupMode.Secured, token);
                }
                catch (Exception e)
                {
                    throw new InvalidOperationException("Validation failed.", e);
                }

                progress.Processed++;
                progress.AddInfo("Validation is successful.");
                progress.AddInfo("Creating new RavenDB configuration settings.");
                onProgress(progress);

                try
                {
                    progress.SettingsZipFile =
                        await CompleteClusterConfigurationAndGetSettingsZip(onProgress, progress, SetupMode.Secured, setupInfo, serverStore, token);
                }
                catch (Exception e)
                {
                    throw new InvalidOperationException("Could not create configuration settings.", e);
                }

                progress.Processed++;
                progress.AddInfo("Configuration settings created.");
                progress.AddInfo("Setting up RavenDB in 'Secured Mode' finished successfully.");
                onProgress(progress);
            }
            catch (Exception e)
            {
                LogErrorAndThrow(onProgress, progress, "Setting up RavenDB in 'Secured Mode' failed.", e);
            }
            return progress;
        }

        public static async Task<X509Certificate2> RefreshLetsEncryptTask(SetupInfo setupInfo, ServerStore serverStore, CancellationToken token)
        {
            if (Logger.IsOperationsEnabled)
                Logger.Operations($"Getting challenge(s) from Let's Encrypt. Using e-mail: {setupInfo.Email}.");

            var acmeClient = new LetsEncryptClient(serverStore.Configuration.Core.AcmeUrl);
            await acmeClient.Init(setupInfo.Email, token);

            // here we explicitly want to refresh the cert, so we don't want it cached
            var cacheKeys = setupInfo.NodeSetupInfos.Select(node => BuildHostName(node.Key, setupInfo.Domain, setupInfo.RootDomain)).ToList();
            acmeClient.ResetCachedCertificate(cacheKeys);

            var challengeResult = await InitialLetsEncryptChallenge(setupInfo, acmeClient, token);

            if (Logger.IsOperationsEnabled)
                Logger.Operations($"Updating DNS record(s) and challenge(s) in {setupInfo.Domain.ToLower()}.{setupInfo.RootDomain.ToLower()}.");

            try
            {
                await UpdateDnsRecordsForCertificateRefreshTask(challengeResult.Challenge, setupInfo, token);

                // Cache the current DNS topology so we can check it again
            }
            catch (Exception e)
            {
                throw new InvalidOperationException($"Failed to update DNS record(s) and challenge(s) in {setupInfo.Domain.ToLower()}.{setupInfo.RootDomain.ToLower()}", e);
            }

            if (Logger.IsOperationsEnabled)
                Logger.Operations($"Successfully updated DNS record(s) and challenge(s) in {setupInfo.Domain.ToLower()}.{setupInfo.RootDomain.ToLower()}");

            var cert = await CompleteAuthorizationAndGetCertificate(() =>
                {
                    if (Logger.IsOperationsEnabled)
                        Logger.Operations("Let's encrypt validation successful, acquiring certificate now...");
                },
                setupInfo,
                acmeClient,
                challengeResult,
                serverStore,
                token);

            if (Logger.IsOperationsEnabled)
                Logger.Operations("Successfully acquired certificate from Let's Encrypt.");

            return cert;
        }

        public static async Task<IOperationResult> ContinueClusterSetupTask(Action<IOperationProgress> onProgress, ContinueSetupInfo continueSetupInfo, ServerStore serverStore, CancellationToken token)
        {
            var progress = new SetupProgressAndResult
            {
                Processed = 0,
                Total = 4
            };

            try
            {
                AssertNoClusterDefined(serverStore);

                progress.AddInfo($"Continuing cluster setup on node {continueSetupInfo.NodeTag}.");
                onProgress(progress);

                byte[] zipBytes;

                try
                {
                    zipBytes = Convert.FromBase64String(continueSetupInfo.Zip);
                }
                catch (Exception e)
                {
                    throw new ArgumentException($"Unable to parse the {nameof(continueSetupInfo.Zip)} property, expected a Base64 value", e);
                }

                progress.Processed++;
                progress.AddInfo("Extracting setup settings and certificates from zip file.");
                onProgress(progress);

                using (serverStore.ContextPool.AllocateOperationContext(out JsonOperationContext context))
                {
                    byte[] serverCertBytes;
                    BlittableJsonReaderObject settingsJsonObject;
                    Dictionary<string, string> otherNodesUrls;
                    string firstNodeTag;
                    License license;
                    X509Certificate2 clientCert;
                    X509Certificate2 serverCert;
                    try
                    {
                        settingsJsonObject = ExtractCertificatesAndSettingsJsonFromZip(zipBytes, continueSetupInfo.NodeTag, context, out serverCertBytes,
                            out serverCert, out clientCert, out firstNodeTag, out otherNodesUrls, out license);
                    }
                    catch (Exception e)
                    {
                        throw new InvalidOperationException("Unable to extract setup information from the zip file.", e);
                    }

                    progress.Processed++;
                    progress.AddInfo("Starting validation.");
                    onProgress(progress);

                    try
                    {
                        await ValidateServerCanRunOnThisNode(settingsJsonObject, serverCert, serverStore, continueSetupInfo.NodeTag, token);
                    }
                    catch (Exception e)
                    {
                        throw new InvalidOperationException("Validation failed.", e);
                    }

                    progress.Processed++;
                    progress.AddInfo("Validation is successful.");
                    progress.AddInfo("Writing configuration settings and certificate.");
                    onProgress(progress);

                    try
                    {
                        await CompleteConfigurationForNewNode(onProgress, progress, continueSetupInfo, settingsJsonObject, serverCertBytes, serverCert,
                            clientCert, serverStore, firstNodeTag, otherNodesUrls, license, context);
                    }
                    catch (Exception e)
                    {
                        throw new InvalidOperationException("Could not complete configuration for new node.", e);
                    }

                    progress.Processed++;
                    progress.AddInfo("Configuration settings created.");
                    progress.AddInfo("Setting up RavenDB in 'Secured Mode' finished successfully.");
                    onProgress(progress);

                    settingsJsonObject.Dispose();
                }
            }
            catch (Exception e)
            {
                LogErrorAndThrow(onProgress, progress, $"Cluster setup on node {continueSetupInfo.NodeTag} has failed", e);
            }
            return progress;
        }

        public static BlittableJsonReaderObject ExtractCertificatesAndSettingsJsonFromZip(byte[] zipBytes, string currentNodeTag, JsonOperationContext context, out byte[] certBytes, out X509Certificate2 serverCert, out X509Certificate2 clientCert, out string firstNodeTag, out Dictionary<string, string> otherNodesUrls, out License license)
        {
            certBytes = null;
            byte[] clientCertBytes = null;
            BlittableJsonReaderObject currentNodeSettingsJson = null;
            license = null;

            otherNodesUrls = new Dictionary<string, string>();

            firstNodeTag = "A";

            using (var msZip = new MemoryStream(zipBytes))
            using (var archive = new ZipArchive(msZip, ZipArchiveMode.Read, false))
            {
                foreach (var entry in archive.Entries)
                {
                    // try to find setup.json file first, as we make decisions based on its contents
                    if (entry.Name.Equals("setup.json"))
                    {
                        var json = context.Sync.ReadForMemory(entry.Open(), "license/json");

                        SetupSettings setupSettings = JsonDeserializationServer.SetupSettings(json);
                        firstNodeTag = setupSettings.Nodes[0].Tag;

                        // Since we allow to customize node tags, we stored information about the order of nodes into setup.json file
                        // The first node is the one in which the cluster should be initialized.
                        // If the file isn't found, it means we are using a zip which was created in the old codebase => first node has the tag 'A'
                    }
                }

                foreach (var entry in archive.Entries)
                {
                    if (entry.FullName.StartsWith($"{currentNodeTag}/") && entry.Name.EndsWith(".pfx"))
                    {
                        using (var ms = new MemoryStream())
                        {
                            entry.Open().CopyTo(ms);
                            certBytes = ms.ToArray();
                        }
                    }

                    if (entry.Name.StartsWith("admin.client.certificate") && entry.Name.EndsWith(".pfx"))
                    {
                        using (var ms = new MemoryStream())
                        {
                            entry.Open().CopyTo(ms);
                            clientCertBytes = ms.ToArray();
                        }
                    }

                    if (entry.Name.Equals("license.json"))
                    {
                        var json = context.Sync.ReadForMemory(entry.Open(), "license/json");
                        license = JsonDeserializationServer.License(json);
                    }

                    if (entry.Name.Equals("settings.json"))
                    {
                        using (var settingsJson = context.Sync.ReadForMemory(entry.Open(), "settings-json-from-zip"))
                        {
                            settingsJson.TryGet(RavenConfiguration.GetKey(x => x.Core.PublicServerUrl), out string publicServerUrl);

                            if (entry.FullName.StartsWith($"{currentNodeTag}/"))
                            {
                                currentNodeSettingsJson = settingsJson.Clone(context);
                            }

                            // This is for the case where we take the zip file and use it to setup the first node as well.
                            // If this is the first node, we must collect the urls of the other nodes so that
                            // we will be able to add them to the cluster when we bootstrap the cluster.
                            if (entry.FullName.StartsWith(firstNodeTag + "/") == false && publicServerUrl != null)
                            {
                                var tag = entry.FullName.Substring(0, entry.FullName.Length - "/settings.json".Length);
                                otherNodesUrls.Add(tag, publicServerUrl);
                            }
                        }
                    }
                }
            }

            if (certBytes == null)
                throw new InvalidOperationException($"Could not extract the server certificate of node '{currentNodeTag}'. Are you using the correct zip file?");
            if (clientCertBytes == null)
                throw new InvalidOperationException("Could not extract the client certificate. Are you using the correct zip file?");
            if (currentNodeSettingsJson == null)
                throw new InvalidOperationException($"Could not extract settings.json of node '{currentNodeTag}'. Are you using the correct zip file?");

            try
            {
                currentNodeSettingsJson.TryGet(RavenConfiguration.GetKey(x => x.Security.CertificatePassword), out string certPassword);

                serverCert = new X509Certificate2(certBytes, certPassword, X509KeyStorageFlags.Exportable | X509KeyStorageFlags.PersistKeySet | X509KeyStorageFlags.MachineKeySet);
            }
            catch (Exception e)
            {
                throw new InvalidOperationException($"Unable to load the server certificate of node '{currentNodeTag}'.", e);
            }

            try
            {
                clientCert = new X509Certificate2(clientCertBytes, (string)null, X509KeyStorageFlags.Exportable | X509KeyStorageFlags.PersistKeySet | X509KeyStorageFlags.MachineKeySet);
            }
            catch (Exception e)
            {
                throw new InvalidOperationException("Unable to load the client certificate.", e);
            }

            return currentNodeSettingsJson;
        }

        public static async Task<LicenseStatus> GetUpdatedLicenseStatus(ServerStore serverStore, License currentLicense, Reference<License> updatedLicense = null)
        {
            var license =
                await serverStore.LicenseManager.GetUpdatedLicense(currentLicense).ConfigureAwait(false)
                ?? currentLicense;

            var licenseStatus = LicenseManager.GetLicenseStatus(license);
            if (licenseStatus.Expired)
                throw new LicenseExpiredException($"The provided license for {license.Name} has expired ({licenseStatus.Expiration})");

            if (updatedLicense != null)
                updatedLicense.Value = license;

            return licenseStatus;
        }

        public static async Task<IOperationResult> SetupLetsEncryptTask(Action<IOperationProgress> onProgress, SetupInfo setupInfo, ServerStore serverStore, CancellationToken token)
        {
            var progress = new SetupProgressAndResult
            {
                Processed = 0,
                Total = 4
            };

            try
            {
                var updatedLicense = new Reference<License>();
                await GetUpdatedLicenseStatus(serverStore, setupInfo.License, updatedLicense).ConfigureAwait(false);
                setupInfo.License = updatedLicense.Value;

                AssertNoClusterDefined(serverStore);

                progress.AddInfo("Setting up RavenDB in Let's Encrypt security mode.");
                onProgress(progress);
                try
                {
                    await ValidateSetupInfo(SetupMode.LetsEncrypt, setupInfo, serverStore);
                }
                catch (Exception e)
                {
                    throw new InvalidOperationException("Validation of supplied settings failed.", e);
                }

                progress.AddInfo($"Getting challenge(s) from Let's Encrypt. Using e-mail: {setupInfo.Email}.");
                onProgress(progress);

                var acmeClient = new LetsEncryptClient(serverStore.Configuration.Core.AcmeUrl);
                await acmeClient.Init(setupInfo.Email, token);

                var challengeResult = await InitialLetsEncryptChallenge(setupInfo, acmeClient, token);

                progress.Processed++;
                progress.AddInfo(challengeResult.Challenge != null
                    ? "Successfully received challenge(s) information from Let's Encrypt."
                    : "Using cached Let's Encrypt certificate.");

                progress.AddInfo($"Updating DNS record(s) and challenge(s) in {setupInfo.Domain.ToLower()}.{setupInfo.RootDomain.ToLower()}.");

                onProgress(progress);

                try
                {
                    await UpdateDnsRecordsTask(onProgress, progress, challengeResult.Challenge, setupInfo, token);
                }
                catch (Exception e)
                {
                    throw new InvalidOperationException($"Failed to update DNS record(s) and challenge(s) in {setupInfo.Domain.ToLower()}.{setupInfo.RootDomain.ToLower()}", e);
                }

                progress.Processed++;
                progress.AddInfo($"Successfully updated DNS record(s) and challenge(s) in {setupInfo.Domain.ToLower()}.{setupInfo.RootDomain.ToLower()}");
                progress.AddInfo("Completing Let's Encrypt challenge(s)...");
                onProgress(progress);

                await CompleteAuthorizationAndGetCertificate(() =>
                    {
                        progress.AddInfo("Let's Encrypt challenge(s) completed successfully.");
                        progress.AddInfo("Acquiring certificate.");
                        onProgress(progress);
                    },
                    setupInfo,
                    acmeClient,
                    challengeResult,
                    serverStore,
                    token);

                progress.Processed++;
                progress.AddInfo("Successfully acquired certificate from Let's Encrypt.");
                progress.AddInfo("Starting validation.");
                onProgress(progress);

                try
                {
                    await ValidateServerCanRunWithSuppliedSettings(setupInfo, serverStore, SetupMode.LetsEncrypt, token);
                }
                catch (Exception e)
                {
                    throw new InvalidOperationException("Validation failed.", e);
                }

                progress.Processed++;
                progress.AddInfo("Validation is successful.");
                progress.AddInfo("Creating new RavenDB configuration settings.");

                onProgress(progress);

                try
                {
                    progress.SettingsZipFile =
                        await CompleteClusterConfigurationAndGetSettingsZip(onProgress, progress, SetupMode.LetsEncrypt, setupInfo, serverStore, token);
                }
                catch (Exception e)
                {
                    throw new InvalidOperationException("Failed to create the configuration settings.", e);
                }

                progress.Processed++;
                progress.AddInfo("Configuration settings created.");
                progress.AddInfo("Setting up RavenDB in Let's Encrypt security mode finished successfully.");
                onProgress(progress);
            }
            catch (Exception e)
            {
                LogErrorAndThrow(onProgress, progress, "Setting up RavenDB in Let's Encrypt security mode failed.", e);
            }
            return progress;
        }

        private static void AssertNoClusterDefined(ServerStore serverStore)
        {
            var allNodes = serverStore.GetClusterTopology().AllNodes;
            if (allNodes.Count > 1)
            {
                throw new InvalidOperationException("This node is part of an already configured cluster and cannot be setup automatically any longer." +
                                                    Environment.NewLine +
                                                    "Either setup manually by editing the 'settings.json' file or delete the existing cluster, restart the server and try running setup again." +
                                                    Environment.NewLine +
                                                    "Existing cluster nodes " + JsonConvert.SerializeObject(allNodes, Formatting.Indented)
                                                    );
            }
        }

        private static async Task DeleteAllExistingCertificates(ServerStore serverStore)
        {
            // If a user repeats the setup process, there might be certificate leftovers in the cluster

            List<string> existingCertificateKeys;
            using (serverStore.ContextPool.AllocateOperationContext(out TransactionOperationContext context))
            using (context.OpenReadTransaction())
            {
                existingCertificateKeys = serverStore.Cluster.GetCertificateThumbprintsFromCluster(context).ToList();
            }

            if (existingCertificateKeys.Count == 0)
                return;

            var res = await serverStore.SendToLeaderAsync(new DeleteCertificateCollectionFromClusterCommand(RaftIdGenerator.NewId())
            {
                Names = existingCertificateKeys
            });

            await serverStore.Cluster.WaitForIndexNotification(res.Index);
        }

        private static async Task<X509Certificate2> CompleteAuthorizationAndGetCertificate(Action onValidationSuccessful, SetupInfo setupInfo, LetsEncryptClient client,
            (string Challange, LetsEncryptClient.CachedCertificateResult Cache) challengeResult, ServerStore serverStore, CancellationToken token)
        {
            if (challengeResult.Challange == null && challengeResult.Cache != null)
            {
                return BuildNewPfx(setupInfo, challengeResult.Cache.Certificate, challengeResult.Cache.PrivateKey);
            }

            try
            {
                await client.CompleteChallenges(token);
            }
            catch (Exception e)
            {
                throw new InvalidOperationException("Failed to Complete Let's Encrypt challenge(s).", e);
            }

            onValidationSuccessful();

            (X509Certificate2 Cert, RSA PrivateKey) result;
            try
            {
                var existingPrivateKey = serverStore.Server.Certificate?.Certificate?.GetRSAPrivateKey();
                result = await client.GetCertificate(existingPrivateKey, token);
            }
            catch (Exception e)
            {
                throw new InvalidOperationException("Failed to acquire certificate from Let's Encrypt.", e);
            }

            try
            {
                return BuildNewPfx(setupInfo, result.Cert, result.PrivateKey);
            }
            catch (Exception e)
            {
                throw new InvalidOperationException("Failed to build certificate from Let's Encrypt.", e);
            }
        }

        private static X509Certificate2 BuildNewPfx(SetupInfo setupInfo, X509Certificate2 certificate, RSA privateKey)
        {
            var certWithKey = certificate.CopyWithPrivateKey(privateKey);

            Pkcs12Store store = new Pkcs12StoreBuilder().Build();

            var chain = new X509Chain();
            chain.ChainPolicy.DisableCertificateDownloads = true;

            chain.Build(certificate);

            foreach (var item in chain.ChainElements)
            {
                var x509Certificate = DotNetUtilities.FromX509Certificate(item.Certificate);

                if (item.Certificate.Thumbprint == certificate.Thumbprint)
                {
                    var key = new AsymmetricKeyEntry(DotNetUtilities.GetKeyPair(certWithKey.PrivateKey).Private);
                    store.SetKeyEntry(x509Certificate.SubjectDN.ToString(), key, new[] { new X509CertificateEntry(x509Certificate) });
                    continue;
                }

                store.SetCertificateEntry(item.Certificate.Subject, new X509CertificateEntry(x509Certificate));
            }

            var memoryStream = new MemoryStream();
            store.Save(memoryStream, Array.Empty<char>(), new SecureRandom(new CryptoApiRandomGenerator()));
            var certBytes = memoryStream.ToArray();

            Debug.Assert(certBytes != null);
            setupInfo.Certificate = Convert.ToBase64String(certBytes);

            return new X509Certificate2(certBytes, (string)null, X509KeyStorageFlags.Exportable | X509KeyStorageFlags.MachineKeySet);
        }

        private static async Task<(string Challenge, LetsEncryptClient.CachedCertificateResult Cache)> InitialLetsEncryptChallenge(
            SetupInfo setupInfo,
            LetsEncryptClient client,
            CancellationToken token)
        {
            try
            {
                var host = (setupInfo.Domain + "." + setupInfo.RootDomain).ToLowerInvariant();
                var wildcardHost = "*." + host;
                if (client.TryGetCachedCertificate(wildcardHost, out var certBytes))
                    return (null, certBytes);

                var result = await client.NewOrder(new[] { wildcardHost }, token);

                result.TryGetValue(host, out var challenge);
                // we may already be authorized for this?
                return (challenge, null);
            }
            catch (Exception e)
            {
                throw new InvalidOperationException("Failed to receive challenge(s) information from Let's Encrypt.", e);
            }
        }

        private static void LogErrorAndThrow(Action<IOperationProgress> onProgress, SetupProgressAndResult progress, string msg, Exception e)
        {
            progress.AddError(msg, e);
            onProgress.Invoke(progress);
            throw new InvalidOperationException(msg, e);
        }

        private static async Task UpdateDnsRecordsForCertificateRefreshTask(
            string challenge,
            SetupInfo setupInfo, CancellationToken token)
        {
            using (var cts = CancellationTokenSource.CreateLinkedTokenSource(token, new CancellationTokenSource(TimeSpan.FromMinutes(15)).Token))
            {
                var registrationInfo = new RegistrationInfo
                {
                    License = setupInfo.License,
                    Domain = setupInfo.Domain,
                    Challenge = challenge,
                    RootDomain = setupInfo.RootDomain,
                    SubDomains = new List<RegistrationNodeInfo>()
                };

                foreach (var node in setupInfo.NodeSetupInfos)
                {
                    var regNodeInfo = new RegistrationNodeInfo
                    {
                        SubDomain = (node.Key + "." + setupInfo.Domain).ToLower(),
                    };

                    registrationInfo.SubDomains.Add(regNodeInfo);
                }

                var serializeObject = JsonConvert.SerializeObject(registrationInfo);

                if (Logger.IsOperationsEnabled)
                    Logger.Operations($"Start update process for certificate. License Id: {registrationInfo.License.Id}, " +
                                      $"License Name: {registrationInfo.License.Name}, " +
                                      $"Domain: {registrationInfo.Domain}, " +
                                      $"RootDomain: {registrationInfo.RootDomain}");

                HttpResponseMessage response;
                try
                {
                    response = await ApiHttpClient.Instance.PostAsync("api/v1/dns-n-cert/register",
                        new StringContent(serializeObject, Encoding.UTF8, "application/json"), token).ConfigureAwait(false);
                }
                catch (Exception e)
                {
                    throw new InvalidOperationException("Registration request to api.ravendb.net failed for: " + serializeObject, e);
                }

                var responseString = await response.Content.ReadAsStringAsync().ConfigureAwait(false);

                if (response.IsSuccessStatusCode == false)
                {
                    throw new InvalidOperationException(
                        $"Got unsuccessful response from registration request: {response.StatusCode}.{Environment.NewLine}{responseString}");
                }

                var id = JsonConvert.DeserializeObject<Dictionary<string, string>>(responseString).First().Value;

                try
                {
                    RegistrationResult registrationResult;
                    do
                    {
                        try
                        {
                            await Task.Delay(1000, cts.Token);
                            response = await ApiHttpClient.Instance.PostAsync("api/v1/dns-n-cert/registration-result?id=" + id,
                                    new StringContent(serializeObject, Encoding.UTF8, "application/json"), cts.Token)
                                .ConfigureAwait(false);
                        }
                        catch (Exception e)
                        {
                            throw new InvalidOperationException("Registration-result request to api.ravendb.net failed.", e); //add the object we tried to send to error
                        }

                        responseString = await response.Content.ReadAsStringAsync().ConfigureAwait(false);

                        if (response.IsSuccessStatusCode == false)
                        {
                            throw new InvalidOperationException(
                                $"Got unsuccessful response from registration-result request: {response.StatusCode}.{Environment.NewLine}{responseString}");
                        }

                        registrationResult = JsonConvert.DeserializeObject<RegistrationResult>(responseString);
                    } while (registrationResult.Status == "PENDING");
                }
                catch (Exception e)
                {
                    if (cts.IsCancellationRequested == false)
                        throw;
                    throw new TimeoutException("Request failed due to a timeout error", e);
                }
            }
        }

        private static async Task UpdateDnsRecordsTask(
            Action<IOperationProgress> onProgress,
            SetupProgressAndResult progress,
            string challenge,
            SetupInfo setupInfo,
            CancellationToken token)
        {
            using (var cts = CancellationTokenSource.CreateLinkedTokenSource(token, new CancellationTokenSource(TimeSpan.FromMinutes(15)).Token))
            {
                var registrationInfo = new RegistrationInfo
                {
                    License = setupInfo.License,
                    Domain = setupInfo.Domain,
                    Challenge = challenge,
                    RootDomain = setupInfo.RootDomain,
                    SubDomains = new List<RegistrationNodeInfo>()
                };

                foreach (var node in setupInfo.NodeSetupInfos)
                {
                    var regNodeInfo = new RegistrationNodeInfo
                    {
                        SubDomain = (node.Key + "." + setupInfo.Domain).ToLower(),
                        Ips = node.Value.ExternalIpAddress == null
                            ? node.Value.Addresses
                            : new List<string>
                            {
                                node.Value.ExternalIpAddress
                            }
                    };

                    registrationInfo.SubDomains.Add(regNodeInfo);
                }
                progress.AddInfo($"Creating DNS record/challenge for node(s): {string.Join(", ", setupInfo.NodeSetupInfos.Keys)}.");

                onProgress(progress);

                if (registrationInfo.SubDomains.Count == 0 && registrationInfo.Challenge == null)
                {
                    // no need to update anything, can skip doing DNS update
                    progress.AddInfo("Cached DNS values matched, skipping DNS update");
                    return;
                }

                var serializeObject = JsonConvert.SerializeObject(registrationInfo);
                HttpResponseMessage response;
                try
                {
                    progress.AddInfo("Registering DNS record(s)/challenge(s) in api.ravendb.net.");
                    progress.AddInfo("Please wait between 30 seconds and a few minutes.");
                    onProgress(progress);
                    response = await ApiHttpClient.Instance.PostAsync("api/v1/dns-n-cert/register",
                        new StringContent(serializeObject, Encoding.UTF8, "application/json"), token).ConfigureAwait(false);
                    progress.AddInfo("Waiting for DNS records to update...");
                }
                catch (Exception e)
                {
                    throw new InvalidOperationException("Registration request to api.ravendb.net failed for: " + serializeObject, e);
                }

                var responseString = await response.Content.ReadAsStringAsync().ConfigureAwait(false);

                if (response.IsSuccessStatusCode == false)
                {
                    throw new InvalidOperationException(
                        $"Got unsuccessful response from registration request: {response.StatusCode}.{Environment.NewLine}{responseString}");
                }

                if (challenge == null)
                {
                    var existingSubDomain = registrationInfo.SubDomains.FirstOrDefault(x => x.SubDomain.StartsWith(setupInfo.LocalNodeTag + ".", StringComparison.OrdinalIgnoreCase));
                    if (existingSubDomain != null && new HashSet<string>(existingSubDomain.Ips).SetEquals(setupInfo.NodeSetupInfos[setupInfo.LocalNodeTag].Addresses))
                    {
                        progress.AddInfo("DNS update started successfully, since current node (" + setupInfo.LocalNodeTag + ") DNS record didn't change, not waiting for full DNS propagation.");
                        return;
                    }
                }

                var id = JsonConvert.DeserializeObject<Dictionary<string, string>>(responseString).First().Value;

                try
                {
                    RegistrationResult registrationResult;
                    var i = 1;
                    do
                    {
                        try
                        {
                            await Task.Delay(1000, cts.Token);
                            response = await ApiHttpClient.Instance.PostAsync("api/v1/dns-n-cert/registration-result?id=" + id,
                                    new StringContent(serializeObject, Encoding.UTF8, "application/json"), cts.Token)
                                .ConfigureAwait(false);
                        }
                        catch (Exception e)
                        {
                            throw new InvalidOperationException("Registration-result request to api.ravendb.net failed.", e); //add the object we tried to send to error
                        }

                        responseString = await response.Content.ReadAsStringAsync().ConfigureAwait(false);

                        if (response.IsSuccessStatusCode == false)
                        {
                            throw new InvalidOperationException(
                                $"Got unsuccessful response from registration-result request: {response.StatusCode}.{Environment.NewLine}{responseString}");
                        }

                        registrationResult = JsonConvert.DeserializeObject<RegistrationResult>(responseString);

                        if (i % 120 == 0)
                            progress.AddInfo("This is taking too long, you might want to abort and restart if this goes on like this...");
                        else if (i % 45 == 0)
                            progress.AddInfo("If everything goes all right, we should be nearly there...");
                        else if (i % 30 == 0)
                            progress.AddInfo("The DNS update is still pending, carry on just a little bit longer...");
                        else if (i % 15 == 0)
                            progress.AddInfo("Please be patient, updating DNS records takes time...");
                        else if (i % 5 == 0)
                            progress.AddInfo("Waiting...");

                        onProgress(progress);

                        i++;
                    } while (registrationResult.Status == "PENDING");
                    progress.AddInfo("Got successful response from api.ravendb.net.");
                    onProgress(progress);
                }
                catch (Exception e)
                {
                    if (cts.IsCancellationRequested == false)
                        throw;
                    throw new TimeoutException("Request failed due to a timeout error", e);
                }
            }
        }

        public static async Task AssertLocalNodeCanListenToEndpoints(SetupInfo setupInfo, ServerStore serverStore)
        {
            var localNode = setupInfo.NodeSetupInfos[setupInfo.LocalNodeTag];
            var localIps = new List<IPEndPoint>();

            // Because we can get from user either an ip or a hostname, we resolve the hostname and get the actual ips it is mapped to
            foreach (var hostnameOrIp in localNode.Addresses)
            {
                if (hostnameOrIp.Equals("0.0.0.0"))
                {
                    localIps.Add(new IPEndPoint(IPAddress.Parse(hostnameOrIp), localNode.Port));
                    localIps.Add(new IPEndPoint(IPAddress.Parse(hostnameOrIp), localNode.TcpPort));
                    continue;
                }

                foreach (var ip in await Dns.GetHostAddressesAsync(hostnameOrIp))
                {
                    localIps.Add(new IPEndPoint(IPAddress.Parse(ip.ToString()), localNode.Port));
                    localIps.Add(new IPEndPoint(IPAddress.Parse(ip.ToString()), localNode.TcpPort));
                }
            }

            var requestedEndpoints = localIps.ToArray();
            var currentServerEndpoints = serverStore.Server.ListenEndpoints.Addresses.Select(ip => new IPEndPoint(ip, serverStore.Server.ListenEndpoints.Port)).ToList();

            var ipProperties = IPGlobalProperties.GetIPGlobalProperties();
            IPEndPoint[] activeTcpListeners;
            try
            {
                activeTcpListeners = ipProperties.GetActiveTcpListeners();
            }
            catch (Exception)
            {
                // If GetActiveTcpListeners is not supported, skip the validation
                // See https://github.com/dotnet/corefx/issues/30909
                return;
            }

            foreach (var requestedEndpoint in requestedEndpoints)
            {
                if (activeTcpListeners.Contains(requestedEndpoint))
                {
                    if (currentServerEndpoints.Contains(requestedEndpoint))
                        continue; // OK... used by the current server

                    throw new InvalidOperationException(
                        $"The requested endpoint '{requestedEndpoint.Address}:{requestedEndpoint.Port}' is already in use by another process. You may go back in the wizard, change the settings and try again.");
                }
            }
        }

        public static async Task ValidateServerCanRunWithSuppliedSettings(SetupInfo setupInfo, ServerStore serverStore, SetupMode setupMode, CancellationToken token)
        {
            var localNode = setupInfo.NodeSetupInfos[setupInfo.LocalNodeTag];
            var localIps = new List<IPEndPoint>();

            foreach (var hostnameOrIp in localNode.Addresses)
            {
                if (hostnameOrIp.Equals("0.0.0.0"))
                {
                    localIps.Add(new IPEndPoint(IPAddress.Parse(hostnameOrIp), localNode.Port));
                    continue;
                }

                foreach (var ip in await Dns.GetHostAddressesAsync(hostnameOrIp))
                {
                    localIps.Add(new IPEndPoint(IPAddress.Parse(ip.ToString()), localNode.Port));
                }
            }

            var serverCert = setupInfo.GetX509Certificate();

            var localServerUrl = GetServerUrlFromCertificate(serverCert, setupInfo, setupInfo.LocalNodeTag, localNode.Port, localNode.TcpPort, out _, out _);

            try
            {
                if (serverStore.Server.ListenEndpoints.Port == localNode.Port)
                {
                    var currentIps = serverStore.Server.ListenEndpoints.Addresses.ToList();

                    if (localIps.Count == 0 && currentIps.Count == 1 &&
                        (Equals(currentIps[0], IPAddress.Any) || Equals(currentIps[0], IPAddress.IPv6Any)))
                        return; // listen to any ip in this

                    if (localIps.All(ip => currentIps.Contains(ip.Address)))
                        return; // we already listen to all these IPs, no need to check
                }

                if (setupMode == SetupMode.LetsEncrypt)
                {
                    // In case an external ip was specified, this is the ip we update in the dns records. (not the one we bind to)
                    var ips = localNode.ExternalIpAddress == null
                        ? localIps.ToArray()
                        : new[] { new IPEndPoint(IPAddress.Parse(localNode.ExternalIpAddress), localNode.ExternalPort) };

                    await AssertDnsUpdatedSuccessfully(localServerUrl, ips, token);
                }

                // Here we send the actual ips we will bind to in the local machine.
                await SimulateRunningServer(serverStore, serverCert, localServerUrl, setupInfo.LocalNodeTag, localIps.ToArray(), localNode.Port, serverStore.Configuration.ConfigPath, setupMode, token);
            }
            catch (Exception e)
            {
                throw new InvalidOperationException("Failed to simulate running the server with the supplied settings using: " + localServerUrl, e);
            }
        }

        public static async Task ValidateServerCanRunOnThisNode(BlittableJsonReaderObject settingsJsonObject, X509Certificate2 cert, ServerStore serverStore, string nodeTag, CancellationToken token)
        {
            settingsJsonObject.TryGet(RavenConfiguration.GetKey(x => x.Core.PublicServerUrl), out string publicServerUrl);
            settingsJsonObject.TryGet(RavenConfiguration.GetKey(x => x.Core.ServerUrls), out string serverUrl);
            settingsJsonObject.TryGet(RavenConfiguration.GetKey(x => x.Core.SetupMode), out SetupMode setupMode);
            settingsJsonObject.TryGet(RavenConfiguration.GetKey(x => x.Core.ExternalIp), out string externalIp);

            var serverUrls = serverUrl.Split(";");
            var port = new Uri(serverUrls[0]).Port;
            var hostnamesOrIps = serverUrls.Select(url => new Uri(url).DnsSafeHost).ToArray();

            var localIps = new List<IPEndPoint>();

            foreach (var hostnameOrIp in hostnamesOrIps)
            {
                if (hostnameOrIp.Equals("0.0.0.0"))
                {
                    localIps.Add(new IPEndPoint(IPAddress.Parse(hostnameOrIp), port));
                    continue;
                }

                foreach (var ip in await Dns.GetHostAddressesAsync(hostnameOrIp))
                {
                    localIps.Add(new IPEndPoint(IPAddress.Parse(ip.ToString()), port));
                }
            }

            try
            {
                if (serverStore.Server.ListenEndpoints.Port == port)
                {
                    var currentIps = serverStore.Server.ListenEndpoints.Addresses.ToList();

                    if (localIps.Count == 0 && currentIps.Count == 1 &&
                        (Equals(currentIps[0], IPAddress.Any) || Equals(currentIps[0], IPAddress.IPv6Any)))
                        return; // listen to any ip in this

                    if (localIps.All(ip => currentIps.Contains(ip.Address)))
                        return; // we already listen to all these IPs, no need to check
                }

                if (setupMode == SetupMode.LetsEncrypt)
                {
                    var ips = string.IsNullOrEmpty(externalIp)
                        ? localIps.ToArray()
                        : new[] { new IPEndPoint(IPAddress.Parse(externalIp), port) };

                    await AssertDnsUpdatedSuccessfully(publicServerUrl, ips, token);
                }

                // Here we send the actual ips we will bind to in the local machine.
                await SimulateRunningServer(serverStore, cert, publicServerUrl, nodeTag, localIps.ToArray(), port, serverStore.Configuration.ConfigPath, setupMode, token);
            }
            catch (Exception e)
            {
                throw new InvalidOperationException("Failed to simulate running the server with the supplied settings using: " + publicServerUrl, e);
            }
        }

        public static async Task ValidateSetupInfo(SetupMode setupMode, SetupInfo setupInfo, ServerStore serverStore)
        {
            if ((await SetupParameters.Get(serverStore)).IsDocker)
            {
                if (setupInfo.NodeSetupInfos[setupInfo.LocalNodeTag].Addresses.Any(ip => ip.StartsWith("127.")))
                {
                    throw new InvalidOperationException("When the server is running in Docker, you cannot bind to ip 127.X.X.X, please use the hostname instead.");
                }
            }

            if (setupMode == SetupMode.LetsEncrypt)
            {
                if (setupInfo.NodeSetupInfos.ContainsKey(setupInfo.LocalNodeTag) == false)
                    throw new ArgumentException($"At least one of the nodes must have the node tag '{setupInfo.LocalNodeTag}'.");
                if (IsValidEmail(setupInfo.Email) == false)
                    throw new ArgumentException("Invalid email address.");
                if (IsValidDomain(setupInfo.Domain + "." + setupInfo.RootDomain) == false)
                    throw new ArgumentException("Invalid domain name.");
                if (setupInfo.ClientCertNotAfter.HasValue && setupInfo.ClientCertNotAfter <= DateTime.UtcNow.Date)
                    throw new ArgumentException("The client certificate expiration date must be in the future.");
            }

            if (setupMode == SetupMode.Secured && string.IsNullOrWhiteSpace(setupInfo.Certificate))
                throw new ArgumentException($"{nameof(setupInfo.Certificate)} is a mandatory property for a secured setup");

            foreach (var node in setupInfo.NodeSetupInfos)
            {
                RachisConsensus.ValidateNodeTag(node.Key);

                if (node.Value.Port == 0)
                    setupInfo.NodeSetupInfos[node.Key].Port = 443;

                if (node.Value.TcpPort == 0)
                    setupInfo.NodeSetupInfos[node.Key].TcpPort = 38888;

                if (setupMode == SetupMode.LetsEncrypt &&
                    setupInfo.NodeSetupInfos[node.Key].Addresses.Any(ip => ip.Equals("0.0.0.0")) &&
                    string.IsNullOrWhiteSpace(setupInfo.NodeSetupInfos[node.Key].ExternalIpAddress))
                {
                    throw new ArgumentException("When choosing 0.0.0.0 as the ip address, you must provide an external ip to update in the DNS records.");
                }
            }

            await AssertLocalNodeCanListenToEndpoints(setupInfo, serverStore);
        }

        public static bool IsValidEmail(string email)
        {
            if (string.IsNullOrWhiteSpace(email))
                return false;
            try
            {
                var address = new System.Net.Mail.MailAddress(email);
                return address.Address == email;
            }
            catch
            {
                return false;
            }
        }

        private static bool IsValidDomain(string domain)
        {
            if (string.IsNullOrWhiteSpace(domain))
                return false;

            return Uri.CheckHostName(domain) != UriHostNameType.Unknown;
        }

        public static string IndentJsonString(string json)
        {
            using (var stringReader = new StringReader(json))
            using (var stringWriter = new StringWriter())
            {
                var jsonReader = new JsonTextReader(stringReader);
                var jsonWriter = new JsonTextWriter(stringWriter) { Formatting = Formatting.Indented };
                jsonWriter.WriteToken(jsonReader);
                return stringWriter.ToString();
            }
        }

        public static void WriteSettingsJsonLocally(string settingsPath, string json)
        {
            var tmpPath = string.Empty;
            try
            {
                tmpPath = settingsPath + ".tmp";
                using (var file = SafeFileStream.Create(tmpPath, FileMode.Create))
                using (var writer = new StreamWriter(file))
                {
                    writer.Write(json);
                    writer.Flush();
                    file.Flush(true);
                }
            }
            catch (Exception e) when (e is UnauthorizedAccessException || e is SecurityException)
            {
                throw new UnsuccessfulFileAccessException(e, tmpPath, FileAccess.Write);
            }

            try
            {
                File.Replace(tmpPath, settingsPath, settingsPath + ".bak");
                if (PlatformDetails.RunningOnPosix)
                    Syscall.FsyncDirectoryFor(settingsPath);
            }
            catch (UnauthorizedAccessException e)
            {
                throw new UnsuccessfulFileAccessException(e, settingsPath, FileAccess.Write);
            }
        }

        private static string GetServerUrlFromCertificate(X509Certificate2 cert, SetupInfo setupInfo, string nodeTag, int port, int tcpPort, out string publicTcpUrl, out string domain)
        {
            publicTcpUrl = null;
            var node = setupInfo.NodeSetupInfos[nodeTag];

            var cn = cert.GetNameInfo(X509NameType.SimpleName, false);
            if (cn[0] == '*')
            {
                var parts = cn.Split("*.");
                if (parts.Length != 2)
                    throw new FormatException($"{cn} is not a valid wildcard name for a certificate.");

                domain = parts[1];

                publicTcpUrl = node.ExternalTcpPort != 0
                    ? $"tcp://{nodeTag.ToLower()}.{domain}:{node.ExternalTcpPort}"
                    : $"tcp://{nodeTag.ToLower()}.{domain}:{tcpPort}";

                if (setupInfo.NodeSetupInfos[nodeTag].ExternalPort != 0)
                    return $"https://{nodeTag.ToLower()}.{domain}:{node.ExternalPort}";

                return port == 443
                    ? $"https://{nodeTag.ToLower()}.{domain}"
                    : $"https://{nodeTag.ToLower()}.{domain}:{port}";
            }

            domain = cn; //default for one node case

            foreach (var value in GetCertificateAlternativeNames(cert))
            {
                if (value.StartsWith(nodeTag + ".", StringComparison.OrdinalIgnoreCase) == false)
                    continue;

                domain = value;
                break;
            }

            var url = $"https://{domain}";

            if (node.ExternalPort != 0)
                url += ":" + node.ExternalPort;
            else if (port != 443)
                url += ":" + port;

            publicTcpUrl = node.ExternalTcpPort != 0
                ? $"tcp://{domain}:{node.ExternalTcpPort}"
                : $"tcp://{domain}:{tcpPort}";

            node.PublicServerUrl = url;
            node.PublicTcpServerUrl = publicTcpUrl;

            return url;
        }

        public static IEnumerable<string> GetCertificateAlternativeNames(X509Certificate2 cert)
        {
            // If we have alternative names, find the appropriate url using the node tag
            var sanNames = cert.Extensions["2.5.29.17"];

            if (sanNames == null)
                yield break;

            var generalNames = GeneralNames.GetInstance(Asn1Object.FromByteArray(sanNames.RawData));

            foreach (var certHost in generalNames.GetNames())
            {
                yield return certHost.Name.ToString();
            }
        }

        private static async Task CompleteConfigurationForNewNode(
            Action<IOperationProgress> onProgress,
            SetupProgressAndResult progress,
            ContinueSetupInfo continueSetupInfo,
            BlittableJsonReaderObject settingsJsonObject,
            byte[] serverCertBytes,
            X509Certificate2 serverCert,
            X509Certificate2 clientCert,
            ServerStore serverStore,
            string firstNodeTag,
            Dictionary<string, string> otherNodesUrls,
            License license,
            JsonOperationContext context)
        {
            try
            {
                serverStore.Engine.SetNewState(RachisState.Passive, null, serverStore.Engine.CurrentTerm, "During setup wizard, " +
                                                                                                          "making sure there is no cluster from previous installation.");
            }
            catch (Exception e)
            {
                throw new InvalidOperationException("Failed to delete previous cluster topology during setup.", e);
            }

            settingsJsonObject.TryGet(RavenConfiguration.GetKey(x => x.Security.CertificatePassword), out string certPassword);
            settingsJsonObject.TryGet(RavenConfiguration.GetKey(x => x.Core.PublicServerUrl), out string publicServerUrl);
            settingsJsonObject.TryGet(RavenConfiguration.GetKey(x => x.Core.SetupMode), out SetupMode setupMode);
            settingsJsonObject.TryGet(RavenConfiguration.GetKey(x => x.Security.CertificatePath), out string certificateFileName);

            serverStore.Server.Certificate = SecretProtection.ValidateCertificateAndCreateCertificateHolder("Setup", serverCert, serverCertBytes, certPassword, serverStore);

            if (continueSetupInfo.NodeTag.Equals(firstNodeTag))
            {
                await serverStore.EnsureNotPassiveAsync(publicServerUrl, firstNodeTag);

                await DeleteAllExistingCertificates(serverStore);

                if (setupMode == SetupMode.LetsEncrypt && license != null)
                {
                    await serverStore.EnsureNotPassiveAsync(skipLicenseActivation: true);
                    await serverStore.LicenseManager.ActivateAsync(license, RaftIdGenerator.DontCareId);
                }

                // We already verified that leader's port is not 0, no need for it here.
                serverStore.HasFixedPort = true;

                foreach (var url in otherNodesUrls)
                {
                    progress.AddInfo($"Adding node '{url.Key}' to the cluster.");
                    onProgress(progress);

                    try
                    {
                        await serverStore.AddNodeToClusterAsync(url.Value, url.Key, validateNotInTopology: false);
                    }
                    catch (Exception e)
                    {
                        throw new InvalidOperationException($"Failed to add node '{continueSetupInfo.NodeTag}' to the cluster.", e);
                    }
                }
            }

            progress.AddInfo("Registering client certificate in the local server.");
            onProgress(progress);
            var certDef = new CertificateDefinition
            {
                Name = $"{clientCert.SubjectName.Name}",
                // this does not include the private key, that is only for the client
                Certificate = Convert.ToBase64String(clientCert.Export(X509ContentType.Cert)),
                Permissions = new Dictionary<string, DatabaseAccess>(),
                SecurityClearance = SecurityClearance.ClusterAdmin,
                Thumbprint = clientCert.Thumbprint,
                PublicKeyPinningHash = clientCert.GetPublicKeyPinningHash(),
                NotAfter = clientCert.NotAfter
            };

            try
            {
                if (continueSetupInfo.NodeTag.Equals(firstNodeTag))
                {
                    var res = await serverStore.PutValueInClusterAsync(new PutCertificateCommand(clientCert.Thumbprint, certDef, RaftIdGenerator.DontCareId));
                    await serverStore.Cluster.WaitForIndexNotification(res.Index);
                }
                else
                {
                    using (serverStore.ContextPool.AllocateOperationContext(out TransactionOperationContext ctx))
                    using (var certificate = ctx.ReadObject(certDef.ToJson(), "Client/Certificate/Definition"))
                    using (var tx = ctx.OpenWriteTransaction())
                    {
                        serverStore.Cluster.PutLocalState(ctx, clientCert.Thumbprint, certificate, certDef);
                        tx.Commit();
                    }
                }
            }
            catch (Exception e)
            {
                throw new InvalidOperationException("Failed to register client certificate in the local server.", e);
            }

            if (continueSetupInfo.RegisterClientCert)
            {
                RegisterClientCertInOs(onProgress, progress, clientCert);
                progress.AddInfo("Registering admin client certificate in the OS personal store.");
                onProgress(progress);
            }

            var certPath = serverStore.Configuration.GetSetting(
                                   RavenConfiguration.GetKey(x => x.Core.SetupResultingServerCertificatePath)) 
                    ?? Path.Combine(AppContext.BaseDirectory, certificateFileName);

            try
            {
                progress.AddInfo($"Saving server certificate at {certPath}.");
                onProgress(progress);

                await using (var certFile = SafeFileStream.Create(certPath, FileMode.Create))
                {
                    var certBytes = serverCertBytes;
                    await certFile.WriteAsync(certBytes, 0, certBytes.Length);
                    await certFile.FlushAsync();
                }
            }
            catch (Exception e)
            {
                throw new InvalidOperationException($"Failed to save server certificate at {certPath}.", e);
            }

            try
            {
                // During setup we use the System database to store cluster configurations as well as the trusted certificates.
                // We need to make sure that the currently used data dir will be the one written (or not written) in the resulting settings.json
                var dataDirKey = RavenConfiguration.GetKey(x => x.Core.DataDirectory);
                var currentDataDir = serverStore.Configuration.GetServerWideSetting(dataDirKey) ?? serverStore.Configuration.GetSetting(dataDirKey);
                var currentHasKey = string.IsNullOrWhiteSpace(currentDataDir) == false;

                if (currentHasKey)
                {
                    settingsJsonObject.Modifications = new DynamicJsonValue(settingsJsonObject)
                    {
                        [dataDirKey] = currentDataDir
                    };
                }
                else if (settingsJsonObject.TryGet(dataDirKey, out string _))
                {
                    settingsJsonObject.Modifications = new DynamicJsonValue(settingsJsonObject);
                    settingsJsonObject.Modifications.Remove(dataDirKey);
                }

                if (settingsJsonObject.Modifications != null)
                    settingsJsonObject = context.ReadObject(settingsJsonObject, "settings.json");
            }
            catch (Exception e)
            {
                throw new InvalidOperationException("Failed to determine the data directory", e);
            }

            try
            {
                progress.AddInfo($"Saving configuration at {serverStore.Configuration.ConfigPath}.");
                onProgress(progress);

                var indentedJson = IndentJsonString(settingsJsonObject.ToString());
                WriteSettingsJsonLocally(serverStore.Configuration.ConfigPath, indentedJson);
            }
            catch (Exception e)
            {
                throw new InvalidOperationException($"Failed to save configuration at {serverStore.Configuration.ConfigPath}.", e);
            }

            try
            {
                progress.Readme = CreateReadmeText(continueSetupInfo.NodeTag, publicServerUrl, true, continueSetupInfo.RegisterClientCert);
            }
            catch (Exception e)
            {
                throw new InvalidOperationException("Failed to create the readme text.", e);
            }
        }

        private static async Task<byte[]> CompleteClusterConfigurationAndGetSettingsZip(Action<IOperationProgress> onProgress, SetupProgressAndResult progress, SetupMode setupMode, SetupInfo setupInfo, ServerStore serverStore, CancellationToken token)
        {
            try
            {
                var settingsPath = serverStore.Configuration.ConfigPath;
                await using (var ms = new MemoryStream())
                {
                    using (var archive = new ZipArchive(ms, ZipArchiveMode.Create, true))
                    using (serverStore.ContextPool.AllocateOperationContext(out TransactionOperationContext context))
                    {
                        progress.AddInfo("Loading and validating server certificate.");
                        onProgress(progress);
                        byte[] serverCertBytes;
                        X509Certificate2 serverCert;
                        string domainFromCert;
                        string publicServerUrl;

                        try
                        {
                            var base64 = setupInfo.Certificate;
                            serverCertBytes = Convert.FromBase64String(base64);
                            serverCert = new X509Certificate2(serverCertBytes, setupInfo.Password, X509KeyStorageFlags.Exportable | X509KeyStorageFlags.MachineKeySet);

                            var localNodeTag = setupInfo.LocalNodeTag;
                            publicServerUrl = GetServerUrlFromCertificate(serverCert, setupInfo, localNodeTag, setupInfo.NodeSetupInfos[localNodeTag].Port,
                                setupInfo.NodeSetupInfos[localNodeTag].TcpPort, out _, out domainFromCert);

                            try
                            {
                                serverStore.Engine.SetNewState(RachisState.Passive, null, serverStore.Engine.CurrentTerm, "During setup wizard, " +
                                                                                                                          "making sure there is no cluster from previous installation.");
                            }
                            catch (Exception e)
                            {
                                throw new InvalidOperationException("Failed to delete previous cluster topology during setup.", e);
                            }

                            await serverStore.EnsureNotPassiveAsync(publicServerUrl, setupInfo.LocalNodeTag);

                            await DeleteAllExistingCertificates(serverStore);

                            if (setupMode == SetupMode.LetsEncrypt)
                            {
                                await serverStore.EnsureNotPassiveAsync(skipLicenseActivation: true);
                                await serverStore.LicenseManager.ActivateAsync(setupInfo.License, RaftIdGenerator.DontCareId);
                            }

                            serverStore.Server.Certificate =
                                SecretProtection.ValidateCertificateAndCreateCertificateHolder("Setup", serverCert, serverCertBytes, setupInfo.Password, serverStore);

                            serverStore.HasFixedPort = setupInfo.NodeSetupInfos[localNodeTag].Port != 0;

                            foreach (var node in setupInfo.NodeSetupInfos)
                            {
                                if (node.Key == setupInfo.LocalNodeTag)
                                    continue;

                                progress.AddInfo($"Adding node '{node.Key}' to the cluster.");
                                onProgress(progress);

                                setupInfo.NodeSetupInfos[node.Key].PublicServerUrl = GetServerUrlFromCertificate(serverCert, setupInfo, node.Key, node.Value.Port,
                                    node.Value.TcpPort, out _, out _);

                                try
                                {
                                    await serverStore.AddNodeToClusterAsync(setupInfo.NodeSetupInfos[node.Key].PublicServerUrl, node.Key, validateNotInTopology: false);
                                }
                                catch (Exception e)
                                {
                                    throw new InvalidOperationException($"Failed to add node '{node.Key}' to the cluster.", e);
                                }
                            }
                        }
                        catch (Exception e)
                        {
                            throw new InvalidOperationException("Could not load the certificate in the local server.", e);
                        }

                        progress.AddInfo("Generating the client certificate.");
                        onProgress(progress);
                        X509Certificate2 clientCert;

                        var name = (setupMode == SetupMode.Secured)
                            ? domainFromCert.ToLower()
                            : setupInfo.Domain.ToLower();

                        byte[] certBytes;
                        try
                        {
                            // requires server certificate to be loaded
                            var clientCertificateName = $"{name}.client.certificate";
                            certBytes = await GenerateCertificateTask(clientCertificateName, serverStore, setupInfo);
                            clientCert = new X509Certificate2(certBytes, (string)null, X509KeyStorageFlags.Exportable | X509KeyStorageFlags.PersistKeySet | X509KeyStorageFlags.MachineKeySet);
                        }
                        catch (Exception e)
                        {
                            throw new InvalidOperationException($"Could not generate a client certificate for '{name}'.", e);
                        }
                        if (setupInfo.RegisterClientCert)
                            RegisterClientCertInOs(onProgress, progress, clientCert);

                        progress.AddInfo("Writing certificates to zip archive.");
                        onProgress(progress);
                        try
                        {
                            var entry = archive.CreateEntry($"admin.client.certificate.{name}.pfx");

                            // Structure of external attributes field: https://unix.stackexchange.com/questions/14705/the-zip-formats-external-file-attribute/14727#14727
                            // The permissions go into the most significant 16 bits of an int
                            entry.ExternalAttributes = ((int)(FilePermissions.S_IRUSR | FilePermissions.S_IWUSR)) << 16;

                            await using (var entryStream = entry.Open())
                            {
                                var export = clientCert.Export(X509ContentType.Pfx);
                                await entryStream.WriteAsync(export, 0, export.Length, token);
                            }
                            await AdminCertificatesHandler.WriteCertificateAsPemAsync($"admin.client.certificate.{name}", certBytes, null, archive);
                        }
                        catch (Exception e)
                        {
                            throw new InvalidOperationException("Failed to write the certificates to a zip archive.", e);
                        }

                        BlittableJsonReaderObject settingsJson;
                        await using (var fs = SafeFileStream.Create(settingsPath, FileMode.Open, FileAccess.Read))
                        {
                            settingsJson = await context.ReadForMemoryAsync(fs, "settings-json");
                        }

                        settingsJson.Modifications = new DynamicJsonValue(settingsJson);

                        if (setupMode == SetupMode.LetsEncrypt)
                        {
                            settingsJson.Modifications[RavenConfiguration.GetKey(x => x.Security.CertificateLetsEncryptEmail)] = setupInfo.Email;

                            try
                            {
                                var licenseString = JsonConvert.SerializeObject(setupInfo.License, Formatting.Indented);

                                var entry = archive.CreateEntry("license.json");
                                entry.ExternalAttributes = ((int)(FilePermissions.S_IRUSR | FilePermissions.S_IWUSR)) << 16;

                                await using (var entryStream = entry.Open())
                                await using (var writer = new StreamWriter(entryStream))
                                {
                                    await writer.WriteAsync(licenseString);
                                    await writer.FlushAsync();
                                }
                            }
                            catch (Exception e)
                            {
                                throw new InvalidOperationException("Failed to write license.json in zip archive.", e);
                            }
                        }

                        settingsJson.Modifications[RavenConfiguration.GetKey(x => x.Core.SetupMode)] = setupMode.ToString();

                        if (setupInfo.EnableExperimentalFeatures)
                        {
                            settingsJson.Modifications[RavenConfiguration.GetKey(x => x.Core.FeaturesAvailability)] = FeaturesAvailability.Experimental;
                        }

                        if (setupInfo.Environment != StudioConfiguration.StudioEnvironment.None)
                        {
                            var res = await serverStore.PutValueInClusterAsync(new PutServerWideStudioConfigurationCommand(new ServerWideStudioConfiguration
                            {
                                Disabled = false,
                                Environment = setupInfo.Environment
                            }, RaftIdGenerator.DontCareId));
                            await serverStore.Cluster.WaitForIndexNotification(res.Index);
                        }

                        var certificateFileName = $"cluster.server.certificate.{name}.pfx";
                        var certPath = serverStore.Configuration.GetSetting(
                                               RavenConfiguration.GetKey(x => x.Core.SetupResultingServerCertificatePath)) 
                                ?? Path.Combine(AppContext.BaseDirectory, certificateFileName);

                        if (setupInfo.ModifyLocalServer)
                        {
<<<<<<< HEAD
                            var certPath = Path.Combine(AppContext.BaseDirectory, certificateFileName);
                            await using (var certFile = SafeFileStream.Create(certPath, FileMode.Create))
=======
                            using (var certFile = SafeFileStream.Create(certPath, FileMode.Create))
>>>>>>> 6b0af22b
                            {
                                await certFile.WriteAsync(serverCertBytes, 0, serverCertBytes.Length, token);
                                await certFile.FlushAsync(token);
                            }// we'll be flushing the directory when we'll write the settings.json
                        }

                        settingsJson.Modifications[RavenConfiguration.GetKey(x => x.Security.CertificatePath)] = certPath;
                        if (string.IsNullOrEmpty(setupInfo.Password) == false)
                            settingsJson.Modifications[RavenConfiguration.GetKey(x => x.Security.CertificatePassword)] = setupInfo.Password;

                        foreach (var node in setupInfo.NodeSetupInfos)
                        {
                            var currentNodeSettingsJson = settingsJson.Clone(context);
                            currentNodeSettingsJson.Modifications = currentNodeSettingsJson.Modifications ?? new DynamicJsonValue(currentNodeSettingsJson);

                            progress.AddInfo($"Creating settings file 'settings.json' for node {node.Key}.");
                            onProgress(progress);

                            if (node.Value.Addresses.Count != 0)
                            {
                                currentNodeSettingsJson.Modifications[RavenConfiguration.GetKey(x => x.Core.ServerUrls)] = string.Join(";", node.Value.Addresses.Select(ip => IpAddressToUrl(ip, node.Value.Port)));
                                currentNodeSettingsJson.Modifications[RavenConfiguration.GetKey(x => x.Core.TcpServerUrls)] = string.Join(";", node.Value.Addresses.Select(ip => IpAddressToTcpUrl(ip, node.Value.TcpPort)));
                            }

                            var httpUrl = GetServerUrlFromCertificate(serverCert, setupInfo, node.Key, node.Value.Port,
                                node.Value.TcpPort, out var tcpUrl, out var _);

                            if (string.IsNullOrEmpty(node.Value.ExternalIpAddress) == false)
                                currentNodeSettingsJson.Modifications[RavenConfiguration.GetKey(x => x.Core.ExternalIp)] = node.Value.ExternalIpAddress;

                            currentNodeSettingsJson.Modifications[RavenConfiguration.GetKey(x => x.Core.PublicServerUrl)] = string.IsNullOrEmpty(node.Value.PublicServerUrl)
                                ? httpUrl
                                : node.Value.PublicServerUrl;

                            currentNodeSettingsJson.Modifications[RavenConfiguration.GetKey(x => x.Core.PublicTcpServerUrl)] = string.IsNullOrEmpty(node.Value.PublicTcpServerUrl)
                                ? tcpUrl
                                : node.Value.PublicTcpServerUrl;

                            var modifiedJsonObj = context.ReadObject(currentNodeSettingsJson, "modified-settings-json");

                            var indentedJson = IndentJsonString(modifiedJsonObj.ToString());
                            if (node.Key == setupInfo.LocalNodeTag && setupInfo.ModifyLocalServer)
                            {
                                try
                                {
                                    WriteSettingsJsonLocally(serverStore.Configuration.ConfigPath, indentedJson);
                                }
                                catch (Exception e)
                                {
                                    throw new InvalidOperationException("Failed to write settings file 'settings.json' for the local sever.", e);
                                }
                            }

                            progress.AddInfo($"Adding settings file for node '{node.Key}' to zip archive.");
                            onProgress(progress);
                            try
                            {
                                var entry = archive.CreateEntry($"{node.Key}/settings.json");
                                entry.ExternalAttributes = ((int)(FilePermissions.S_IRUSR | FilePermissions.S_IWUSR)) << 16;

                                await using (var entryStream = entry.Open())
                                await using (var writer = new StreamWriter(entryStream))
                                {
                                    await writer.WriteAsync(indentedJson);
                                    await writer.FlushAsync();
                                }

                                // we save this multiple times on each node, to make it easier
                                // to deploy by just copying the node
                                entry = archive.CreateEntry($"{node.Key}/{certificateFileName}");
                                entry.ExternalAttributes = ((int)(FilePermissions.S_IRUSR | FilePermissions.S_IWUSR)) << 16;

                                await using (var entryStream = entry.Open())
                                {
                                    await entryStream.WriteAsync(serverCertBytes, 0, serverCertBytes.Length);
                                }
                            }
                            catch (Exception e)
                            {
                                throw new InvalidOperationException($"Failed to write settings.json for node '{node.Key}' in zip archive.", e);
                            }
                        }

                        progress.AddInfo("Adding readme file to zip archive.");
                        onProgress(progress);
                        string readmeString = CreateReadmeText(setupInfo.LocalNodeTag, publicServerUrl, setupInfo.NodeSetupInfos.Count > 1, setupInfo.RegisterClientCert);

                        progress.Readme = readmeString;
                        try
                        {
                            var entry = archive.CreateEntry("readme.txt");
                            entry.ExternalAttributes = ((int)(FilePermissions.S_IRUSR | FilePermissions.S_IWUSR)) << 16;

                            await using (var entryStream = entry.Open())
                            await using (var writer = new StreamWriter(entryStream))
                            {
                                await writer.WriteAsync(readmeString);
                                await writer.FlushAsync();
                                await entryStream.FlushAsync(token);
                            }
                        }
                        catch (Exception e)
                        {
                            throw new InvalidOperationException("Failed to write readme.txt to zip archive.", e);
                        }

                        progress.AddInfo("Adding setup.json file to zip archive.");
                        onProgress(progress);

                        try
                        {
                            var settings = new SetupSettings
                            {
                                Nodes = setupInfo.NodeSetupInfos.Select(tag => new SetupSettings.Node
                                {
                                    Tag = tag.Key
                                }).ToArray()
                            };

                            var modifiedJsonObj = context.ReadObject(settings.ToJson(), "setup-json");

                            var indentedJson = IndentJsonString(modifiedJsonObj.ToString());

                            var entry = archive.CreateEntry("setup.json");
                            entry.ExternalAttributes = ((int)(FilePermissions.S_IRUSR | FilePermissions.S_IWUSR)) << 16;

                            await using (var entryStream = entry.Open())
                            await using (var writer = new StreamWriter(entryStream))
                            {
                                await writer.WriteAsync(indentedJson);
                                await writer.FlushAsync();
                                await entryStream.FlushAsync(token);
                            }
                        }
                        catch (Exception e)
                        {
                            throw new InvalidOperationException("Failed to write setup.json to zip archive.", e);
                        }
                    }
                    return ms.ToArray();
                }
            }
            catch (Exception e)
            {
                throw new InvalidOperationException("Failed to create setting file(s).", e);
            }
        }

        private static string IpAddressToUrl(string address, int port)
        {
            var url = "https://" + address;
            if (port != 443)
                url += ":" + port;
            return url;
        }

        private static string IpAddressToTcpUrl(string address, int port)
        {
            var url = "tcp://" + address;
            if (port != 0)
                url += ":" + port;
            return url;
        }

        public static void RegisterClientCertInOs(Action<IOperationProgress> onProgress, SetupProgressAndResult progress, X509Certificate2 clientCert)
        {
            using (var userPersonalStore = new X509Store(StoreName.My, StoreLocation.CurrentUser, OpenFlags.ReadWrite))
            {
                try
                {
                    userPersonalStore.Add(clientCert);
                    progress.AddInfo($"Successfully registered the admin client certificate in the OS Personal CurrentUser Store '{userPersonalStore.Name}'.");
                    onProgress(progress);
                }
                catch (Exception e)
                {
                    if (Logger.IsInfoEnabled)
                        Logger.Info($"Failed to register client certificate in the current user personal store '{userPersonalStore.Name}'.", e);
                }
            }
        }

        private static string CreateReadmeText(string nodeTag, string publicServerUrl, bool isCluster, bool registerClientCert)
        {
            var str =
                string.Format(WelcomeMessage.AsciiHeader, Environment.NewLine) + Environment.NewLine + Environment.NewLine +
                "Your RavenDB cluster settings, certificate and configuration are contained in this zip file."
                + Environment.NewLine;

            str += Environment.NewLine +
                   $"The new server is available at: {publicServerUrl}"
                   + Environment.NewLine;

            str += $"The current node ('{nodeTag}') has already been configured and requires no further action on your part." +
                   Environment.NewLine;

            str += Environment.NewLine;
            if (registerClientCert && PlatformDetails.RunningOnPosix == false)
            {
                str +=
                    $"An administrator client certificate has been installed on this machine ({Environment.MachineName})." +
                    Environment.NewLine +
                    $"You can now restart the server and access the studio at {publicServerUrl}." +
                    Environment.NewLine +
                    "Chrome will let you select this certificate automatically. " +
                    Environment.NewLine +
                    "If it doesn't, you will get an authentication error. Please restart all instances of Chrome to make sure nothing is cached." +
                    Environment.NewLine;
            }
            else
            {
                str +=
                    "An administrator client certificate has been generated and is located in the zip file." +
                    Environment.NewLine +
                    $"However, the certificate was not installed on this machine ({Environment.MachineName}), this can be done manually." +
                    Environment.NewLine;
            }

            str +=
                "If you are using Firefox (or Chrome under Linux), the certificate must be imported manually to the browser." +
                Environment.NewLine +
                "You can do that via: Tools > Options > Advanced > 'Certificates: View Certificates'." +
                Environment.NewLine;

            if (PlatformDetails.RunningOnPosix)
                str +=
                    "In Linux, importing the client certificate to the browser might fail for 'Unknown Reasons'." +
                    Environment.NewLine +
                    "If you encounter this bug, use the RavenCli command 'generateClientCert' to create a new certificate with a password." +
                    Environment.NewLine +
                    "For more information on this workaround, read the security documentation in 'ravendb.net'." +
                    Environment.NewLine;

            str +=
                Environment.NewLine +
                "It is recommended to generate additional certificates with reduced access rights for applications and users." +
                Environment.NewLine +
                "This can be done using the RavenDB Studio, in the 'Manage Server' > 'Certificates' page." +
                Environment.NewLine;

            if (isCluster)
            {
                str +=
                    Environment.NewLine +
                    "You are setting up a cluster. The cluster topology and node addresses have already been configured." +
                    Environment.NewLine +
                    "The next step is to download a new RavenDB server for each of the other nodes." +
                    Environment.NewLine +
                    Environment.NewLine +
                    "When you enter the setup wizard on a new node, please choose 'Continue Existing Cluster Setup'." +
                    Environment.NewLine +
                    "Do not try to start a new setup process again in this new node, it is not supported." +
                    Environment.NewLine +
                    "You will be asked to upload the zip file which was just downloaded." +
                    Environment.NewLine +
                    "The new server node will join the already existing cluster." +
                    Environment.NewLine +
                    Environment.NewLine +
                    "When the wizard is done and the new node was restarted, the cluster will automatically detect it. " +
                    Environment.NewLine +
                    "There is no need to manually add it again from the studio. Simply access the 'Cluster' view and " +
                    Environment.NewLine +
                    "observe the topology being updated." +
                    Environment.NewLine;
            }
            return str;
        }

        private class UniqueResponseResponder : IStartup
        {
            private readonly string _response;

            public UniqueResponseResponder(string response)
            {
                _response = response;
            }

            public IServiceProvider ConfigureServices(IServiceCollection services)
            {
                return services.BuildServiceProvider();
            }

            public void Configure(IApplicationBuilder app)
            {
                app.Run(async context =>
                {
                    await context.Response.WriteAsync(_response);
                });
            }
        }

        public static async Task SimulateRunningServer(ServerStore serverStore, X509Certificate2 serverCertificate, string serverUrl, string nodeTag, IPEndPoint[] addresses, int port, string settingsPath, SetupMode setupMode, CancellationToken token)
        {
            var configuration = RavenConfiguration.CreateForServer(null, settingsPath);
            configuration.Initialize();
            var guid = Guid.NewGuid().ToString();

            IWebHost webHost = null;
            try
            {
                try
                {
                    var responder = new UniqueResponseResponder(guid);

                    var webHostBuilder = new WebHostBuilder()
                        .CaptureStartupErrors(captureStartupErrors: true)
                        .UseKestrel(options =>
                        {
                            var httpsConnectionMiddleware = new HttpsConnectionMiddleware(serverStore.Server, options);
                            httpsConnectionMiddleware.SetCertificate(serverCertificate);

                            if (addresses.Length == 0)
                            {
                                var defaultIp = new IPEndPoint(IPAddress.Parse("0.0.0.0"), port == 0 ? 443 : port);

                                options.Listen(defaultIp, listenOptions =>
                                {
                                    listenOptions
                                        .UseHttps()
                                        .Use(httpsConnectionMiddleware.OnConnectionAsync);
                                });
                                if (Logger.IsInfoEnabled)
                                    Logger.Info($"List of ip addresses for node '{nodeTag}' is empty. WebHost listening to {defaultIp}");
                            }

                            foreach (var address in addresses)
                            {
                                options.Listen(address, listenOptions =>
                                {
                                    listenOptions
                                        .UseHttps()
                                        .Use(httpsConnectionMiddleware.OnConnectionAsync);
                                });
                            }
                        })
                        .UseSetting(WebHostDefaults.ApplicationKey, "Setup simulation")
                        .ConfigureServices(collection => { collection.AddSingleton(typeof(IStartup), responder); })
                        .UseShutdownTimeout(TimeSpan.FromMilliseconds(150));

                    webHost = webHostBuilder.Build();

                    await webHost.StartAsync(token);
                }
                catch (Exception e)
                {
                    string linuxMsg = null;
                    if (PlatformDetails.RunningOnPosix && (port == 80 || port == 443))
                    {
                        linuxMsg = $"It can happen if port '{port}' is not allowed for the non-root RavenDB process." +
                                   $"Try using setcap to allow it: sudo setcap CAP_NET_BIND_SERVICE=+eip {Path.Combine(AppContext.BaseDirectory, "Raven.Server")}";
                    }

                    var also = linuxMsg == null ? string.Empty : "also";
                    var externalIpMsg = setupMode == SetupMode.LetsEncrypt
                        ? $"It can {also} happen if the ip is external (behind a firewall, docker). If this is the case, try going back to the previous screen and add the same ip as an external ip."
                        : string.Empty;

                    throw new InvalidOperationException($"Failed to start WebHost on node '{nodeTag}'. The specified ip address might not be reachable due to network issues. {linuxMsg}{Environment.NewLine}{externalIpMsg}{Environment.NewLine}" +
                                                        $"Settings file:{settingsPath}.{Environment.NewLine}" +
                                                        $"IP addresses: {string.Join(", ", addresses.Select(address => address.ToString()))}.", e);
                }

                using (var httpMessageHandler = new HttpClientHandler())
                {
                    // on MacOS this is not supported because Apple...
                    if (PlatformDetails.RunningOnMacOsx == false)
                    {
                        httpMessageHandler.ServerCertificateCustomValidationCallback += (message, certificate2, chain, errors) =>
                        // we want to verify that we get the same thing back
                        {
                            if (certificate2.Thumbprint != serverCertificate.Thumbprint)
                                throw new InvalidOperationException("Expected to get " + serverCertificate.FriendlyName + " with thumbprint " +
                                                                    serverCertificate.Thumbprint + " but got " +
                                                                    certificate2.FriendlyName + " with thumbprint " + certificate2.Thumbprint);
                            return true;
                        };
                    }

                    using (var client = new HttpClient(httpMessageHandler)
                    {
                        BaseAddress = new Uri(serverUrl),
                    })
                    {
                        HttpResponseMessage response = null;
                        string result = null;
                        try
                        {
                            using (var cancellationTokenSource = new CancellationTokenSource(TimeSpan.FromSeconds(30)))
                            using (var cts = CancellationTokenSource.CreateLinkedTokenSource(token, cancellationTokenSource.Token))
                            {
                                response = await client.GetAsync("/are-you-there?", cts.Token);
                                response.EnsureSuccessStatusCode();
                                result = await response.Content.ReadAsStringAsync();
                                if (result != guid)
                                {
                                    throw new InvalidOperationException($"Expected result guid: {guid} but got {result}.");
                                }
                            }
                        }
                        catch (Exception e)
                        {
                            if (setupMode == SetupMode.Secured && await CanResolveHostNameLocally(serverUrl, addresses) == false)
                            {
                                throw new InvalidOperationException(
                                    $"Failed to resolve '{serverUrl}'. Try to clear your local/network DNS cache and restart validation.", e);
                            }

                            throw new InvalidOperationException($"Client failed to contact WebHost listening to '{serverUrl}'.{Environment.NewLine}" +
                                                                $"Are you blocked by a firewall? Make sure the port is open.{Environment.NewLine}" +
                                                                $"Settings file:{settingsPath}.{Environment.NewLine}" +
                                                                $"IP addresses: {string.Join(", ", addresses.Select(address => address.ToString()))}.{Environment.NewLine}" +
                                                                $"Response: {response?.StatusCode}.{Environment.NewLine}{result}", e);
                        }
                    }
                }
            }
            finally
            {
                if (webHost != null)
                    await webHost.StopAsync(TimeSpan.Zero);
            }
        }

        private static async Task<bool> CanResolveHostNameLocally(string serverUrl, IPEndPoint[] expectedAddresses)
        {
            var expectedIps = expectedAddresses.Select(address => address.Address.ToString()).ToHashSet();
            var hostname = new Uri(serverUrl).Host;
            HashSet<string> actualIps;

            try
            {
                actualIps = (await Dns.GetHostAddressesAsync(hostname)).Select(address => address.ToString()).ToHashSet();
            }
            catch (Exception)
            {
                return false;
            }

            return expectedIps.SetEquals(actualIps);
        }

        private static async Task AssertDnsUpdatedSuccessfully(string serverUrl, IPEndPoint[] expectedAddresses, CancellationToken token)
        {
            // First we'll try to resolve the hostname through google's public dns api
            using (var cancellationTokenSource = new CancellationTokenSource(TimeSpan.FromSeconds(30)))
            using (var cts = CancellationTokenSource.CreateLinkedTokenSource(token, cancellationTokenSource.Token))
            {
                var expectedIps = expectedAddresses.Select(address => address.Address.ToString()).ToHashSet();

                var hostname = new Uri(serverUrl).Host;

                using (var client = new HttpClient { BaseAddress = new Uri(GoogleDnsApi) })
                {
                    var response = await client.GetAsync($"/resolve?name={hostname}", cts.Token);

                    var responseString = await response.Content.ReadAsStringAsync().ConfigureAwait(false);
                    if (response.IsSuccessStatusCode == false)
                        throw new InvalidOperationException($"Tried to resolve '{hostname}' using Google's api ({GoogleDnsApi}).{Environment.NewLine}"
                                                            + $"Request failed with status {response.StatusCode}.{Environment.NewLine}{responseString}");

                    dynamic dnsResult = JsonConvert.DeserializeObject(responseString);

                    // DNS response format: https://developers.google.com/speed/public-dns/docs/dns-over-https

                    if (dnsResult.Status != 0)
                        throw new InvalidOperationException($"Tried to resolve '{hostname}' using Google's api ({GoogleDnsApi}).{Environment.NewLine}"
                                                            + $"Got a DNS failure response:{Environment.NewLine}{responseString}" +
                                                            Environment.NewLine + "Please wait a while until DNS propagation is finished and try again. If you are trying to update existing DNS records, it might take hours to update because of DNS caching. If the issue persists, contact RavenDB's support.");

                    JArray answers = dnsResult.Answer;
                    var googleIps = answers.Select(answer => answer["data"].ToString()).ToHashSet();

                    if (googleIps.SetEquals(expectedIps) == false)
                        throw new InvalidOperationException($"Tried to resolve '{hostname}' using Google's api ({GoogleDnsApi}).{Environment.NewLine}"
                                                            + $"Expected to get these ips: {string.Join(", ", expectedIps)} while Google's actual result was: {string.Join(", ", googleIps)}"
                                                            + Environment.NewLine + "Please wait a while until DNS propagation is finished and try again. If you are trying to update existing DNS records, it might take hours to update because of DNS caching. If the issue persists, contact RavenDB's support.");
                }

                // Resolving through google worked, now let's check locally
                HashSet<string> actualIps;
                try
                {
                    actualIps = (await Dns.GetHostAddressesAsync(hostname)).Select(address => address.ToString()).ToHashSet();
                }
                catch (Exception e)
                {
                    throw new InvalidOperationException(
                        $"Cannot resolve '{hostname}' locally but succeeded resolving the address using Google's api ({GoogleDnsApi})."
                        + Environment.NewLine + "Try to clear your local/network DNS cache or wait a few minutes and try again."
                        + Environment.NewLine + "Another temporary solution is to configure your local network connection to use Google's DNS server (8.8.8.8).", e);
                }

                if (expectedIps.SetEquals(actualIps) == false)
                    throw new InvalidOperationException(
                        $"Tried to resolve '{hostname}' locally but got an outdated result."
                        + Environment.NewLine + $"Expected to get these ips: {string.Join(", ", expectedIps)} while the actual result was: {string.Join(", ", actualIps)}"
                        + Environment.NewLine + $"If we try resolving through Google's api ({GoogleDnsApi}), it works well."
                        + Environment.NewLine + "Try to clear your local/network DNS cache or wait a few minutes and try again."
                        + Environment.NewLine + "Another temporary solution is to configure your local network connection to use Google's DNS server (8.8.8.8).");
            }
        }

        // Duplicate of AdminCertificatesHandler.GenerateCertificateInternal stripped from authz checks, used by an unauthenticated client during setup only
        public static async Task<byte[]> GenerateCertificateTask(string name, ServerStore serverStore, SetupInfo setupInfo)
        {
            if (serverStore.Server.Certificate?.Certificate == null)
                throw new InvalidOperationException($"Cannot generate the client certificate '{name}' because the server certificate is not loaded.");

            // this creates a client certificate which is signed by the current server certificate
            var selfSignedCertificate = CertificateUtils.CreateSelfSignedClientCertificate(name, serverStore.Server.Certificate, out var certBytes, setupInfo.ClientCertNotAfter ?? DateTime.UtcNow.Date.AddYears(5));

            var newCertDef = new CertificateDefinition
            {
                Name = name,
                // this does not include the private key, that is only for the client
                Certificate = Convert.ToBase64String(selfSignedCertificate.Export(X509ContentType.Cert)),
                Permissions = new Dictionary<string, DatabaseAccess>(),
                SecurityClearance = SecurityClearance.ClusterAdmin,
                Thumbprint = selfSignedCertificate.Thumbprint,
                PublicKeyPinningHash = selfSignedCertificate.GetPublicKeyPinningHash(),
                NotAfter = selfSignedCertificate.NotAfter
            };

            var res = await serverStore.PutValueInClusterAsync(new PutCertificateCommand(selfSignedCertificate.Thumbprint, newCertDef, RaftIdGenerator.DontCareId));
            await serverStore.Cluster.WaitForIndexNotification(res.Index);

            return certBytes;
        }
    }
}<|MERGE_RESOLUTION|>--- conflicted
+++ resolved
@@ -1580,12 +1580,7 @@
 
                         if (setupInfo.ModifyLocalServer)
                         {
-<<<<<<< HEAD
-                            var certPath = Path.Combine(AppContext.BaseDirectory, certificateFileName);
                             await using (var certFile = SafeFileStream.Create(certPath, FileMode.Create))
-=======
-                            using (var certFile = SafeFileStream.Create(certPath, FileMode.Create))
->>>>>>> 6b0af22b
                             {
                                 await certFile.WriteAsync(serverCertBytes, 0, serverCertBytes.Length, token);
                                 await certFile.FlushAsync(token);
