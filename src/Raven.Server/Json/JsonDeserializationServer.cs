﻿using System;
using Raven.Client.Documents.Indexes;
using Raven.Client.Documents.Replication;
using Raven.Client.Documents.Replication.Messages;
using Raven.Client.Documents.Smuggler;
using Raven.Client.Documents.Subscriptions;
using Raven.Client.Documents.Transformers;
using Raven.Client.Server;
using Raven.Client.Server.Commands;
using Raven.Client.Server.Tcp;
using Raven.Server.Commercial;
using Raven.Server.Documents.ETL;
using Raven.Server.Documents.ETL.Providers.SQL;
using Raven.Server.Documents.ETL.Providers.SQL.Connections;
using Raven.Server.Documents.ETL.Providers.SQL.RelationalWriters;
using Raven.Server.Documents.Expiration;
using Raven.Server.Documents.PeriodicExport;
using Raven.Server.Documents.Studio;
using Raven.Server.Documents.Versioning;
using Raven.Server.NotificationCenter.Notifications;
using Raven.Server.ServerWide.BackgroundTasks;
using Raven.Server.Smuggler.Documents.Data;
using Sparrow.Json;
using Facet = Raven.Client.Documents.Queries.Facets.Facet;
using FacetSetup = Raven.Client.Documents.Queries.Facets.FacetSetup;

namespace Raven.Server.Json
{
    internal class JsonDeserializationServer : JsonDeserializationBase
    {

        public static readonly Func<BlittableJsonReaderObject, TcpConnectionInfo> TcpConnectionInfo =
            GenerateJsonDeserializationRoutine<TcpConnectionInfo>();

        public static readonly Func<BlittableJsonReaderObject, TopologyDiscoveryRequest> TopologyDiscoveryRequest =
            GenerateJsonDeserializationRoutine<TopologyDiscoveryRequest>();

        public static readonly Func<BlittableJsonReaderObject, TopologyDiscoveryResponseHeader> TopologyDiscoveryResponse =
            GenerateJsonDeserializationRoutine<TopologyDiscoveryResponseHeader>();

        public static readonly Func<BlittableJsonReaderObject, NodeTopologyInfo> NodeTopologyInfo =
            GenerateJsonDeserializationRoutine<NodeTopologyInfo>();

        public static readonly Func<BlittableJsonReaderObject, FullTopologyInfo> FullTopologyInfo =
            GenerateJsonDeserializationRoutine<FullTopologyInfo>();

        public static readonly Func<BlittableJsonReaderObject, ActiveNodeStatus> ActiveNodeStatus =
            GenerateJsonDeserializationRoutine<ActiveNodeStatus>();

        public static readonly Func<BlittableJsonReaderObject, InactiveNodeStatus> InactiveNodeStatus =
            GenerateJsonDeserializationRoutine<InactiveNodeStatus>();

        public static readonly Func<BlittableJsonReaderObject, DatabaseSmugglerOptions> DatabaseSmugglerOptions = GenerateJsonDeserializationRoutine<DatabaseSmugglerOptions>();

        public static readonly Func<BlittableJsonReaderObject, ReplicationMessageReply> ReplicationMessageReply = GenerateJsonDeserializationRoutine<ReplicationMessageReply>();

        public static readonly Func<BlittableJsonReaderObject, TcpConnectionHeaderResponse> TcpConnectionHeaderResponse = GenerateJsonDeserializationRoutine<TcpConnectionHeaderResponse>();

        public static readonly Func<BlittableJsonReaderObject, ReplicationLatestEtagRequest> ReplicationLatestEtagRequest = GenerateJsonDeserializationRoutine<ReplicationLatestEtagRequest>();

        public static readonly Func<BlittableJsonReaderObject, SubscriptionConnectionClientMessage> SubscriptionConnectionClientMessage = GenerateJsonDeserializationRoutine<SubscriptionConnectionClientMessage>();

        public static readonly Func<BlittableJsonReaderObject, SubscriptionConnectionOptions> SubscriptionConnectionOptions = GenerateJsonDeserializationRoutine<SubscriptionConnectionOptions>();

        public static readonly Func<BlittableJsonReaderObject, ReplicationDocument> ReplicationDocument = GenerateJsonDeserializationRoutine<ReplicationDocument>();

        public static readonly Func<BlittableJsonReaderObject, EtlConfiguration> EtlConfiguration = GenerateJsonDeserializationRoutine<EtlConfiguration>();
        public static readonly Func<BlittableJsonReaderObject, EtlProcessStatus> EtlProcessStatus = GenerateJsonDeserializationRoutine<EtlProcessStatus>();

        public static readonly Func<BlittableJsonReaderObject, SqlEtlConfiguration> SqlReplicationConfiguration = GenerateJsonDeserializationRoutine<SqlEtlConfiguration>();
        public static readonly Func<BlittableJsonReaderObject, SimulateSqlEtl> SimulateSqlReplication = GenerateJsonDeserializationRoutine<SimulateSqlEtl>();
        public static readonly Func<BlittableJsonReaderObject, PredefinedSqlConnection> PredefinedSqlConnection = GenerateJsonDeserializationRoutine<PredefinedSqlConnection>();

        public static readonly Func<BlittableJsonReaderObject, SubscriptionCriteria> SubscriptionCriteria = GenerateJsonDeserializationRoutine<SubscriptionCriteria>();

        public static readonly Func<BlittableJsonReaderObject, VersioningConfiguration> VersioningConfiguration = GenerateJsonDeserializationRoutine<VersioningConfiguration>();

        public static readonly Func<BlittableJsonReaderObject, ExpirationConfiguration> ExpirationConfiguration = GenerateJsonDeserializationRoutine<ExpirationConfiguration>();

        public static readonly Func<BlittableJsonReaderObject, PeriodicExportConfiguration> PeriodicExportConfiguration = GenerateJsonDeserializationRoutine<PeriodicExportConfiguration>();
        public static readonly Func<BlittableJsonReaderObject, PeriodicExportStatus> PeriodicExportStatus = GenerateJsonDeserializationRoutine<PeriodicExportStatus>();

        public static readonly Func<BlittableJsonReaderObject, IndexDefinition> IndexDefinition = GenerateJsonDeserializationRoutine<IndexDefinition>();
        internal static readonly Func<BlittableJsonReaderObject, LegacyIndexDefinition> LegacyIndexDefinition = GenerateJsonDeserializationRoutine<LegacyIndexDefinition>();

        public static readonly Func<BlittableJsonReaderObject, TransformerDefinition> TransformerDefinition = GenerateJsonDeserializationRoutine<TransformerDefinition>();

        public static readonly Func<BlittableJsonReaderObject, FacetSetup> FacetSetup = GenerateJsonDeserializationRoutine<FacetSetup>();
        public static readonly Func<BlittableJsonReaderObject, Facet> Facet = GenerateJsonDeserializationRoutine<Facet>();

        public static readonly Func<BlittableJsonReaderObject, LatestVersionCheck.VersionInfo> LatestVersionCheckVersionInfo = GenerateJsonDeserializationRoutine<LatestVersionCheck.VersionInfo>();

        public static readonly Func<BlittableJsonReaderObject, License> License = GenerateJsonDeserializationRoutine<License>();

        public static readonly Func<BlittableJsonReaderObject, UserRegistrationInfo> UserRegistrationInfo = GenerateJsonDeserializationRoutine<UserRegistrationInfo>();

<<<<<<< HEAD
=======
        public static readonly Func<BlittableJsonReaderObject, FeedbackForm> FeedbackForm = GenerateJsonDeserializationRoutine<FeedbackForm>();

        public static readonly Func<BlittableJsonReaderObject, DatabaseDocument> DatabaseDocument = GenerateJsonDeserializationRoutine<DatabaseDocument>();
>>>>>>> 961c1281
    }
}<|MERGE_RESOLUTION|>--- conflicted
+++ resolved
@@ -94,11 +94,7 @@
 
         public static readonly Func<BlittableJsonReaderObject, UserRegistrationInfo> UserRegistrationInfo = GenerateJsonDeserializationRoutine<UserRegistrationInfo>();
 
-<<<<<<< HEAD
-=======
         public static readonly Func<BlittableJsonReaderObject, FeedbackForm> FeedbackForm = GenerateJsonDeserializationRoutine<FeedbackForm>();
 
-        public static readonly Func<BlittableJsonReaderObject, DatabaseDocument> DatabaseDocument = GenerateJsonDeserializationRoutine<DatabaseDocument>();
->>>>>>> 961c1281
     }
 }