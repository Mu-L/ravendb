﻿using System;
using System.Collections.Concurrent;
using System.Collections.Generic;
using System.Diagnostics;
using System.IO;
using System.Linq;
using System.Runtime.CompilerServices;
using System.Security.Cryptography.X509Certificates;
using System.Threading.Tasks;
using Raven.Client.Documents.Attachments;
using Raven.Client.Documents.Indexes;
using Raven.Client.Documents.Operations.Attachments;
using Raven.Client.Documents.Operations.Counters;
using Raven.Client.Documents.Operations.OngoingTasks;
using Raven.Client.Documents.Operations.Replication;
using Raven.Client.Documents.Smuggler;
using Raven.Client.Documents.Subscriptions;
using Raven.Client.Exceptions.Documents;
using Raven.Client.ServerWide;
using Raven.Client.Util;
using Raven.Server.Documents;
using Raven.Server.Documents.Handlers;
using Raven.Server.Documents.Indexes;
using Raven.Server.Documents.TransactionCommands;
using Raven.Server.Routing;
using Raven.Server.ServerWide.Commands;
using Raven.Server.ServerWide.Commands.ConnectionStrings;
using Raven.Server.ServerWide.Commands.ETL;
using Raven.Server.ServerWide.Commands.PeriodicBackup;
using Raven.Server.ServerWide.Commands.Sorters;
using Raven.Server.ServerWide.Commands.Subscriptions;
using Raven.Server.ServerWide.Context;
using Raven.Server.Smuggler.Documents.Data;
using Raven.Server.Smuggler.Documents.Processors;
using Raven.Server.Utils;
using Sparrow;
using Sparrow.Json;
using Sparrow.Json.Parsing;
using Sparrow.Logging;
using Sparrow.Platform;
using Sparrow.Server.Utils;
using Voron;
using Voron.Global;
using Size = Sparrow.Size;

namespace Raven.Server.Smuggler.Documents
{
    public class DatabaseDestination : ISmugglerDestination
    {
        private readonly DocumentDatabase _database;
        internal DuplicateDocsHandler _duplicateDocsHandler;

        private readonly Logger _log;
        private BuildVersionType _buildType;
        private static DatabaseSmugglerOptionsServerSide _options;

        public DatabaseDestination(DocumentDatabase database)
        {
            _database = database;
            _log = LoggingSource.Instance.GetLogger<DatabaseDestination>(database.Name);
            _duplicateDocsHandler = new DuplicateDocsHandler(_database);
        }

        public IAsyncDisposable InitializeAsync(DatabaseSmugglerOptionsServerSide options, SmugglerResult result, long buildVersion)
        {
            _buildType = BuildVersion.Type(buildVersion);
            _options = options;

            return new AsyncDisposableAction(() =>
            {
                _duplicateDocsHandler.Dispose();
                return Task.CompletedTask;
            });
        }

        public IDatabaseRecordActions DatabaseRecord()
        {
            return new DatabaseRecordActions(_database, log: _log);
        }

        public IDocumentActions Documents(bool throwOnCollectionMismatchError = true)
        {
            return new DatabaseDocumentActions(_database, _buildType, isRevision: false, _log, _duplicateDocsHandler, throwOnCollectionMismatchError);
        }

        public IDocumentActions RevisionDocuments()
        {
            return new DatabaseDocumentActions(_database, _buildType, isRevision: true, _log, _duplicateDocsHandler, throwOnCollectionMismatchError: true);
        }

        public IDocumentActions Tombstones()
        {
            return new DatabaseDocumentActions(_database, _buildType, isRevision: false, _log, _duplicateDocsHandler, throwOnCollectionMismatchError: true);
        }

        public IDocumentActions Conflicts()
        {
            return new DatabaseDocumentActions(_database, _buildType, isRevision: false, _log, _duplicateDocsHandler, throwOnCollectionMismatchError: true);
        }

        public IKeyValueActions<long> Identities()
        {
            return new DatabaseKeyValueActions(_database);
        }

        public ICompareExchangeActions CompareExchange(JsonOperationContext context)
        {
            return new DatabaseCompareExchangeActions(_database, context);
        }

        public ICompareExchangeActions CompareExchangeTombstones(JsonOperationContext context)
        {
            return new DatabaseCompareExchangeActions(_database, context);
        }

        public ICounterActions Counters(SmugglerResult result)
        {
            return new CounterActions(_database, result);
        }

        public ISubscriptionActions Subscriptions()
        {
            return new SubscriptionActions(_database);
        }

        public IReplicationHubCertificateActions ReplicationHubCertificates()
        {
            return new ReplicationHubCertificateActions(_database);
        }

        public ITimeSeriesActions TimeSeries()
        {
            return new TimeSeriesActions(_database);
        }

        public IIndexActions Indexes()
        {
            return new DatabaseIndexActions(_database);
        }

        private class DatabaseIndexActions : IIndexActions
        {
            private readonly DocumentDatabase _database;
            private readonly IndexStore.IndexBatchScope _batch;

            public DatabaseIndexActions(DocumentDatabase database)
            {
                _database = database;

                if (_database.IndexStore.CanUseIndexBatch())
                    _batch = _database.IndexStore.CreateIndexBatch();
            }

            public async ValueTask WriteIndexAsync(IndexDefinitionBase indexDefinition, IndexType indexType)
            {
                if (_batch != null)
                {
                    _batch.AddIndex(indexDefinition, _source, _database.Time.GetUtcNow(), RaftIdGenerator.DontCareId);
                    AsyncHelpers.RunSync(_batch.SaveIfNeeded);
                    return;
                }

                await _database.IndexStore.CreateIndex(indexDefinition, RaftIdGenerator.DontCareId);
            }

            public async ValueTask WriteIndexAsync(IndexDefinition indexDefinition)
            {
                if (_batch != null)
                {
                    _batch.AddIndex(indexDefinition, _source, _database.Time.GetUtcNow(), RaftIdGenerator.DontCareId);
                    AsyncHelpers.RunSync(_batch.SaveIfNeeded);
                    return;
                }

                await _database.IndexStore.CreateIndex(indexDefinition, RaftIdGenerator.DontCareId, _source);
            }

            private const string _source = "Smuggler";

            public async ValueTask DisposeAsync()
            {
                if (_batch == null)
                    return;

                await _batch.SaveAsync();
            }
        }

        public class DuplicateDocsHandler : IDisposable
        {
            private readonly DocumentDatabase _database;
            private DocumentsOperationContext _context;
            private IDisposable _returnContext;

            public List<DocumentItem> DocumentsWithDuplicateCollection;
            internal bool _markForDispose;

            public DuplicateDocsHandler(DocumentDatabase database)
            {
                _database = database;
            }

            private void InitializeIfNeeded()
            {
                _returnContext ??= _database.DocumentsStorage.ContextPool.AllocateOperationContext(out _context);
                DocumentsWithDuplicateCollection ??= new List<DocumentItem>();
            }

            public void AddDocument(DocumentItem item)
            {
                InitializeIfNeeded();

                DocumentsWithDuplicateCollection.Add(new DocumentItem
                {
                    Document = item.Document.Clone(_context)
                });
            }

            public void Dispose()
            {
                _returnContext?.Dispose();
                _returnContext = null;
            }
        }

        public class DatabaseDocumentActions : IDocumentActions
        {
            private readonly DocumentDatabase _database;
            private readonly BuildVersionType _buildType;
            private readonly bool _isRevision;
            private readonly Logger _log;
            private MergedBatchPutCommand _command;
            private MergedBatchPutCommand _prevCommand;
            private Task _prevCommandTask = Task.CompletedTask;

            private MergedBatchDeleteRevisionCommand _revisionDeleteCommand;
            private MergedBatchDeleteRevisionCommand _prevRevisionDeleteCommand;
            private Task _prevRevisionCommandTask = Task.CompletedTask;

            private MergedBatchFixDocumentMetadataCommand _fixDocumentMetadataCommand;
            private MergedBatchFixDocumentMetadataCommand _prevFixDocumentMetadataCommand;
            private Task _prevFixDocumentMetadataCommandTask = Task.CompletedTask;

            private readonly Sparrow.Size _enqueueThreshold;
            private readonly ConcurrentDictionary<string, CollectionName> _missingDocumentsForRevisions;
            private readonly HashSet<string> _documentIdsOfMissingAttachments;
            private readonly DuplicateDocsHandler _duplicateDocsHandler;
            private bool _throwOnCollectionMismatchError;

            public DatabaseDocumentActions(DocumentDatabase database, BuildVersionType buildType, bool isRevision, Logger log, DuplicateDocsHandler duplicateDocsHandler, bool throwOnCollectionMismatchError)
            {
                _database = database;
                _buildType = buildType;
                _isRevision = isRevision;
                _log = log;
                _enqueueThreshold = new Size(database.Is32Bits ? 2 : 32, SizeUnit.Megabytes);
                _duplicateDocsHandler = duplicateDocsHandler;
                _throwOnCollectionMismatchError = throwOnCollectionMismatchError;

                _missingDocumentsForRevisions = isRevision || buildType == BuildVersionType.V3 ? new ConcurrentDictionary<string, CollectionName>() : null;
                _documentIdsOfMissingAttachments = isRevision ? null : new HashSet<string>(StringComparer.OrdinalIgnoreCase);
                _command = new MergedBatchPutCommand(database, buildType, log, _missingDocumentsForRevisions, _documentIdsOfMissingAttachments)
                {
                    IsRevision = isRevision,
                };

                if (_throwOnCollectionMismatchError == false)
                    _command.DocumentCollectionMismatchHandler = item => _duplicateDocsHandler.AddDocument(item);
            }

            public async ValueTask WriteDocumentAsync(DocumentItem item, SmugglerProgressBase.CountsWithLastEtagAndAttachments progress)
            {
                if (item.Attachments != null)
                {
                    if (_options.OperateOnTypes.HasFlag(DatabaseItemType.Attachments))
                        progress.Attachments.ReadCount += item.Attachments.Count;
                    else
                        progress.Attachments.Skipped = true;
                }

                _command.Add(item);
                await HandleBatchOfDocumentsIfNecessaryAsync();
            }

            public async ValueTask WriteTombstoneAsync(Tombstone tombstone, SmugglerProgressBase.CountsWithLastEtag progress)
            {
                _command.Add(new DocumentItem
                {
                    Tombstone = tombstone
                });
                await HandleBatchOfDocumentsIfNecessaryAsync();
            }

            public async ValueTask WriteConflictAsync(DocumentConflict conflict, SmugglerProgressBase.CountsWithLastEtag progress)
            {
                _command.Add(new DocumentItem
                {
                    Conflict = conflict
                });
                await HandleBatchOfDocumentsIfNecessaryAsync();
            }

            public async ValueTask DeleteDocumentAsync(string id)
            {
                await _database.TxMerger.Enqueue(new DeleteDocumentCommand(id, null, _database));
            }

            public IEnumerable<DocumentItem> GetDocumentsWithDuplicateCollection()
            {
                if (_duplicateDocsHandler.DocumentsWithDuplicateCollection == null)
                    yield break;

                if (_duplicateDocsHandler.DocumentsWithDuplicateCollection.Count == 0)
                    yield break;

                foreach (var item in _duplicateDocsHandler.DocumentsWithDuplicateCollection)
                {
                    yield return item;
                }

                _duplicateDocsHandler._markForDispose = true;
            }

            public Stream GetTempStream()
            {
                if (_command.AttachmentStreamsTempFile == null)
                    _command.AttachmentStreamsTempFile = _database.DocumentsStorage.AttachmentsStorage.GetTempFile("smuggler");

                return _command.AttachmentStreamsTempFile.StartNewStream();
            }

            public DocumentsOperationContext GetContextForNewDocument()
            {
                _command.Context.CachedProperties.NewDocument();
                return _command.Context;
            }

            public async ValueTask DisposeAsync()
            {
                await FinishBatchOfDocumentsAsync();
                await FixDocumentMetadataIfNecessaryAsync();
                await DeleteRevisionsForNonExistingDocumentsAsync();

                if (_duplicateDocsHandler._markForDispose)
                    _duplicateDocsHandler.Dispose();
            }

            private async ValueTask FixDocumentMetadataIfNecessaryAsync()
            {
                if (_documentIdsOfMissingAttachments == null ||
                    _documentIdsOfMissingAttachments.Count == 0)
                    return;

                _fixDocumentMetadataCommand = new MergedBatchFixDocumentMetadataCommand(_database, _log);

                foreach (var docId in _documentIdsOfMissingAttachments)
                {
                    _fixDocumentMetadataCommand.Add(docId);
                    await HandleBatchOfFixDocumentsMetadataIfNecessaryAsync();
                }

                await FinishBatchOfFixDocumentsMetadataAsync();
            }

            private async ValueTask HandleBatchOfFixDocumentsMetadataIfNecessaryAsync()
            {
                var prevDoneAndHasEnough = _fixDocumentMetadataCommand.Context.AllocatedMemory > Constants.Size.Megabyte && _prevRevisionCommandTask.IsCompleted;
                var currentReachedLimit = _fixDocumentMetadataCommand.Context.AllocatedMemory > _enqueueThreshold.GetValue(SizeUnit.Bytes);

                if (currentReachedLimit == false && prevDoneAndHasEnough == false)
                    return;

                var prevCommand = _prevFixDocumentMetadataCommand;
                var prevCommandTask = _prevFixDocumentMetadataCommandTask;
                var commandTask = _database.TxMerger.Enqueue(_fixDocumentMetadataCommand);
                // we ensure that we first enqueue the command to if we
                // fail to do that, we won't be waiting on the previous
                // one
                _prevFixDocumentMetadataCommand = _fixDocumentMetadataCommand;
                _prevFixDocumentMetadataCommandTask = commandTask;

                if (prevCommand != null)
                {
                    using (prevCommand)
                    {
                        await prevCommandTask;
                        Debug.Assert(prevCommand.IsDisposed == false,
                            "we rely on reusing this context on the next batch, so it has to be disposed here");
                    }
                }

                _fixDocumentMetadataCommand = new MergedBatchFixDocumentMetadataCommand(_database, _log);
            }

            private async ValueTask FinishBatchOfFixDocumentsMetadataAsync()
            {
                if (_prevFixDocumentMetadataCommand != null)
                {
                    using (_prevFixDocumentMetadataCommand)
                        await _prevFixDocumentMetadataCommandTask;

                    _prevFixDocumentMetadataCommand = null;
                }

                using (_fixDocumentMetadataCommand)
                {
                    if (_fixDocumentMetadataCommand.Ids.Count > 0)
                    {
                        await _database.TxMerger.Enqueue(_fixDocumentMetadataCommand);
                    }
                }

                _fixDocumentMetadataCommand = null;
            }

            private async ValueTask DeleteRevisionsForNonExistingDocumentsAsync()
            {
                if (_missingDocumentsForRevisions == null ||
                    _missingDocumentsForRevisions.Count == 0)
                    return;

                _revisionDeleteCommand = new MergedBatchDeleteRevisionCommand(_database, _log);

                foreach (var docId in _missingDocumentsForRevisions)
                {
                    _revisionDeleteCommand.Add(docId);
                    await HandleBatchOfRevisionsIfNecessaryAsync();
                }

                await FinishBatchOfRevisionsAsync();
            }

            private async ValueTask HandleBatchOfRevisionsIfNecessaryAsync()
            {
                var prevDoneAndHasEnough = _revisionDeleteCommand.Context.AllocatedMemory > Constants.Size.Megabyte && _prevRevisionCommandTask.IsCompleted;
                var currentReachedLimit = _revisionDeleteCommand.Context.AllocatedMemory > _enqueueThreshold.GetValue(SizeUnit.Bytes);

                if (currentReachedLimit == false && prevDoneAndHasEnough == false)
                    return;

                var prevCommand = _prevRevisionDeleteCommand;
                var prevCommandTask = _prevRevisionCommandTask;
                var commandTask = _database.TxMerger.Enqueue(_revisionDeleteCommand);
                // we ensure that we first enqueue the command to if we
                // fail to do that, we won't be waiting on the previous
                // one
                _prevRevisionDeleteCommand = _revisionDeleteCommand;
                _prevRevisionCommandTask = commandTask;

                if (prevCommand != null)
                {
                    using (prevCommand)
                    {
                        await prevCommandTask;
                        Debug.Assert(prevCommand.IsDisposed == false,
                            "we rely on reusing this context on the next batch, so it has to be disposed here");
                    }
                }

                _revisionDeleteCommand = new MergedBatchDeleteRevisionCommand(_database, _log);
            }

            private async ValueTask FinishBatchOfRevisionsAsync()
            {
                if (_prevRevisionDeleteCommand != null)
                {
                    using (_prevRevisionDeleteCommand)
                        await _prevRevisionCommandTask;

                    _prevRevisionDeleteCommand = null;
                }

                using (_revisionDeleteCommand)
                {
                    if (_revisionDeleteCommand.Ids.Count > 0)
                    {
                        await _database.TxMerger.Enqueue(_revisionDeleteCommand);
                    }
                }

                _revisionDeleteCommand = null;
            }

            private async ValueTask HandleBatchOfDocumentsIfNecessaryAsync()
            {
                var commandSize = _command.GetCommandAllocationSize();
                var prevDoneAndHasEnough = commandSize > Constants.Size.Megabyte && _prevCommandTask.IsCompleted;
                var currentReachedLimit = commandSize > _enqueueThreshold.GetValue(SizeUnit.Bytes);

                if (currentReachedLimit == false && prevDoneAndHasEnough == false)
                    return;

                var prevCommand = _prevCommand;
                var prevCommandTask = _prevCommandTask;

                var commandTask = _database.TxMerger.Enqueue(_command);
                // we ensure that we first enqueue the command to if we
                // fail to do that, we won't be waiting on the previous
                // one
                _prevCommand = _command;
                _prevCommandTask = commandTask;

                if (prevCommand != null)
                {
                    using (prevCommand)
                    {
                        await prevCommandTask;
                        Debug.Assert(prevCommand.IsDisposed == false,
                            "we rely on reusing this context on the next batch, so it has to be disposed here");
                    }
                }

                _command = new MergedBatchPutCommand(_database, _buildType, _log,
                    _missingDocumentsForRevisions, _documentIdsOfMissingAttachments)
                {
                    IsRevision = _isRevision,
                };

                if (_throwOnCollectionMismatchError == false)
                    _command.DocumentCollectionMismatchHandler = item => _duplicateDocsHandler.AddDocument(item);
            }

            private async ValueTask FinishBatchOfDocumentsAsync()
            {
                if (_prevCommand != null)
                {
                    using (_prevCommand)
                        await _prevCommandTask;

                    _prevCommand = null;
                }

                using (_command)
                {
                    if (_command.Documents.Count > 0)
                        await _database.TxMerger.Enqueue(_command);
                }

                _command = null;
            }
        }

        private class DatabaseCompareExchangeActions : ICompareExchangeActions
        {
            private readonly DocumentDatabase _database;
            private readonly JsonOperationContext _context;
            private readonly List<RemoveCompareExchangeCommand> _compareExchangeRemoveCommands = new List<RemoveCompareExchangeCommand>();
            private readonly List<AddOrUpdateCompareExchangeCommand> _compareExchangeAddOrUpdateCommands = new List<AddOrUpdateCompareExchangeCommand>();

            public DatabaseCompareExchangeActions(DocumentDatabase database, JsonOperationContext context)
            {
                _database = database;
                _context = context;
            }

            public async ValueTask WriteKeyValueAsync(string key, BlittableJsonReaderObject value)
            {
                const int batchSize = 1024;
                _compareExchangeAddOrUpdateCommands.Add(new AddOrUpdateCompareExchangeCommand(_database.Name, key, value, 0, _context, RaftIdGenerator.DontCareId, fromBackup: true));

                if (_compareExchangeAddOrUpdateCommands.Count < batchSize)
                    return;

                await SendCommandsAsync(_context);
            }

            public async ValueTask WriteTombstoneKeyAsync(string key)
            {
                const int batchSize = 1024;
                var index = _database.ServerStore.LastRaftCommitIndex;
                _compareExchangeRemoveCommands.Add(new RemoveCompareExchangeCommand(_database.Name, key, index, _context, RaftIdGenerator.DontCareId, fromBackup: true));

                if (_compareExchangeRemoveCommands.Count < batchSize)
                    return;

                await SendCommandsAsync(_context);
            }

            public async ValueTask DisposeAsync()
            {
                if (_compareExchangeAddOrUpdateCommands.Count == 0 && _compareExchangeRemoveCommands.Count == 0)
                    return;

                await SendCommandsAsync(_context);
            }

            private async ValueTask SendCommandsAsync(JsonOperationContext context)
            {
                if (_compareExchangeAddOrUpdateCommands.Count > 0)
                {
                    var compareExchangeAddOrUpdateCommands = _compareExchangeAddOrUpdateCommands;
<<<<<<< HEAD
                    await _database.ServerStore.SendToLeaderAsync(new AddOrUpdateCompareExchangeBatchCommand(_compareExchangeAddOrUpdateCommands, context, RaftIdGenerator.DontCareId));
=======
                    AsyncHelpers.RunSync(async () => await _database.ServerStore.SendToLeaderAsync(context, new AddOrUpdateCompareExchangeBatchCommand(_compareExchangeAddOrUpdateCommands, context, RaftIdGenerator.DontCareId)));
>>>>>>> d9226fec
                    foreach (var command in compareExchangeAddOrUpdateCommands)
                    {
                        command.Value.Dispose();
                    }
                    _compareExchangeAddOrUpdateCommands.Clear();
                }

                if (_compareExchangeRemoveCommands.Count > 0)
                {
<<<<<<< HEAD
                    await _database.ServerStore.SendToLeaderAsync(new AddOrUpdateCompareExchangeBatchCommand(_compareExchangeRemoveCommands, context, RaftIdGenerator.DontCareId));
=======
                    AsyncHelpers.RunSync(async () => await _database.ServerStore.SendToLeaderAsync(context, new AddOrUpdateCompareExchangeBatchCommand(_compareExchangeRemoveCommands, context, RaftIdGenerator.DontCareId)));
>>>>>>> d9226fec
                    _compareExchangeRemoveCommands.Clear();
                }
            }

            public JsonOperationContext GetContextForNewCompareExchangeValue()
            {
                return _context;
            }
        }

        private class DatabaseKeyValueActions : IKeyValueActions<long>
        {
            private readonly DocumentDatabase _database;
            private readonly Dictionary<string, long> _identities;

            public DatabaseKeyValueActions(DocumentDatabase database)
            {
                _database = database;
                _identities = new Dictionary<string, long>();
            }

            public async ValueTask WriteKeyValueAsync(string key, long value)
            {
                const int batchSize = 1024;

                _identities[key] = value;

                if (_identities.Count < batchSize)
                    return;

                await SendIdentitiesAsync();
            }

            public async ValueTask DisposeAsync()
            {
                if (_identities.Count == 0)
                    return;

                await SendIdentitiesAsync();
            }

            private async ValueTask SendIdentitiesAsync()
            {
                //fire and forget, do not hold-up smuggler operations waiting for Raft command
                await _database.ServerStore.SendToLeaderAsync(new UpdateClusterIdentityCommand(_database.Name, _identities, false, RaftIdGenerator.NewId()));

                _identities.Clear();
            }
        }

        private class DatabaseRecordActions : IDatabaseRecordActions
        {
            private readonly DocumentDatabase _database;
            private readonly Logger _log;

            public DatabaseRecordActions(DocumentDatabase database, Logger log)
            {
                _database = database;
                _log = log;
            }

            public async ValueTask WriteDatabaseRecordAsync(DatabaseRecord databaseRecord, SmugglerProgressBase.DatabaseRecordProgress progress, AuthorizationStatus authorizationStatus, DatabaseRecordItemType databaseRecordItemType)
            {
                var currentDatabaseRecord = _database.ReadDatabaseRecord();
                var tasks = new List<Task<(long Index, object Result)>>();

                if (databaseRecord == null)
                    return;

                if (databaseRecord.ConflictSolverConfig != null && databaseRecordItemType.HasFlag(DatabaseRecordItemType.ConflictSolverConfig))
                {
                    if (currentDatabaseRecord?.ConflictSolverConfig != null)
                    {
                        foreach (var collection in currentDatabaseRecord.ConflictSolverConfig.ResolveByCollection)
                        {
                            if ((databaseRecord.ConflictSolverConfig.ResolveByCollection.ContainsKey(collection.Key)) == false)
                            {
                                databaseRecord.ConflictSolverConfig.ResolveByCollection.Add(collection.Key, collection.Value);
                            }
                        }
                    }

                    if (_log.IsInfoEnabled)
                        _log.Info("Configuring conflict solver config from smuggler");
                    tasks.Add(_database.ServerStore.SendToLeaderAsync(new ModifyConflictSolverCommand(_database.Name, RaftIdGenerator.DontCareId)
                    {
                        Solver = databaseRecord.ConflictSolverConfig
                    }));
                    progress.ConflictSolverConfigUpdated = true;
                }

                if (databaseRecord.PeriodicBackups.Count > 0 && databaseRecordItemType.HasFlag(DatabaseRecordItemType.PeriodicBackups))
                {
                    if (_log.IsInfoEnabled)
                        _log.Info("Configuring periodic backups configuration from smuggler");
                    foreach (var backupConfig in databaseRecord.PeriodicBackups)
                    {
                        currentDatabaseRecord?.PeriodicBackups.ForEach(x =>
                        {
                            if (x.Name.Equals(backupConfig.Name, StringComparison.OrdinalIgnoreCase))
                            {
                                tasks.Add(_database.ServerStore.SendToLeaderAsync(new DeleteOngoingTaskCommand(x.TaskId, OngoingTaskType.Backup, _database.Name, RaftIdGenerator.DontCareId)));
                            }
                        });

                        backupConfig.TaskId = 0;
                        backupConfig.Disabled = true;
                        tasks.Add(_database.ServerStore.SendToLeaderAsync(new UpdatePeriodicBackupCommand(backupConfig, _database.Name, RaftIdGenerator.DontCareId)));
                    }
                    progress.PeriodicBackupsUpdated = true;
                }

                if (databaseRecord.SinkPullReplications.Count > 0 && databaseRecordItemType.HasFlag(DatabaseRecordItemType.SinkPullReplications))
                {
                    if (_log.IsInfoEnabled)
                        _log.Info("Configuring sink pull replication configuration from smuggler");
                    foreach (var pullReplication in databaseRecord.SinkPullReplications)
                    {
                        currentDatabaseRecord?.SinkPullReplications.ForEach(x =>
                        {
                            if (x.Name.Equals(pullReplication.Name, StringComparison.OrdinalIgnoreCase))
                            {
                                tasks.Add(_database.ServerStore.SendToLeaderAsync(new DeleteOngoingTaskCommand(x.TaskId, OngoingTaskType.PullReplicationAsSink, _database.Name, RaftIdGenerator.DontCareId)));
                            }
                        });
                        pullReplication.TaskId = 0;
                        pullReplication.Disabled = true;
                        tasks.Add(_database.ServerStore.SendToLeaderAsync(new UpdatePullReplicationAsSinkCommand(_database.Name, RaftIdGenerator.DontCareId)
                        {
                            PullReplicationAsSink = pullReplication
                        }));
                    }
                    progress.SinkPullReplicationsUpdated = true;
                }

                if (databaseRecord.HubPullReplications.Count > 0 && databaseRecordItemType.HasFlag(DatabaseRecordItemType.HubPullReplications))
                {
                    if (_log.IsInfoEnabled)
                        _log.Info("Configuring hub pull replication configuration from smuggler");
                    foreach (var pullReplication in databaseRecord.HubPullReplications)
                    {
                        currentDatabaseRecord?.HubPullReplications.ForEach(x =>
                        {
                            if (x.Name.Equals(pullReplication.Name, StringComparison.OrdinalIgnoreCase))
                            {
                                tasks.Add(_database.ServerStore.SendToLeaderAsync(new DeleteOngoingTaskCommand(x.TaskId, OngoingTaskType.PullReplicationAsHub, _database.Name, RaftIdGenerator.DontCareId)));
                            }
                        });
                        pullReplication.TaskId = 0;
                        pullReplication.Disabled = true;
                        tasks.Add(_database.ServerStore.SendToLeaderAsync(new UpdatePullReplicationAsHubCommand(_database.Name, RaftIdGenerator.DontCareId)
                        {
                            Definition = pullReplication
                        }
                        ));
                    }
                    progress.HubPullReplicationsUpdated = true;
                }

                if (databaseRecord.Sorters.Count > 0 && databaseRecordItemType.HasFlag(DatabaseRecordItemType.Sorters))
                {
                    if (_log.IsInfoEnabled)
                        _log.Info("Configuring sorters configuration from smuggler");

                    tasks.Add(_database.ServerStore.SendToLeaderAsync(new PutSortersCommand(_database.Name, RaftIdGenerator.DontCareId)
                    {
                        Sorters = databaseRecord.Sorters.Values.ToList()
                    }));

                    progress.SortersUpdated = true;
                }

                if (databaseRecord.ExternalReplications.Count > 0 && databaseRecordItemType.HasFlag(DatabaseRecordItemType.ExternalReplications))
                {
                    if (_log.IsInfoEnabled)
                        _log.Info("Configuring external replications configuration from smuggler");
                    foreach (var replication in databaseRecord.ExternalReplications)
                    {
                        currentDatabaseRecord?.ExternalReplications.ForEach(x =>
                        {
                            if (x.Name.Equals(replication.Name, StringComparison.OrdinalIgnoreCase))
                            {
                                tasks.Add(_database.ServerStore.SendToLeaderAsync(new DeleteOngoingTaskCommand(x.TaskId, OngoingTaskType.Replication, _database.Name, RaftIdGenerator.DontCareId)));
                            }
                        });
                        replication.TaskId = 0;
                        replication.Disabled = true;
                        tasks.Add(_database.ServerStore.SendToLeaderAsync(new UpdateExternalReplicationCommand(_database.Name, RaftIdGenerator.DontCareId)
                        {
                            Watcher = replication
                        }));
                    }
                    progress.ExternalReplicationsUpdated = true;
                }

                if (databaseRecord.RavenEtls.Count > 0 && databaseRecordItemType.HasFlag(DatabaseRecordItemType.RavenEtls))
                {
                    if (_log.IsInfoEnabled)
                        _log.Info("Configuring raven etls configuration from smuggler");
                    foreach (var etl in databaseRecord.RavenEtls)
                    {
                        currentDatabaseRecord?.RavenEtls.ForEach(x =>
                        {
                            if (x.Name.Equals(etl.Name, StringComparison.OrdinalIgnoreCase))
                            {
                                tasks.Add(_database.ServerStore.SendToLeaderAsync(new DeleteOngoingTaskCommand(x.TaskId, OngoingTaskType.RavenEtl, _database.Name, RaftIdGenerator.DontCareId)));
                            }
                        });
                        etl.TaskId = 0;
                        etl.Disabled = true;
                        tasks.Add(_database.ServerStore.SendToLeaderAsync(new AddRavenEtlCommand(etl, _database.Name, RaftIdGenerator.DontCareId)));
                    }
                    progress.RavenEtlsUpdated = true;
                }

                if (databaseRecord.SqlEtls.Count > 0 && databaseRecordItemType.HasFlag(DatabaseRecordItemType.SqlEtls))
                {
                    if (_log.IsInfoEnabled)
                        _log.Info("Configuring sql etls configuration from smuggler");
                    foreach (var etl in databaseRecord.SqlEtls)
                    {
                        currentDatabaseRecord?.SqlEtls.ForEach(x =>
                        {
                            if (x.Name.Equals(etl.Name, StringComparison.OrdinalIgnoreCase))
                            {
                                tasks.Add(_database.ServerStore.SendToLeaderAsync(new DeleteOngoingTaskCommand(x.TaskId, OngoingTaskType.SqlEtl, _database.Name, RaftIdGenerator.DontCareId)));
                            }
                        });
                        etl.TaskId = 0;
                        etl.Disabled = true;
                        tasks.Add(_database.ServerStore.SendToLeaderAsync(new AddSqlEtlCommand(etl, _database.Name, RaftIdGenerator.DontCareId)));
                    }
                    progress.SqlEtlsUpdated = true;
                }

                if (databaseRecord.TimeSeries != null && databaseRecordItemType.HasFlag(DatabaseRecordItemType.TimeSeries))
                {
                    if (currentDatabaseRecord?.TimeSeries != null)
                    {
                        foreach (var collection in currentDatabaseRecord.TimeSeries.Collections)
                        {
                            if ((databaseRecord.TimeSeries.Collections.ContainsKey(collection.Key)) == false)
                            {
                                databaseRecord.TimeSeries.Collections.Add(collection.Key, collection.Value);
                            }
                        }
                    }
                    if (_log.IsInfoEnabled)
                        _log.Info("Configuring time-series from smuggler");
                    tasks.Add(_database.ServerStore.SendToLeaderAsync(new EditTimeSeriesConfigurationCommand(databaseRecord.TimeSeries, _database.Name, RaftIdGenerator.DontCareId)));
                    progress.TimeSeriesConfigurationUpdated = true;
                }

                if (databaseRecord.DocumentsCompression != null && databaseRecordItemType.HasFlag(DatabaseRecordItemType.DocumentsCompression))
                {
                    if (currentDatabaseRecord?.DocumentsCompression?.Collections?.Length > 0)
                    {
                        var collectionsToAdd = new List<string>();

                        foreach (var collection in currentDatabaseRecord.DocumentsCompression.Collections)
                        {
                            if (databaseRecord.DocumentsCompression.Collections.Contains(collection) == false)
                            {
                                collectionsToAdd.Add(collection);
                            }
                        }

                        if (collectionsToAdd.Count > 0)
                        {
                            databaseRecord.DocumentsCompression.Collections = collectionsToAdd.Concat(currentDatabaseRecord.DocumentsCompression.Collections).ToArray();
                        }
                    }

                    if (_log.IsInfoEnabled)
                        _log.Info("Configuring documents compression from smuggler");
                    tasks.Add(_database.ServerStore.SendToLeaderAsync(new EditDocumentsCompressionCommand(databaseRecord.DocumentsCompression, _database.Name, RaftIdGenerator.DontCareId)));
                    progress.DocumentsCompressionConfigurationUpdated = true;
                }

                if (databaseRecord.Revisions != null && databaseRecordItemType.HasFlag(DatabaseRecordItemType.Revisions))
                {
                    if (currentDatabaseRecord?.Revisions != null)
                    {
                        foreach (var collection in currentDatabaseRecord.Revisions.Collections)
                        {
                            if ((databaseRecord.Revisions.Collections.ContainsKey(collection.Key)) == false)
                            {
                                databaseRecord.Revisions.Collections.Add(collection.Key, collection.Value);
                            }
                        }
                    }
                    if (_log.IsInfoEnabled)
                        _log.Info("Configuring revisions from smuggler");
                    tasks.Add(_database.ServerStore.SendToLeaderAsync(new EditRevisionsConfigurationCommand(databaseRecord.Revisions, _database.Name, RaftIdGenerator.DontCareId)));
                    progress.RevisionsConfigurationUpdated = true;
                }

                if (databaseRecord.RevisionsForConflicts != null && databaseRecordItemType.HasFlag(DatabaseRecordItemType.Revisions))
                {
                    if (_log.IsInfoEnabled)
                        _log.Info("Configuring revisions for conflicts from smuggler");
                    tasks.Add(_database.ServerStore.SendToLeaderAsync(new EditRevisionsForConflictsConfigurationCommand(databaseRecord.RevisionsForConflicts, _database.Name, RaftIdGenerator.DontCareId)));
                }

                if (databaseRecord.Expiration != null && databaseRecordItemType.HasFlag(DatabaseRecordItemType.Expiration))
                {
                    if (_log.IsInfoEnabled)
                        _log.Info("Configuring expiration from smuggler");
                    tasks.Add(_database.ServerStore.SendToLeaderAsync(new EditExpirationCommand(databaseRecord.Expiration, _database.Name, RaftIdGenerator.DontCareId)));
                    progress.ExpirationConfigurationUpdated = true;
                }

                if (databaseRecord.Refresh != null && databaseRecordItemType.HasFlag(DatabaseRecordItemType.Expiration))
                {
                    if (_log.IsInfoEnabled)
                        _log.Info("Configuring refresh from smuggler");
                    tasks.Add(_database.ServerStore.SendToLeaderAsync(new EditRefreshCommand(databaseRecord.Refresh, _database.Name, RaftIdGenerator.DontCareId)));
                    progress.RefreshConfigurationUpdated = true;
                }

                if (databaseRecord.RavenConnectionStrings.Count > 0 && databaseRecordItemType.HasFlag(DatabaseRecordItemType.RavenConnectionStrings))
                {
                    if (_log.IsInfoEnabled)
                        _log.Info("Configuring Raven connection strings configuration from smuggler");
                    foreach (var connectionString in databaseRecord.RavenConnectionStrings)
                    {
                        tasks.Add(_database.ServerStore.SendToLeaderAsync(new PutRavenConnectionStringCommand(connectionString.Value, _database.Name, RaftIdGenerator.DontCareId)));
                    }
                    progress.RavenConnectionStringsUpdated = true;
                }

                if (databaseRecord.SqlConnectionStrings.Count > 0 && databaseRecordItemType.HasFlag(DatabaseRecordItemType.SqlConnectionStrings))
                {
                    if (_log.IsInfoEnabled)
                        _log.Info("Configuring SQL connection strings from smuggler");
                    foreach (var connectionString in databaseRecord.SqlConnectionStrings)
                    {
                        tasks.Add(_database.ServerStore.SendToLeaderAsync(new PutSqlConnectionStringCommand(connectionString.Value, _database.Name, RaftIdGenerator.DontCareId)));
                    }
                    progress.SqlConnectionStringsUpdated = true;
                }

                if (databaseRecord.Client != null && databaseRecordItemType.HasFlag(DatabaseRecordItemType.Client))
                {
                    if (_log.IsInfoEnabled)
                        _log.Info("Configuring client configuration from smuggler");

                    tasks.Add(_database.ServerStore.SendToLeaderAsync(new EditDatabaseClientConfigurationCommand(databaseRecord.Client, _database.Name, RaftIdGenerator.DontCareId)));
                    progress.ClientConfigurationUpdated = true;
                }

                if (databaseRecord.UnusedDatabaseIds != null && databaseRecord.UnusedDatabaseIds.Count > 0)
                {
                    if (_log.IsInfoEnabled)
                        _log.Info("Set unused database Ids from smuggler");

                    tasks.Add(_database.ServerStore.SendToLeaderAsync(new UpdateUnusedDatabaseIdsCommand(_database.Name, databaseRecord.UnusedDatabaseIds, RaftIdGenerator.DontCareId)));

                    progress.UnusedDatabaseIdsUpdated = true;
                }

                if (tasks.Count == 0)
                    return;

                long maxIndex = 0;
                foreach (var task in tasks)
                {
                    var (index, _) = await task;
                    if (index > maxIndex)
                        maxIndex = index;
                }

                await _database.RachisLogIndexNotifications.WaitForIndexNotification(maxIndex, _database.ServerStore.Engine.OperationTimeout);

                tasks.Clear();
            }

            public ValueTask DisposeAsync()
            {
                return default;
            }
        }

        public class MergedBatchPutCommand : TransactionOperationsMerger.MergedTransactionCommand, IDisposable
        {
            public bool IsRevision;
            public Action<DocumentItem> DocumentCollectionMismatchHandler;

            private readonly DocumentDatabase _database;
            private readonly BuildVersionType _buildType;
            private readonly Logger _log;

            public readonly List<DocumentItem> Documents = new List<DocumentItem>();
            public StreamsTempFile AttachmentStreamsTempFile;

            private IDisposable _resetContext;
            private bool _isDisposed;

            public bool IsDisposed => _isDisposed;
            private readonly ConcurrentDictionary<string, CollectionName> _missingDocumentsForRevisions;
            private readonly HashSet<string> _documentIdsOfMissingAttachments;
            private readonly DocumentsOperationContext _context;
            private long _attachmentsStreamSizeOverhead;

            public MergedBatchPutCommand(DocumentDatabase database, BuildVersionType buildType,
                Logger log,
                ConcurrentDictionary<string, CollectionName> missingDocumentsForRevisions = null,
                HashSet<string> documentIdsOfMissingAttachments = null)
            {
                _database = database;
                _buildType = buildType;
                _log = log;
                _resetContext = _database.DocumentsStorage.ContextPool.AllocateOperationContext(out _context);
                _missingDocumentsForRevisions = missingDocumentsForRevisions;
                _documentIdsOfMissingAttachments = documentIdsOfMissingAttachments;

                if (_database.Is32Bits)
                {
                    using (var ctx = DocumentsOperationContext.ShortTermSingleUse(database))
                    using (ctx.OpenReadTransaction())
                    {
                        _collectionNames = new HashSet<string>(StringComparer.OrdinalIgnoreCase);
                        foreach (var collection in _database.DocumentsStorage.GetCollections(ctx))
                        {
                            _collectionNames.Add(collection.Name);
                        }
                    }
                }
            }

            public DocumentsOperationContext Context => _context;

            protected override long ExecuteCmd(DocumentsOperationContext context)
            {
                if (_log.IsInfoEnabled)
                    _log.Info($"Importing {Documents.Count:#,#0} documents");

                var idsOfDocumentsToUpdateAfterAttachmentDeletion = new HashSet<string>(StringComparer.OrdinalIgnoreCase);
                var databaseChangeVector = context.LastDatabaseChangeVector ?? DocumentsStorage.GetDatabaseChangeVector(context);

                foreach (var documentType in Documents)
                {
                    var tombstone = documentType.Tombstone;
                    long newEtag;
                    if (tombstone != null)
                    {
                        using (Slice.External(context.Allocator, tombstone.LowerId, out Slice key))
                        {
                            newEtag = _database.DocumentsStorage.GenerateNextEtag();
                            tombstone.ChangeVector = _database.DocumentsStorage.GetNewChangeVector(context, newEtag);

                            databaseChangeVector = ChangeVectorUtils.MergeVectors(databaseChangeVector, tombstone.ChangeVector);
                            switch (tombstone.Type)
                            {
                                case Tombstone.TombstoneType.Document:
                                    _database.DocumentsStorage.Delete(context, key, tombstone.LowerId, null, tombstone.LastModified.Ticks, tombstone.ChangeVector, new CollectionName(tombstone.Collection), documentFlags: tombstone.Flags);
                                    break;

                                case Tombstone.TombstoneType.Attachment:
                                    var idEnd = key.Content.IndexOf(SpecialChars.RecordSeparator);
                                    if (idEnd < 1)
                                        throw new InvalidOperationException("Cannot find a document ID inside the attachment key");
                                    var attachmentId = key.Content.Substring(idEnd);
                                    idsOfDocumentsToUpdateAfterAttachmentDeletion.Add(attachmentId);

                                    _database.DocumentsStorage.AttachmentsStorage.DeleteAttachmentDirect(context, key, false, "$fromReplication", null, tombstone.ChangeVector, tombstone.LastModified.Ticks);
                                    break;

                                case Tombstone.TombstoneType.Revision:
                                    _database.DocumentsStorage.RevisionsStorage.DeleteRevision(context, key, tombstone.Collection, tombstone.ChangeVector, tombstone.LastModified.Ticks);
                                    break;

                                case Tombstone.TombstoneType.Counter:
                                    _database.DocumentsStorage.CountersStorage.DeleteCounter(context, key.ToString(), tombstone.Collection, null);
                                    break;
                            }
                        }

                        continue;
                    }

                    var conflict = documentType.Conflict;
                    if (conflict != null)
                    {
                        databaseChangeVector = ChangeVectorUtils.MergeVectors(databaseChangeVector, documentType.Conflict.ChangeVector);
                        _database.DocumentsStorage.ConflictsStorage.AddConflict(context, conflict.Id, conflict.LastModified.Ticks, conflict.Doc, conflict.ChangeVector,
                            conflict.Collection, conflict.Flags, NonPersistentDocumentFlags.FromSmuggler);

                        continue;
                    }

                    if (documentType.Attachments != null)
                    {
                        foreach (var attachment in documentType.Attachments)
                        {
                            _database.DocumentsStorage.AttachmentsStorage.PutAttachmentStream(context, attachment.Tag, attachment.Base64Hash, attachment.Stream);
                        }
                    }

                    var document = documentType.Document;
                    var id = document.Id;

                    if (IsRevision)
                    {
                        PutAttachments(context, document, isRevision: true, out var hasAttachments);
                        if (hasAttachments)
                        {
                            databaseChangeVector = ChangeVectorUtils.MergeVectors(databaseChangeVector, context.LastDatabaseChangeVector);
                        }

                        if ((document.NonPersistentFlags.Contain(NonPersistentDocumentFlags.FromSmuggler)) &&
                            (_missingDocumentsForRevisions != null))
                        {
                            if (_database.DocumentsStorage.Get(context, document.Id) == null)
                            {
                                var collection = _database.DocumentsStorage.ExtractCollectionName(context, document.Data);
                                _missingDocumentsForRevisions.TryAdd(document.Id.ToString(), collection);
                            }
                        }

                        if (document.Flags.Contain(DocumentFlags.DeleteRevision))
                        {
                            _missingDocumentsForRevisions?.TryRemove(id, out _);
                            _database.DocumentsStorage.RevisionsStorage.Delete(context, id, document.Data, document.Flags,
                                document.NonPersistentFlags, document.ChangeVector, document.LastModified.Ticks);
                        }
                        else
                        {
                            _database.DocumentsStorage.RevisionsStorage.Put(context, id, document.Data, document.Flags,
                                document.NonPersistentFlags, document.ChangeVector, document.LastModified.Ticks);
                        }

                        databaseChangeVector = ChangeVectorUtils.MergeVectors(databaseChangeVector, document.ChangeVector);

                        continue;
                    }

                    if (DatabaseSmuggler.IsPreV4Revision(_buildType, id, document))
                    {
                        // handle old revisions
                        if (_database.DocumentsStorage.RevisionsStorage.Configuration == null)
                            ThrowRevisionsDisabled();

                        var endIndex = id.IndexOf(DatabaseSmuggler.PreV4RevisionsDocumentId, StringComparison.OrdinalIgnoreCase);
                        var newId = id.Substring(0, endIndex);

                        Document parentDocument = null;
                        if (_database.DocumentsStorage.Get(context, newId, DocumentFields.Id) == null)
                        {
                            var collection = _database.DocumentsStorage.ExtractCollectionName(context, document.Data);
                            _missingDocumentsForRevisions.TryAdd(newId, collection);
                        }
                        else
                        {
                            // the order of revisions in v3.x is different than we have in v4.x
                            // in v4.x: rev1, rev2, rev3, document (the change vector of the last revision is identical to the document)
                            // in v3.x: rev1, rev2, document, rev3
                            parentDocument = _database.DocumentsStorage.Get(context, newId);
                            _missingDocumentsForRevisions.TryRemove(newId, out _);
                        }

                        document.Flags |= DocumentFlags.HasRevisions;
                        _database.DocumentsStorage.RevisionsStorage.Put(context, newId, document.Data, document.Flags,
                            document.NonPersistentFlags, document.ChangeVector, document.LastModified.Ticks);

                        if (parentDocument != null)
                        {
                            // the change vector of the document must be identical to the one of the last revision
                            databaseChangeVector = ChangeVectorUtils.MergeVectors(databaseChangeVector, document.ChangeVector);

                            using (parentDocument.Data)
                                parentDocument.Data = parentDocument.Data.Clone(context);

                            _database.DocumentsStorage.Put(context, parentDocument.Id, null,
                                parentDocument.Data, parentDocument.LastModified.Ticks, document.ChangeVector, parentDocument.Flags, parentDocument.NonPersistentFlags);
                        }

                        continue;
                    }

                    PutAttachments(context, document, isRevision: false, out _);

                    newEtag = _database.DocumentsStorage.GenerateNextEtag();
                    document.ChangeVector = _database.DocumentsStorage.GetNewChangeVector(context, newEtag);
                    databaseChangeVector = ChangeVectorUtils.MergeVectors(databaseChangeVector, document.ChangeVector);
                    try
                    {
                        _database.DocumentsStorage.Put(context, id, expectedChangeVector: null, document.Data, document.LastModified.Ticks, document.ChangeVector, document.Flags, document.NonPersistentFlags);
                    }
                    catch (DocumentCollectionMismatchException)
                    {
                        if (DocumentCollectionMismatchHandler == null)
                            throw;

                        DocumentCollectionMismatchHandler.Invoke(documentType);
                    }
                }

                context.LastDatabaseChangeVector = databaseChangeVector;

                foreach (var idToUpdate in idsOfDocumentsToUpdateAfterAttachmentDeletion)
                {
                    _database.DocumentsStorage.AttachmentsStorage.UpdateDocumentAfterAttachmentChange(context, idToUpdate);
                }

                return Documents.Count;
            }

            [MethodImpl(MethodImplOptions.AggressiveInlining)]
            private unsafe void PutAttachments(DocumentsOperationContext context, Document document, bool isRevision, out bool hasAttachments)
            {
                hasAttachments = false;

                if (document.Data.TryGet(Client.Constants.Documents.Metadata.Key, out BlittableJsonReaderObject metadata) == false ||
                    metadata.TryGet(Client.Constants.Documents.Metadata.Attachments, out BlittableJsonReaderArray attachments) == false)
                    return;

                var attachmentsStorage = _database.DocumentsStorage.AttachmentsStorage;
                foreach (BlittableJsonReaderObject attachment in attachments)
                {
                    hasAttachments = true;

                    if (attachment.TryGet(nameof(AttachmentName.Name), out LazyStringValue name) == false ||
                        attachment.TryGet(nameof(AttachmentName.ContentType), out LazyStringValue contentType) == false ||
                        attachment.TryGet(nameof(AttachmentName.Hash), out LazyStringValue hash) == false)
                        throw new ArgumentException($"The attachment info in missing a mandatory value: {attachment}");

                    var cv = Slices.Empty;
                    var type = (document.Flags & DocumentFlags.Revision) == DocumentFlags.Revision ? AttachmentType.Revision : AttachmentType.Document;

                    if (isRevision == false && attachmentsStorage.AttachmentExists(context, hash) == false)
                    {
                        _documentIdsOfMissingAttachments.Add(document.Id);
                    }

                    using (DocumentIdWorker.GetSliceFromId(_context, document.Id, out Slice lowerDocumentId))
                    using (DocumentIdWorker.GetLowerIdSliceAndStorageKey(_context, name, out Slice lowerName, out Slice nameSlice))
                    using (DocumentIdWorker.GetLowerIdSliceAndStorageKey(_context, contentType, out Slice lowerContentType, out Slice contentTypeSlice))
                    using (Slice.External(_context.Allocator, hash, out Slice base64Hash))
                    using (type == AttachmentType.Revision ? Slice.From(_context.Allocator, document.ChangeVector, out cv) : (IDisposable)null)
                    using (attachmentsStorage.GetAttachmentKey(_context, lowerDocumentId.Content.Ptr, lowerDocumentId.Size, lowerName.Content.Ptr, lowerName.Size,
                        base64Hash, lowerContentType.Content.Ptr, lowerContentType.Size, type, cv, out Slice keySlice))
                    {
                        attachmentsStorage.PutDirect(context, keySlice, nameSlice, contentTypeSlice, base64Hash);
                    }
                }
            }

            private static void ThrowRevisionsDisabled()
            {
                throw new InvalidOperationException("Revisions needs to be enabled before import!");
            }

            public void Dispose()
            {
                if (_isDisposed)
                    return;

                _isDisposed = true;

                foreach (var doc in Documents)
                {
                    if (doc.Document != null)
                    {
                        doc.Document.Data.Dispose();

                        if (doc.Attachments != null)
                        {
                            foreach (var attachment in doc.Attachments)
                            {
                                attachment.Dispose();
                            }
                        }
                    }
                }
                Documents.Clear();
                _resetContext?.Dispose();
                _resetContext = null;

                AttachmentStreamsTempFile?.Dispose();
                AttachmentStreamsTempFile = null;
            }

            /// <summary>
            /// Return the actual size this command allocates including the stream sizes
            /// </summary>
            /// <returns></returns>
            public long GetCommandAllocationSize()
            {
                return Context.AllocatedMemory + _attachmentsStreamSizeOverhead + _schemaOverHeadSize;
            }

            private HashSet<string> _collectionNames;
            private int _schemaOverHeadSize;

            public void Add(DocumentItem document)
            {
                Documents.Add(document);
                if (document.Attachments != null)
                {
                    if (document.Document.TryGetMetadata(out var metadata)
                        && metadata.TryGet(Client.Constants.Documents.Metadata.Attachments, out BlittableJsonReaderArray attachments))
                    {
                        foreach (BlittableJsonReaderObject attachment in attachments)
                        {
                            if (attachment.TryGet(nameof(Attachment.Size), out long size))
                            {
                                _attachmentsStreamSizeOverhead += size;
                            }
                        }
                    }
                }

                if (_database.Is32Bits && document.Document != null)
                {
                    if (document.Document.TryGetMetadata(out var metadata)
                        && metadata.TryGet(Client.Constants.Documents.Metadata.Collection, out string collectionName)
                        && _collectionNames.Add(collectionName))
                    {
                        _schemaOverHeadSize += SchemaSize;
                    }
                }
            }

            private const int SchemaSize = 2 * 1024 * 1024;

            public override TransactionOperationsMerger.IReplayableCommandDto<TransactionOperationsMerger.MergedTransactionCommand> ToDto(JsonOperationContext context)
            {
                return new MergedBatchPutCommandDto
                {
                    BuildType = _buildType,
                    Documents = Documents,
                    IsRevision = IsRevision
                };
            }
        }

        public class MergedBatchPutCommandDto : TransactionOperationsMerger.IReplayableCommandDto<MergedBatchPutCommand>
        {
            public BuildVersionType BuildType;
            public List<DocumentItem> Documents;
            public bool IsRevision;

            public MergedBatchPutCommand ToCommand(DocumentsOperationContext context, DocumentDatabase database)
            {
                var log = LoggingSource.Instance.GetLogger<DatabaseDestination>(database.Name);
                var command = new MergedBatchPutCommand(database, BuildType, log)
                {
                    IsRevision = IsRevision
                };
                foreach (var document in Documents)
                {
                    command.Add(document);
                }

                return command;
            }
        }

        internal class MergedBatchFixDocumentMetadataCommand : TransactionOperationsMerger.MergedTransactionCommand, IDisposable
        {
            private readonly Logger _log;
            public HashSet<string> Ids = new HashSet<string>();
            private readonly DocumentDatabase _database;
            private readonly DocumentsOperationContext _context;
            public DocumentsOperationContext Context => _context;
            private bool _isDisposed;
            private readonly IDisposable _returnContext;
            public bool IsDisposed => _isDisposed;

            public MergedBatchFixDocumentMetadataCommand(DocumentDatabase database, Logger log)
            {
                _database = database;
                _log = log;
                _returnContext = _database.DocumentsStorage.ContextPool.AllocateOperationContext(out _context);
            }

            protected override long ExecuteCmd(DocumentsOperationContext context)
            {
                if (_log.IsInfoEnabled)
                    _log.Info($"Trying to update {Ids.Count:#,#0} documents metadata if necessary");

                var count = 0;
                foreach (var id in Ids)
                {
                    using (DocumentIdWorker.GetSliceFromId(context, id, out var lowerId))
                    {
                        var document = _database.DocumentsStorage.Get(context, lowerId, throwOnConflict: false, skipValidationInDebug: true);
                        if (document == null)
                            continue;

                        if (document.Data.TryGet(Client.Constants.Documents.Metadata.Key, out BlittableJsonReaderObject metadata) == false ||
                            metadata.TryGet(Client.Constants.Documents.Metadata.Attachments, out BlittableJsonReaderArray attachments) == false)
                            continue;

                        var attachmentsToRemoveNames = new HashSet<LazyStringValue>();
                        var attachmentsToRemoveHashes = new HashSet<LazyStringValue>();

                        foreach (BlittableJsonReaderObject attachment in attachments)
                        {
                            if (attachment.TryGet(nameof(AttachmentName.Name), out LazyStringValue name) == false ||
                                attachment.TryGet(nameof(AttachmentName.ContentType), out LazyStringValue _) == false ||
                                attachment.TryGet(nameof(AttachmentName.Hash), out LazyStringValue hash) == false)
                                throw new ArgumentException($"The attachment info in missing a mandatory value: {attachment}");

                            var attachmentsStorage = _database.DocumentsStorage.AttachmentsStorage;
                            if (attachmentsStorage.AttachmentExists(context, hash) == false)
                            {
                                attachmentsToRemoveNames.Add(name);
                                attachmentsToRemoveHashes.Add(hash);
                            }
                        }

                        if (attachmentsToRemoveNames.Count == 0)
                            continue;

                        count++;
                        var attachmentsToSave = new DynamicJsonArray();

                        foreach (BlittableJsonReaderObject attachment in attachments)
                        {
                            attachment.TryGet(nameof(AttachmentName.Hash), out LazyStringValue hash);

                            if (attachmentsToRemoveHashes.Contains(hash))
                                continue;

                            attachmentsToSave.Add(attachment);
                        }

                        foreach (var toRemove in attachmentsToRemoveNames)
                        {
                            _database.DocumentsStorage.AttachmentsStorage.DeleteAttachment(context, id, toRemove, null, updateDocument: false);
                        }

                        metadata.Modifications = new DynamicJsonValue(metadata);
                        document.Data.Modifications = new DynamicJsonValue(document.Data)
                        {
                            [Client.Constants.Documents.Metadata.Key] = metadata
                        };

                        if (attachmentsToSave.Count == 0)
                        {
                            document.Flags = document.Flags.Strip(DocumentFlags.HasAttachments);
                            metadata.Modifications.Remove(Client.Constants.Documents.Metadata.Attachments);
                        }
                        else
                        {
                            document.Flags |= DocumentFlags.HasAttachments;
                            metadata.Modifications = new DynamicJsonValue(metadata)
                            {
                                [Client.Constants.Documents.Metadata.Attachments] = attachmentsToSave
                            };
                        }

                        using (var old = document.Data)
                        {
                            var newDocument = context.ReadObject(old, document.Id, BlittableJsonDocumentBuilder.UsageMode.ToDisk);
                            _database.DocumentsStorage.Put(context, document.Id, null, newDocument);
                        }
                    }
                }

                if (_log.IsInfoEnabled)
                    _log.Info($"Updated {count:#,#0} documents metadata");

                return count;
            }

            public void Add(string id)
            {
                Ids.Add(id);
            }

            public void Dispose()
            {
                if (_isDisposed)
                    return;

                _isDisposed = true;
                Ids.Clear();
                _returnContext.Dispose();
            }

            public override TransactionOperationsMerger.IReplayableCommandDto<TransactionOperationsMerger.MergedTransactionCommand> ToDto(JsonOperationContext context)
            {
                return new MergedBatchFixDocumentMetadataCommandDto
                {
                    Ids = Ids
                };
            }

            internal class MergedBatchFixDocumentMetadataCommandDto : TransactionOperationsMerger.IReplayableCommandDto<MergedBatchFixDocumentMetadataCommand>
            {
                public HashSet<string> Ids = new HashSet<string>();

                public MergedBatchFixDocumentMetadataCommand ToCommand(DocumentsOperationContext context, DocumentDatabase database)
                {
                    var log = LoggingSource.Instance.GetLogger<DatabaseDestination>(database.Name);
                    var command = new MergedBatchFixDocumentMetadataCommand(database, log);

                    foreach (var id in Ids)
                    {
                        command.Add(id);
                    }

                    return command;
                }
            }
        }

        internal class MergedBatchDeleteRevisionCommand : TransactionOperationsMerger.MergedTransactionCommand, IDisposable
        {
            private readonly Logger _log;
            public readonly List<KeyValuePair<string, CollectionName>> Ids = new List<KeyValuePair<string, CollectionName>>();
            private readonly DocumentDatabase _database;
            private readonly DocumentsOperationContext _context;
            public DocumentsOperationContext Context => _context;
            private bool _isDisposed;
            private readonly IDisposable _returnContext;
            public bool IsDisposed => _isDisposed;

            public MergedBatchDeleteRevisionCommand(DocumentDatabase database, Logger log)
            {
                _database = database;
                _log = log;
                _returnContext = _database.DocumentsStorage.ContextPool.AllocateOperationContext(out _context);
            }

            protected override long ExecuteCmd(DocumentsOperationContext context)
            {
                if (_log.IsInfoEnabled)
                    _log.Info($"Deleting {Ids.Count:#,#0} revisions");

                foreach (var id in Ids)
                {
                    using (DocumentIdWorker.GetSliceFromId(context, id.Key, out var lowerId))
                    {
                        _database.DocumentsStorage.RevisionsStorage.Delete(context,
                            id.Key,
                            lowerId,
                            id.Value,
                            _database.DocumentsStorage.GetNewChangeVector(context, _database.DocumentsStorage.GenerateNextEtag()),
                            _database.Time.GetUtcNow().Ticks,
                            NonPersistentDocumentFlags.FromSmuggler,
                            DocumentFlags.DeleteRevision);
                    }
                }
                return 1;
            }

            public void Add(KeyValuePair<string, CollectionName> id)
            {
                Ids.Add(id);
            }

            public void Dispose()
            {
                if (_isDisposed)
                    return;

                _isDisposed = true;
                Ids.Clear();
                _returnContext.Dispose();
            }

            public override TransactionOperationsMerger.IReplayableCommandDto<TransactionOperationsMerger.MergedTransactionCommand> ToDto(JsonOperationContext context)
            {
                return new MergedBatchDeleteRevisionCommandDto
                {
                    Ids = Ids
                };
            }
        }

        internal class MergedBatchDeleteRevisionCommandDto : TransactionOperationsMerger.IReplayableCommandDto<MergedBatchDeleteRevisionCommand>
        {
            public List<KeyValuePair<string, CollectionName>> Ids = new List<KeyValuePair<string, CollectionName>>();

            public MergedBatchDeleteRevisionCommand ToCommand(DocumentsOperationContext context, DocumentDatabase database)
            {
                var log = LoggingSource.Instance.GetLogger<DatabaseDestination>(database.Name);
                var command = new MergedBatchDeleteRevisionCommand(database, log);

                foreach (var id in Ids)
                {
                    command.Add(id);
                }

                return command;
            }
        }

        private class CounterActions : ICounterActions
        {
            private readonly DocumentDatabase _database;
            private CountersHandler.SmugglerCounterBatchCommand _cmd;
            private CountersHandler.SmugglerCounterBatchCommand _prevCommand;
            private Task _prevCommandTask = Task.CompletedTask;
            private int _countersCount;
            private readonly int _maxBatchSize;

            private SmugglerResult _result;

            public CounterActions(DocumentDatabase database, SmugglerResult result)
            {
                _database = database;
                _result = result;
                _cmd = new CountersHandler.SmugglerCounterBatchCommand(_database, _result);

                _maxBatchSize = _database.Is32Bits ? 2 * 1024 : 10 * 1024;
            }

            private void AddToBatch(CounterGroupDetail counterGroupDetail)
            {
                _cmd.Add(counterGroupDetail);

                counterGroupDetail.Values.TryGet(CountersStorage.Values, out BlittableJsonReaderObject counters);
                _countersCount += counters?.Count ?? 0;
            }

            private void AddToBatch(CounterDetail counter)
            {
                _cmd.AddLegacy(counter.DocumentId, counter);
                _countersCount++;
            }

            public async ValueTask WriteCounterAsync(CounterGroupDetail counterDetail)
            {
                AddToBatch(counterDetail);
                await HandleBatchOfCountersIfNecessaryAsync();
            }

            public async ValueTask WriteLegacyCounterAsync(CounterDetail counterDetail)
            {
                AddToBatch(counterDetail);
                await HandleBatchOfCountersIfNecessaryAsync();
            }

            public void RegisterForDisposal(IDisposable data)
            {
                _cmd.RegisterForDisposal(data);
            }

            public async ValueTask DisposeAsync()
            {
                await FinishBatchOfCountersAsync();
            }

            private async ValueTask HandleBatchOfCountersIfNecessaryAsync()
            {
                if (_countersCount < _maxBatchSize)
                    return;

                var prevCommand = _prevCommand;
                var prevCommandTask = _prevCommandTask;

                var commandTask = _database.TxMerger.Enqueue(_cmd);

                _prevCommand = _cmd;
                _prevCommandTask = commandTask;

                if (prevCommand != null)
                {
                    using (prevCommand)
                    {
                        await prevCommandTask;
                    }
                }

                _cmd = new CountersHandler.SmugglerCounterBatchCommand(_database, _result);

                _countersCount = 0;
            }

            private async ValueTask FinishBatchOfCountersAsync()
            {
                if (_prevCommand != null)
                {
                    using (_prevCommand)
                    {
                        await _prevCommandTask;
                    }

                    _prevCommand = null;
                }

                using (_cmd)
                {
                    if (_countersCount > 0)
                    {
                        await _database.TxMerger.Enqueue(_cmd);
                    }
                }

                _cmd = null;
            }

            public DocumentsOperationContext GetContextForNewDocument()
            {
                _cmd.Context.CachedProperties.NewDocument();
                return _cmd.Context;
            }

            public Stream GetTempStream()
            {
                throw new NotSupportedException("GetTempStream is never used in CounterActions. Shouldn't happen");
            }
        }

        private class SubscriptionActions : ISubscriptionActions
        {
            private readonly DocumentDatabase _database;
            private readonly List<PutSubscriptionCommand> _subscriptionCommands = new List<PutSubscriptionCommand>();

            public SubscriptionActions(DocumentDatabase database)
            {
                _database = database;
            }

            public async ValueTask DisposeAsync()
            {
                if (_subscriptionCommands.Count == 0)
                    return;

                await SendCommandsAsync();
            }

            public async ValueTask WriteSubscriptionAsync(SubscriptionState subscriptionState)
            {
                const int batchSize = 1024;

                _subscriptionCommands.Add(new PutSubscriptionCommand(_database.Name, subscriptionState.Query, null, RaftIdGenerator.DontCareId)
                {
                    SubscriptionName = subscriptionState.SubscriptionName,
                    //After restore/export , subscription will start from the start
                    InitialChangeVector = null
                });

                if (_subscriptionCommands.Count < batchSize)
                    return;

                await SendCommandsAsync();
            }

            private async ValueTask SendCommandsAsync()
            {
                await _database.ServerStore.SendToLeaderAsync(new PutSubscriptionBatchCommand(_subscriptionCommands, RaftIdGenerator.DontCareId));
                _subscriptionCommands.Clear();
            }
        }

        private class ReplicationHubCertificateActions : IReplicationHubCertificateActions
        {
            private readonly DocumentDatabase _database;
            private readonly List<RegisterReplicationHubAccessCommand> _commands = new List<RegisterReplicationHubAccessCommand>();

            public ReplicationHubCertificateActions(DocumentDatabase database)
            {
                _database = database;
            }

            public async ValueTask DisposeAsync()
            {
                if (_commands.Count == 0)
                    return;

                await SendCommandsAsync();
            }

            public async ValueTask WriteReplicationHubCertificateAsync(string hub, ReplicationHubAccess access)
            {
                const int batchSize = 128;

                byte[] buffer = Convert.FromBase64String(access.CertificateBase64);
                using var cert = new X509Certificate2(buffer);

                _commands.Add(new RegisterReplicationHubAccessCommand(_database.Name, hub, access, cert, RaftIdGenerator.DontCareId));

                if (_commands.Count < batchSize)
                    return;

                await SendCommandsAsync();
            }

            private async ValueTask SendCommandsAsync()
            {
                await _database.ServerStore.SendToLeaderAsync(new BulkRegisterReplicationHubAccessCommand
                {
                    Commands = _commands,
                    Database = _database.Name,
                    UniqueRequestId = RaftIdGenerator.DontCareId
                });

                _commands.Clear();
            }
        }

        private class TimeSeriesActions : ITimeSeriesActions
        {
            private readonly DocumentDatabase _database;
            private TimeSeriesHandler.SmugglerTimeSeriesBatchCommand _cmd;
            private TimeSeriesHandler.SmugglerTimeSeriesBatchCommand _prevCommand;
            private Task _prevCommandTask = Task.CompletedTask;
            private Size _segmentsSize;
            private readonly Size _maxBatchSize;

            public TimeSeriesActions(DocumentDatabase database)
            {
                _database = database;
                _cmd = new TimeSeriesHandler.SmugglerTimeSeriesBatchCommand(database);

                _maxBatchSize = new Size(
                    PlatformDetails.Is32Bits || database.Configuration.Storage.ForceUsing32BitsPager
                        ? 1
                        : 16,
                    SizeUnit.Megabytes);

                _segmentsSize = new Size();
            }

            private void AddToBatch(TimeSeriesItem item)
            {
                _cmd.AddToDictionary(item);
                _segmentsSize.Add(item.Segment.NumberOfBytes, SizeUnit.Bytes);
            }

            public async ValueTask DisposeAsync()
            {
                await FinishBatchOfTimeSeriesAsync();
            }

            public async ValueTask WriteTimeSeriesAsync(TimeSeriesItem ts)
            {
                AddToBatch(ts);
                await HandleBatchOfTimeSeriesIfNecessaryAsync();
            }

            private async ValueTask HandleBatchOfTimeSeriesIfNecessaryAsync()
            {
                if (_segmentsSize < _maxBatchSize)
                    return;

                var prevCommand = _prevCommand;
                var prevCommandTask = _prevCommandTask;

                var commandTask = _database.TxMerger.Enqueue(_cmd);

                _prevCommand = _cmd;
                _prevCommandTask = commandTask;

                if (prevCommand != null)
                {
                    await prevCommandTask;
                }

                _cmd = new TimeSeriesHandler.SmugglerTimeSeriesBatchCommand(_database);

                _segmentsSize.Set(0, SizeUnit.Bytes);
            }

            private async ValueTask FinishBatchOfTimeSeriesAsync()
            {
                if (_prevCommand != null)
                {
                    await _prevCommandTask;
                    _prevCommand = null;
                }

                if (_segmentsSize.GetValue(SizeUnit.Bytes) > 0)
                {
                    await _database.TxMerger.Enqueue(_cmd);
                }

                _cmd = null;
            }
        }
    }
}<|MERGE_RESOLUTION|>--- conflicted
+++ resolved
@@ -589,11 +589,7 @@
                 if (_compareExchangeAddOrUpdateCommands.Count > 0)
                 {
                     var compareExchangeAddOrUpdateCommands = _compareExchangeAddOrUpdateCommands;
-<<<<<<< HEAD
-                    await _database.ServerStore.SendToLeaderAsync(new AddOrUpdateCompareExchangeBatchCommand(_compareExchangeAddOrUpdateCommands, context, RaftIdGenerator.DontCareId));
-=======
-                    AsyncHelpers.RunSync(async () => await _database.ServerStore.SendToLeaderAsync(context, new AddOrUpdateCompareExchangeBatchCommand(_compareExchangeAddOrUpdateCommands, context, RaftIdGenerator.DontCareId)));
->>>>>>> d9226fec
+                    await _database.ServerStore.SendToLeaderAsync(context, new AddOrUpdateCompareExchangeBatchCommand(_compareExchangeAddOrUpdateCommands, context, RaftIdGenerator.DontCareId));
                     foreach (var command in compareExchangeAddOrUpdateCommands)
                     {
                         command.Value.Dispose();
@@ -603,11 +599,7 @@
 
                 if (_compareExchangeRemoveCommands.Count > 0)
                 {
-<<<<<<< HEAD
-                    await _database.ServerStore.SendToLeaderAsync(new AddOrUpdateCompareExchangeBatchCommand(_compareExchangeRemoveCommands, context, RaftIdGenerator.DontCareId));
-=======
-                    AsyncHelpers.RunSync(async () => await _database.ServerStore.SendToLeaderAsync(context, new AddOrUpdateCompareExchangeBatchCommand(_compareExchangeRemoveCommands, context, RaftIdGenerator.DontCareId)));
->>>>>>> d9226fec
+                    await _database.ServerStore.SendToLeaderAsync(context, new AddOrUpdateCompareExchangeBatchCommand(_compareExchangeRemoveCommands, context, RaftIdGenerator.DontCareId));
                     _compareExchangeRemoveCommands.Clear();
                 }
             }
