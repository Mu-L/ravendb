--- conflicted
+++ resolved
@@ -164,12 +164,8 @@
             {
                 if (_batch != null)
                 {
-<<<<<<< HEAD
                     _batch.AddIndex(indexDefinition, _source, _database.Time.GetUtcNow(), RaftIdGenerator.DontCareId, _database.Configuration.Indexing.HistoryRevisionsNumber);
-=======
-                    _batch.AddIndex(indexDefinition, _source, _database.Time.GetUtcNow(), RaftIdGenerator.DontCareId);
                     AsyncHelpers.RunSync(_batch.SaveIfNeeded);
->>>>>>> c72fb5da
                     return;
                 }
 
@@ -180,12 +176,8 @@
             {
                 if (_batch != null)
                 {
-<<<<<<< HEAD
                     _batch.AddIndex(indexDefinition, _source, _database.Time.GetUtcNow(), RaftIdGenerator.DontCareId, _database.Configuration.Indexing.HistoryRevisionsNumber);
-=======
-                    _batch.AddIndex(indexDefinition, _source, _database.Time.GetUtcNow(), RaftIdGenerator.DontCareId);
                     AsyncHelpers.RunSync(_batch.SaveIfNeeded);
->>>>>>> c72fb5da
                     return;
                 }
 
