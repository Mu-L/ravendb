using Raven.Server.ServerWide;

namespace Raven.Server.Smuggler.Documents.Processors
{
    public static class BuildVersion
    {
        public static BuildVersionType Type(long buildVersion)
        {
<<<<<<< HEAD
            if (buildVersion >= 50 && buildVersion < 60)
                return BuildVersionType.V5; // debug / dev version
=======
            if (buildVersion >= 50 && buildVersion < 1000)
                return BuildVersionType.GreaterThanCurrent; // debug / dev version
>>>>>>> 4bfe0972
            if (buildVersion >= 40 && buildVersion < 50)
                return BuildVersionType.V4; // debug / dev version
            if (buildVersion < 40000)
                return BuildVersionType.V3;
            if (buildVersion >= 40000 && buildVersion <= 49999)
                return BuildVersionType.V4;
<<<<<<< HEAD
            if (buildVersion >= 50000 && buildVersion <= 59999)
                return BuildVersionType.V5;
=======
            if (buildVersion >= 50000)
                return BuildVersionType.GreaterThanCurrent;
>>>>>>> 4bfe0972
            return BuildVersionType.Unknown;
        }
    }

    public enum BuildVersionType
    {
        Unknown,
        V3,
        V4,
<<<<<<< HEAD
        V5
=======
        GreaterThanCurrent
>>>>>>> 4bfe0972
    }
}<|MERGE_RESOLUTION|>--- conflicted
+++ resolved
@@ -6,26 +6,20 @@
     {
         public static BuildVersionType Type(long buildVersion)
         {
-<<<<<<< HEAD
+            if (buildVersion >= 60 && buildVersion < 1000)
+                return BuildVersionType.GreaterThanCurrent; // debug / dev version
             if (buildVersion >= 50 && buildVersion < 60)
                 return BuildVersionType.V5; // debug / dev version
-=======
-            if (buildVersion >= 50 && buildVersion < 1000)
-                return BuildVersionType.GreaterThanCurrent; // debug / dev version
->>>>>>> 4bfe0972
             if (buildVersion >= 40 && buildVersion < 50)
                 return BuildVersionType.V4; // debug / dev version
             if (buildVersion < 40000)
                 return BuildVersionType.V3;
             if (buildVersion >= 40000 && buildVersion <= 49999)
                 return BuildVersionType.V4;
-<<<<<<< HEAD
             if (buildVersion >= 50000 && buildVersion <= 59999)
                 return BuildVersionType.V5;
-=======
-            if (buildVersion >= 50000)
+            if (buildVersion >= 60000)
                 return BuildVersionType.GreaterThanCurrent;
->>>>>>> 4bfe0972
             return BuildVersionType.Unknown;
         }
     }
@@ -35,10 +29,7 @@
         Unknown,
         V3,
         V4,
-<<<<<<< HEAD
-        V5
-=======
+        V5,
         GreaterThanCurrent
->>>>>>> 4bfe0972
     }
 }