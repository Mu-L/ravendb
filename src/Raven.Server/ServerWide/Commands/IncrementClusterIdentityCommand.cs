--- conflicted
+++ resolved
@@ -31,16 +31,12 @@
             return _itemId ?? (_itemId = GetStorageKey(DatabaseName, Prefix));
         }
 
-<<<<<<< HEAD
         public static string GetStorageKey(string databaseName, string prefix)
         {
             return $"{databaseName.ToLowerInvariant()}/{prefix?.ToLowerInvariant()}";
         }
 
-        protected override BlittableJsonReaderObject GetUpdatedValue(long index, DatabaseRecord record, JsonOperationContext context, BlittableJsonReaderObject existingValue, RachisState state)
-=======
         protected override BlittableJsonReaderObject GetUpdatedValue(long index, DatabaseRecord record, JsonOperationContext context, BlittableJsonReaderObject existingValue)
->>>>>>> 9a340cc6
         {
             throw new NotImplementedException();
         }
