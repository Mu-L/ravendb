--- conflicted
+++ resolved
@@ -20,31 +20,21 @@
         {
             record.Topology = Topology;
             SetLeaderStampForTopology(record.Topology, etag);
-
-            if (record.IsSharded)
+            if (record.IsSharded == false) 
+                return;
+            
+            foreach (var shardTopology in record.Shards)
             {
-                for (var i = 0; i < record.Shards.Length; i++)
-                {
-                    SetLeaderStampForTopology(record.Shards[i], etag);
-                }
+                SetLeaderStampForTopology(shardTopology, etag);
             }
-<<<<<<< HEAD
-            record.Topology.Stamp.Index = etag;
-=======
-
-            return null;
->>>>>>> e6455764
+        }
+        
+        private static void SetLeaderStampForTopology(DatabaseTopology topology, long etag)
+        {
+            topology.Stamp ??= new LeaderStamp {Term = -1, LeadersTicks = -1, Index = -1};
+            topology.Stamp.Index = etag;
         }
 
-        private static void SetLeaderStampForTopology(DatabaseTopology topology, long etag)
-        {
-            if (topology.Stamp == null)
-            {
-                topology.Stamp = new LeaderStamp {Term = -1, LeadersTicks = -1, Index = -1};
-            }
-
-            topology.Stamp.Index = etag;
-        }
 
         public override void FillJson(DynamicJsonValue json)
         {
