--- conflicted
+++ resolved
@@ -46,12 +46,8 @@
 using Sparrow.Json;
 using Sparrow.Json.Parsing;
 using Sparrow.Logging;
-<<<<<<< HEAD
 using Sparrow.Server;
 using Sparrow.Server.Utils;
-=======
-using Sparrow.Utils;
->>>>>>> f7652924
 using Voron;
 using Voron.Data;
 using Voron.Data.BTrees;
@@ -1349,9 +1345,9 @@
             context.Transaction.InnerTransaction.LowLevelTransaction.OnDispose += transaction =>
             {
                 if (transaction is LowLevelTransaction llt && llt.Committed)
-                {
+                    {
                     ExecuteAsyncTask(index, () => ValueChanged?.Invoke(this, (index, type)));
-                }
+                        }
             };
         }
 
@@ -1371,24 +1367,24 @@
             // we do this under the write tx lock before we update the last applied index
             _rachisLogIndexNotifications.AddTask(index);
 
-            TaskExecutor.Execute(_ =>
-            {
+                    TaskExecutor.Execute(_ =>
+                    {
                 Exception error = null;
 
-                try
-                {
+                        try
+                        {
                     action();
-                }
-                catch (Exception e)
-                {
+                        }
+                        catch (Exception e)
+                        {
                     error = e;
-                }
+                        }
                 finally
                 {
                     _rachisLogIndexNotifications.NotifyListenersAbout(index, error);
                     _rachisLogIndexNotifications.SetTaskCompleted(index, error);
                 }
-            }, null);
+                    }, null);
         }
 
         private void UpdateDatabase(TransactionOperationContext context, string type, BlittableJsonReaderObject cmd, long index, Leader leader, ServerStore serverStore)
@@ -1754,18 +1750,18 @@
             context.Transaction.InnerTransaction.LowLevelTransaction.OnDispose += transaction =>
             {
                 if (transaction is LowLevelTransaction llt && llt.Committed)
-                {
+                    {
                     _rachisLogIndexNotifications.AddTask(index);
 
-                    try
-                    {
-                        _rachisLogIndexNotifications.NotifyListenersAbout(index, null);
+                        try
+                        {
+                            _rachisLogIndexNotifications.NotifyListenersAbout(index, null);
                         _rachisLogIndexNotifications.SetTaskCompleted(index, null);
-                    }
+                        }
                     catch (OperationCanceledException e)
-                    {
+                        {
                         _rachisLogIndexNotifications.SetTaskCompleted(index, e);
-                    }
+                        }
                 }
             };
         }
@@ -2443,23 +2439,7 @@
         {
             return new ClusterValidator();
         }
-<<<<<<< HEAD
-
-        public static bool InterlockedExchangeMax(ref long location, long newValue)
-        {
-            long initialValue;
-            do
-            {
-                initialValue = location;
-                if (initialValue >= newValue)
-                    return false;
-            }
-            while (Interlocked.CompareExchange(ref location, newValue, initialValue) != initialValue);
-            return true;
-        }
-=======
->>>>>>> f7652924
-    }
+            }
 
     public class RachisLogIndexNotifications
     {
@@ -2528,13 +2508,13 @@
             {
                 // the task has already completed
                 // let's check if we had errors in it
-                foreach (var error in _errors)
-                {
-                    if (error.Index == index)
-                        error.Exception.Throw();// rethrow
-                }
+            foreach (var error in _errors)
+            {
+                if (error.Index == index)
+                    error.Exception.Throw();// rethrow
+            }
                 return;
-            }
+        }
 
             var task = tcs.Task;
 
@@ -2631,7 +2611,7 @@
                 {
                     if (tcs.TrySetResult(null) == false)
                         LogFailureToSetTaskResult();
-                }
+    }
                 else
                 {
                     if (tcs.TrySetException(e) == false)
