﻿using System;
using System.Collections.Generic;
using System.Diagnostics;
using System.IO;
using System.Linq;
using System.Net;
using System.Net.Http;
using System.Net.WebSockets;
using System.Security.Cryptography;
using System.Security.Cryptography.X509Certificates;
using System.Text;
using System.Threading;
using System.Threading.Tasks;
using Lucene.Net.Search;
using NCrontab.Advanced.Extensions;
using Raven.Client.Documents.Changes;
using Raven.Client.Documents.Operations.ConnectionStrings;
using Raven.Client.Documents.Operations.ETL;
using Raven.Client.Documents.Operations.OngoingTasks;
using Raven.Client.Documents.Operations.Replication;
using Raven.Client.Documents.Session;
using Raven.Client.Exceptions.Database;
using Raven.Client.Util;
using Raven.Client.Exceptions.Server;
using Raven.Client.Extensions;
using Raven.Client.Http;
using Raven.Client.Json;
using Raven.Client.Json.Converters;
using Raven.Client.ServerWide;
using Raven.Client.ServerWide.Commands;
using Raven.Client.ServerWide.Operations.Configuration;
using Raven.Client.ServerWide.Tcp;
using Raven.Server.Commercial;
using Raven.Server.Config;
using Raven.Server.Config.Settings;
using Raven.Server.Dashboard;
using Raven.Server.Documents;
using Raven.Server.Documents.Indexes;
using Raven.Server.Documents.Operations;
using Raven.Server.Documents.TcpHandlers;
using Raven.Server.Json;
using Raven.Server.NotificationCenter;
using Raven.Server.Rachis;
using Raven.Server.NotificationCenter.Notifications;
using Raven.Server.NotificationCenter.Notifications.Details;
using Raven.Server.NotificationCenter.Notifications.Server;
using Raven.Server.ServerWide.BackgroundTasks;
using Raven.Server.ServerWide.Commands;
using Raven.Server.ServerWide.Commands.ConnectionStrings;
using Raven.Server.ServerWide.Commands.ETL;
using Raven.Server.ServerWide.Commands.PeriodicBackup;
using Raven.Server.ServerWide.Commands.Subscriptions;
using Raven.Server.ServerWide.Context;
using Raven.Server.ServerWide.Maintenance;
using Raven.Server.Storage;
using Raven.Server.Storage.Layout;
using Raven.Server.Storage.Schema;
using Raven.Server.Utils;
using Raven.Server.Web.System;
using Sparrow;
using Sparrow.Json;
using Sparrow.Json.Parsing;
using Voron;
using Sparrow.Logging;
using Sparrow.LowMemory;
using Sparrow.Server;
using Sparrow.Server.LowMemory;
using Sparrow.Server.Platform;
using Sparrow.Server.Utils;
using Sparrow.Utils;
using Constants = Raven.Client.Constants;

namespace Raven.Server.ServerWide
{
    /// <summary>
    /// Persistent store for server wide configuration, such as cluster settings, database configuration, etc
    /// </summary>
    public class ServerStore : IDisposable
    {
        private const string ResourceName = nameof(ServerStore);

        private static readonly Logger Logger = LoggingSource.Instance.GetLogger<ServerStore>(ResourceName);

        public const string LicenseStorageKey = "License/Key";

        public const string LicenseLimitsStorageKey = "License/Limits/Key";

        private readonly CancellationTokenSource _shutdownNotification = new CancellationTokenSource();

        public CancellationToken ServerShutdown => _shutdownNotification.Token;

        internal StorageEnvironment _env;

        private readonly NotificationsStorage _notificationsStorage;
        private readonly OperationsStorage _operationsStorage;

        private RequestExecutor _clusterRequestExecutor;

        public readonly RavenConfiguration Configuration;
        private readonly RavenServer _server;
        public readonly DatabasesLandlord DatabasesLandlord;
        public readonly NotificationCenter.NotificationCenter NotificationCenter;
        public readonly ServerDashboardNotifications ServerDashboardNotifications;
        public readonly LicenseManager LicenseManager;
        public readonly FeedbackSender FeedbackSender;
        public readonly StorageSpaceMonitor StorageSpaceMonitor;
        public readonly SecretProtection Secrets;
        public readonly AsyncManualResetEvent InitializationCompleted;
        public readonly GlobalIndexingScratchSpaceMonitor GlobalIndexingScratchSpaceMonitor;
        public bool Initialized;

        private readonly TimeSpan _frequencyToCheckForIdleDatabases;

        public long LastClientConfigurationIndex { get; private set; } = -2;

        public Operations Operations { get; }

        public SemaphoreSlim ConcurrentBackupsSemaphore { get; }

        public ServerStore(RavenConfiguration configuration, RavenServer server)
        {
            // we want our servers to be robust get early errors about such issues
            MemoryInformation.EnableEarlyOutOfMemoryChecks = true;

            Configuration = configuration ?? throw new ArgumentNullException(nameof(configuration));

            _server = server;

            DatabasesLandlord = new DatabasesLandlord(this);

            _notificationsStorage = new NotificationsStorage(ResourceName);

            NotificationCenter = new NotificationCenter.NotificationCenter(_notificationsStorage, null, ServerShutdown, configuration);

            ServerDashboardNotifications = new ServerDashboardNotifications(this, ServerShutdown);

            _operationsStorage = new OperationsStorage();

            Operations = new Operations(null, _operationsStorage, NotificationCenter, null);

            LicenseManager = new LicenseManager(this);

            FeedbackSender = new FeedbackSender();

            StorageSpaceMonitor = new StorageSpaceMonitor(NotificationCenter);

            DatabaseInfoCache = new DatabaseInfoCache();

            Secrets = new SecretProtection(configuration.Security);

            InitializationCompleted = new AsyncManualResetEvent(_shutdownNotification.Token);

            if (Configuration.Indexing.GlobalScratchSpaceLimit != null)
                GlobalIndexingScratchSpaceMonitor = new GlobalIndexingScratchSpaceMonitor(Configuration.Indexing.GlobalScratchSpaceLimit.Value);

            _frequencyToCheckForIdleDatabases = Configuration.Databases.FrequencyToCheckForIdle.AsTimeSpan;

            _server.ServerCertificateChanged += OnServerCertificateChanged;

<<<<<<< HEAD
            var maxConcurrentBackupsTasks = Configuration.Backup.MaxNumberOfConcurrentBackups ?? int.MaxValue;
            ConcurrentBackupsSemaphore = new SemaphoreSlim(maxConcurrentBackupsTasks);
=======
            HasFixedPort = Configuration.Core.ServerUrls == null ||
                           Uri.TryCreate(Configuration.Core.ServerUrls[0], UriKind.Absolute, out var uri) == false ||
                           uri.Port != 0;
>>>>>>> a7f78f57
        }

        private void OnServerCertificateChanged(object sender, EventArgs e)
        {
            Interlocked.Exchange(ref _serverCertificateChanged, 1);
        }

        public RavenServer Server => _server;

        public DatabaseInfoCache DatabaseInfoCache { get; set; }

        public TransactionContextPool ContextPool;

        public long LastRaftCommitIndex
        {
            get
            {
                using (ContextPool.AllocateOperationContext(out TransactionOperationContext context))
                using (context.OpenReadTransaction())
                    return _engine.GetLastCommitIndex(context);
            }
        }

        public ClusterStateMachine Cluster => _engine?.StateMachine;
        public string LeaderTag => _engine.LeaderTag;
        public RachisState CurrentRachisState => _engine.CurrentState;
        public string NodeTag => _engine.Tag;

        public bool Disposed => _disposed;

        private Timer _timer;
        private RachisConsensus<ClusterStateMachine> _engine;
        private bool _disposed;
        public RachisConsensus<ClusterStateMachine> Engine => _engine;

        public ClusterMaintenanceSupervisor ClusterMaintenanceSupervisor;
        private int _serverCertificateChanged;

        private PoolOfThreads.LongRunningWork _clusterMaintenanceSetupTask;
        private PoolOfThreads.LongRunningWork _updateTopologyChangeNotification;

        public bool ValidateFixedPort = true;

        public Dictionary<string, ClusterNodeStatusReport> ClusterStats()
        {
            if (_engine.LeaderTag != NodeTag)
                throw new NotLeadingException($"Stats can be requested only from the raft leader {_engine.LeaderTag}");
            return ClusterMaintenanceSupervisor?.GetStats();
        }

        public void UpdateTopologyChangeNotification()
        {
            try
            {
                var delay = 500;
                while (ServerShutdown.IsCancellationRequested == false)
                {
                    Task leaderChangedTask = null;
                    using (var cts = CancellationTokenSource.CreateLinkedTokenSource(ServerShutdown))
                    {
                        try
                        {
                            _engine.WaitForState(RachisState.Follower, cts.Token).Wait(cts.Token);
                            if (cts.IsCancellationRequested)
                                return;

                            leaderChangedTask = _engine.WaitForLeaderChange(cts.Token);
                            if (Task.WaitAny(new[] { NotificationCenter.WaitForAnyWebSocketClient, leaderChangedTask }, cts.Token) == 1)
                            {
                                // leaderChangedTask has completed
                                continue;
                            }

                            var cancelTask = Task.WhenAny(NotificationCenter.WaitForRemoveAllWebSocketClients, leaderChangedTask);

                            while (cancelTask.IsCompleted == false)
                            {
                                var topology = GetClusterTopology();
                                var leader = _engine.LeaderTag;
                                if (leader == null || leader == _engine.Tag)
                                    break;

                                var leaderUrl = topology.GetUrlFromTag(leader);
                                if (leaderUrl == null)
                                    break; // will continue from the top of the loop

                                using (var ws = new ClientWebSocket())
                                using (ContextPool.AllocateOperationContext(out JsonOperationContext context))
                                {
                                    var leaderWsUrl = new Uri($"{leaderUrl.Replace("http", "ws", StringComparison.OrdinalIgnoreCase)}/server/notification-center/watch");

                                    if (Server.Certificate?.Certificate != null)
                                    {
                                        ws.Options.ClientCertificates.Add(Server.Certificate.Certificate);
                                    }

                                    ws.ConnectAsync(leaderWsUrl, cts.Token).Wait(cts.Token);
                                    while (cancelTask.IsCompleted == false && 
                                           (ws.State == WebSocketState.Open || ws.State == WebSocketState.CloseSent))
                                    {
                                        var readTask = context.ReadFromWebSocket(ws, "ws from Leader", cts.Token);
                                        using (var notification = readTask.Result)
                                        {
                                            if (notification == null)
                                                break;

                                            if (notification.TryGet(nameof(ClusterTopologyChanged.Type), out NotificationType notificationType) == false ||
                                                notificationType != NotificationType.ClusterTopologyChanged)
                                                continue;

                                            var topologyNotification = JsonDeserializationServer.ClusterTopologyChanged(notification);
                                            if (topologyNotification == null)
                                                continue;

                                            if (_engine.LeaderTag != topologyNotification.Leader)
                                                break;

                                            delay = 500; // on successful read, reset the delay
                                            topologyNotification.NodeTag = _engine.Tag;
                                            NotificationCenter.Add(topologyNotification);
                                        }
                                    }

                                    delay = ReconnectionBackoff(delay);
                                }
                            }
                        }
                        catch (Exception e) when (IsOperationCanceled(e))
                        {
                        }
                        catch (Exception e)
                        {
                            if (Logger.IsInfoEnabled)
                            {
                                Logger.Info($"Error during receiving topology updates from the leader. Waiting {delay} [ms] before trying again.", e);
                            }

                            delay = ReconnectionBackoff(delay);
                        }
                        finally
                        {
                            cts.Cancel();
                            WaitForLeaderChangeTaskToComplete(leaderChangedTask);
                        }
                    }
                }
            }
            catch (Exception e) when (IsOperationCanceled(e))
            {
            }
            catch (Exception e)
            {
                if (Logger.IsOperationsEnabled)
                {
                    Logger.Operations($"Failed to execute {nameof(UpdateTopologyChangeNotification)} task", e);
                }
            }
        }

        private void WaitForLeaderChangeTaskToComplete(Task leaderChangedTask)
        {
            // wait for leader change task to complete
            try
            {
                if (leaderChangedTask == null || leaderChangedTask.IsCompleted)
                    return;

                leaderChangedTask.Wait(ServerShutdown);
            }
            catch (Exception e) when (IsOperationCanceled(e))
            {
                // ignored
            }
        }

        private static bool IsOperationCanceled(Exception e)
        {
            var inner = e.ExtractSingleInnerException();
            return inner is OperationCanceledException;
        }

        private int ReconnectionBackoff(int delay)
        {
            TimeoutManager.WaitFor(TimeSpan.FromMilliseconds(delay), ServerShutdown).Wait(ServerShutdown);
            return Math.Min(15_000, delay * 2);
        }

        internal ClusterObserver Observer { get; set; }

        public void ClusterMaintenanceSetupTask()
        {
            while (ServerShutdown.IsCancellationRequested == false)
            {
                try
                {
                    if (_engine.LeaderTag != NodeTag)
                    {
                        _engine.WaitForState(RachisState.Leader, ServerShutdown)
                            .Wait(ServerShutdown);
                        continue;
                    }

                    var term = _engine.CurrentTerm;
                    using (ClusterMaintenanceSupervisor = new ClusterMaintenanceSupervisor(this, _engine.Tag, term))
                    using (Observer = new ClusterObserver(this, ClusterMaintenanceSupervisor, _engine, term, ContextPool, ServerShutdown))
                    {
                        var oldNodes = new Dictionary<string, string>();
                        while (_engine.LeaderTag == NodeTag && term == _engine.CurrentTerm)
                        {
                            var topologyChangedTask = _engine.GetTopologyChanged();
                            ClusterTopology clusterTopology;
                            using (ContextPool.AllocateOperationContext(out TransactionOperationContext context))
                            using (context.OpenReadTransaction())
                            {
                                clusterTopology = _engine.GetTopology(context);
                            }

                            var newNodes = clusterTopology.AllNodes;
                            var nodesChanges = ClusterTopology.DictionaryDiff(oldNodes, newNodes);
                            oldNodes = newNodes;

                            foreach (var node in nodesChanges.RemovedValues)
                            {
                                ClusterMaintenanceSupervisor.RemoveFromCluster(node.Key);
                            }

                            foreach (var node in nodesChanges.AddedValues)
                            {
                                ClusterMaintenanceSupervisor.AddToCluster(node.Key, clusterTopology.GetUrlFromTag(node.Key));
                            }

                            if (newNodes.Count > 1)
                            {
                                // calculate only if we have more than one node
                                LicenseManager.CalculateLicenseLimits(forceFetchingNodeInfo: true).Wait(ServerShutdown);
                            }

                            var leaderChanged = _engine.WaitForLeaveState(RachisState.Leader, ServerShutdown);

                            if (Task.WaitAny(new[] { topologyChangedTask, leaderChanged }, ServerShutdown) == 1)
                                break;
                        }
                    }
                }
                catch (Exception e) when (IsOperationCanceled(e))
                {
                    return;
                }
                catch (Exception e)
                {
                    if (Logger.IsInfoEnabled)
                    {
                        Logger.Info($"Failed to execute {nameof(ClusterMaintenanceSetupTask)} task", e);
                    }
                }
            }
        }

        public ClusterTopology GetClusterTopology()
        {
            using (ContextPool.AllocateOperationContext(out TransactionOperationContext context))
            using (context.OpenReadTransaction())
            {
                return GetClusterTopology(context);
            }
        }

        public ClusterTopology GetClusterTopology(TransactionOperationContext context)
        {
            return _engine.GetTopology(context);
        }


        public bool HasFixedPort { get; internal set; }

        public async Task AddNodeToClusterAsync(string nodeUrl, string nodeTag = null, bool validateNotInTopology = true, bool asWatcher = false)
        {
            if (ValidateFixedPort && HasFixedPort == false)
            {
                throw new InvalidOperationException($"Failed to add node '{nodeUrl}' to cluster. " +
                                                    "Adding nodes to cluster is forbidden when the leader has port '0' in 'Configuration.Core.ServerUrls' setting. " +
                                                    "Define a fixed port for the node to enable cluster creation.");
            }

            await _engine.AddToClusterAsync(nodeUrl, nodeTag, validateNotInTopology, asWatcher).WithCancellation(_shutdownNotification.Token);
        }

        public async Task RemoveFromClusterAsync(string nodeTag)
        {
            await _engine.RemoveFromClusterAsync(nodeTag).WithCancellation(_shutdownNotification.Token);
        }

        public void RequestSnapshot()
        {
            var topology = GetClusterTopology();

            if (topology.AllNodes.Count == 1)
                throw new InvalidOperationException("Can't force snapshot, since I'm the only node in the cluster.");

            if (topology.Members.ContainsKey(NodeTag))
                throw new InvalidOperationException($"Snapshot can be requested only by a non-member node.{Environment.NewLine}" +
                                                    $"In order to proceed, demote this node to watcher, then request the snapshot again.{Environment.NewLine}" +
                                                    $"Afterwards you can promote it back to member.");

            using (ContextPool.AllocateOperationContext(out TransactionOperationContext ctx))
            using (var tx = ctx.OpenWriteTransaction())
            {
                _engine.SetSnapshotRequest(ctx, true);
                tx.Commit();
            }
        }

        public void Initialize()
        {
            Configuration.CheckDirectoryPermissions();

            LowMemoryNotification.Instance.Initialize(Configuration.Memory.LowMemoryLimit, LowMemoryMonitor.Instance, ServerShutdown);

            MemoryInformation.SetFreeCommittedMemory(
                Configuration.Memory.MinimumFreeCommittedMemoryPercentage,
                Configuration.Memory.MaxFreeCommittedMemoryToKeepInMb,
                Configuration.Memory.LowMemoryCommitLimitInMb);

            if (Logger.IsInfoEnabled)
                Logger.Info("Starting to open server store for " + (Configuration.Core.RunInMemory ? "<memory>" : Configuration.Core.DataDirectory.FullPath));

            var path = Configuration.Core.DataDirectory.Combine("System");
            var storeAlertForLateRaise = new List<AlertRaised>();

            StorageEnvironmentOptions options;
            if (Configuration.Core.RunInMemory)
            {
                options = StorageEnvironmentOptions.CreateMemoryOnly();
            }
            else
            {
                options = StorageEnvironmentOptions.ForPath(path.FullPath);
                var secretKey = Path.Combine(path.FullPath, "secret.key.encrypted");
                if (File.Exists(secretKey))
                {
                    byte[] buffer;
                    try
                    {
                        buffer = File.ReadAllBytes(secretKey);
                    }
                    catch (Exception e)
                    {
                        throw new FileLoadException($"The server store secret key is provided in {secretKey} but the server failed to read the file. Admin assistance required.", e);
                    }

                    options.DoNotConsiderMemoryLockFailureAsCatastrophicError = Configuration.Security.DoNotConsiderMemoryLockFailureAsCatastrophicError;
                    try
                    {
                        options.MasterKey = Secrets.Unprotect(buffer);

                    }
                    catch (Exception e)
                    {
                        throw new CryptographicException($"Unable to unprotect the secret key file {secretKey}. " +
                                                         "Was the server store encrypted using a different OS user? In that case, " +
                                                         "you must provide an unprotected key (rvn offline-operation put-key). " +
                                                         "Admin assistance required.", e);
                    }
                }
            }

            options.OnNonDurableFileSystemError += (obj, e) =>
            {
                var alert = AlertRaised.Create(
                    null,
                    "Non Durable File System - System Storage",
                    e.Message,
                    AlertType.NonDurableFileSystem,
                    NotificationSeverity.Warning,
                    "NonDurable Error System",
                    details: new MessageDetails { Message = e.Details });
                if (NotificationCenter.IsInitialized)
                {
                    NotificationCenter.Add(alert);
                }
                else
                {
                    storeAlertForLateRaise.Add(alert);
                }
            };

            options.OnRecoveryError += (obj, e) =>
            {
                var alert = AlertRaised.Create(
                    null,
                    "Recovery Error - System Storage",
                    e.Message,
                    AlertType.RecoveryError,
                    NotificationSeverity.Error,
                    "Recovery Error System");
                if (NotificationCenter.IsInitialized)
                {
                    NotificationCenter.Add(alert);
                }
                else
                {
                    storeAlertForLateRaise.Add(alert);
                }
            };

            try
            {
                var swapping = PlatformSpecific.MemoryInformation.IsSwappingOnHddInsteadOfSsd();
                if (swapping != null)
                {
                    var alert = AlertRaised.Create(
                        null,
                        "Swap Storage Type Warning",
                        "OS swapping on at least one HDD drive while there is at least one SSD drive on this system. " +
                        "This can cause a slowdown, consider moving swap-partition/pagefile to SSD. The current HDD spinning drive with swapping : " + swapping,
                        AlertType.SwappingHddInsteadOfSsd,
                        NotificationSeverity.Warning);
                    if (NotificationCenter.IsInitialized)
                    {
                        NotificationCenter.Add(alert);
                    }
                    else
                    {
                        storeAlertForLateRaise.Add(alert);
                    }
                }
            }
            catch (Exception e)
            {
                // the above should not throw, but we mask it in case it does (as it reads IO parameters) - this alert is just a nice-to-have warning
                if (Logger.IsInfoEnabled)
                    Logger.Info("An error occurred while trying to determine Is Swapping On Hdd Instead Of Ssd", e);
            }

            options.SchemaVersion = SchemaUpgrader.CurrentVersion.ServerVersion;
            options.SchemaUpgrader = SchemaUpgrader.Upgrader(SchemaUpgrader.StorageType.Server, null, null, this);
            options.ForceUsing32BitsPager = Configuration.Storage.ForceUsing32BitsPager;
            options.EnablePrefetching = Configuration.Storage.EnablePrefetching;

            if (Configuration.Storage.MaxScratchBufferSize.HasValue)
                options.MaxScratchBufferSize = Configuration.Storage.MaxScratchBufferSize.Value.GetValue(SizeUnit.Bytes);
            options.PrefetchSegmentSize = Configuration.Storage.PrefetchBatchSize.GetValue(SizeUnit.Bytes);
            options.PrefetchResetThreshold = Configuration.Storage.PrefetchResetThreshold.GetValue(SizeUnit.Bytes);
            options.SyncJournalsCountThreshold = Configuration.Storage.SyncJournalsCountThreshold;
            options.IgnoreInvalidJournalErrors = Configuration.Storage.IgnoreInvalidJournalErrors;
            options.SkipChecksumValidationOnDatabaseLoading = Configuration.Storage.SkipChecksumValidationOnDatabaseLoading;

            DirectoryExecUtils.SubscribeToOnDirectoryInitializeExec(options, Configuration.Storage, nameof(DirectoryExecUtils.EnvironmentType.System), DirectoryExecUtils.EnvironmentType.System, Logger);

            try
            {
                StorageEnvironment.MaxConcurrentFlushes = Configuration.Storage.MaxConcurrentFlushes;

                try
                {
                    _env = StorageLoader.OpenEnvironment(options, StorageEnvironmentWithType.StorageEnvironmentType.System);
                }
                catch (Exception e)
                {
                    throw new ServerLoadFailureException("Failed to load system storage " + Environment.NewLine + $"At {options.BasePath}", e);
                }
            }
            catch (Exception e)
            {
                if (Logger.IsOperationsEnabled)
                    Logger.Operations(
                        "Could not open server store for " + (Configuration.Core.RunInMemory ? "<memory>" : Configuration.Core.DataDirectory.FullPath), e);
                options.Dispose();
                throw;
            }

            if (Configuration.Queries.MaxClauseCount != null)
                BooleanQuery.MaxClauseCount = Configuration.Queries.MaxClauseCount.Value;

            ContextPool = new TransactionContextPool(_env);

            using (ContextPool.AllocateOperationContext(out JsonOperationContext ctx))
            {
                // warm-up the json convertor, it takes about 250ms at first conversion.
                EntityToBlittable.ConvertCommandToBlittable(new DatabaseRecord(), ctx);
            }

            _timer = new Timer(IdleOperations, null, _frequencyToCheckForIdleDatabases, TimeSpan.FromDays(7));
            _notificationsStorage.Initialize(_env, ContextPool);
            _operationsStorage.Initialize(_env, ContextPool);
            DatabaseInfoCache.Initialize(_env, ContextPool);

            NotificationCenter.Initialize();
            foreach (var alertRaised in storeAlertForLateRaise)
            {
                NotificationCenter.Add(alertRaised);
            }

            _engine = new RachisConsensus<ClusterStateMachine>(this);
            _engine.BeforeAppendToRaftLog = BeforeAppendToRaftLog;

            var myUrl = GetNodeHttpServerUrl();
            _engine.Initialize(_env, Configuration, myUrl);

            LicenseManager.Initialize(_env, ContextPool);
            LatestVersionCheck.Instance.Check(this);

            ConfigureAuditLog();

            Initialized = true;
            InitializationCompleted.Set();
        }

        private void BeforeAppendToRaftLog(TransactionOperationContext ctx, CommandBase cmd)
        {
            switch (cmd)
            {
                case AddDatabaseCommand addDatabase:
                    if (addDatabase.Record.Topology.Count == 0)
                    {
                        AssignNodesToDatabase(GetClusterTopology(ctx), addDatabase.Record);
                    }
                    Debug.Assert(addDatabase.Record.Topology.Count != 0, "Empty topology after AssignNodesToDatabase");
                    break;
            }
        }

        private void ConfigureAuditLog()
        {
            if (Configuration.Security.AuditLogPath == null)
                return;

            if (Configuration.Security.AuthenticationEnabled == false)
            {
                if (Logger.IsOperationsEnabled)
                    Logger.Operations("The audit log configuration 'Security.AuditLog.FolderPath' was specified, but the server is not running in a secured mode. Audit log disabled!");
                return;
            }

            // we have to do this manually because LoggingSource will ignore errors
            AssertCanWriteToAuditLogDirectory();

            LoggingSource.AuditLog.MaxFileSizeInBytes = Configuration.Logs.MaxFileSize.GetValue(SizeUnit.Bytes);
            LoggingSource.AuditLog.SetupLogMode(
                LogMode.Information,
                Configuration.Security.AuditLogPath.FullPath,
                Configuration.Security.AuditLogRetentionTime.AsTimeSpan,
                Configuration.Security.AuditLogRetentionSize?.GetValue(SizeUnit.Bytes),
                Configuration.Security.AuditLogCompress);

            var auditLog = LoggingSource.AuditLog.GetLogger("ServerStartup", "Audit");
            auditLog.Operations($"Server started up, listening to {string.Join(", ", Configuration.Core.ServerUrls)} with certificate {_server.Certificate?.Certificate?.Subject} ({_server.Certificate?.Certificate?.Thumbprint}), public url: {Configuration.Core.PublicServerUrl}");
        }

        private void AssertCanWriteToAuditLogDirectory()
        {
            if (Directory.Exists(Configuration.Security.AuditLogPath.FullPath) == false)
            {
                try
                {
                    Directory.CreateDirectory(Configuration.Security.AuditLogPath.FullPath);
                }
                catch (Exception e)
                {
                    throw new InvalidOperationException($"Cannot create audit log directory: {Configuration.Security.AuditLogPath.FullPath}, treating this as a fatal error", e);
                }
            }
            try
            {
                var testFile = Configuration.Security.AuditLogPath.Combine("write.test").FullPath;
                File.WriteAllText(testFile, "test we can write");
                File.Delete(testFile);
            }
            catch (Exception e)
            {
                throw new InvalidOperationException($"Cannot create new file in audit log directory: {Configuration.Security.AuditLogPath.FullPath}, treating this as a fatal error", e);
            }
        }

        public void TriggerDatabases()
        {
            _engine.StateMachine.DatabaseChanged += DatabasesLandlord.ClusterOnDatabaseChanged;
            _engine.StateMachine.DatabaseChanged += OnDatabaseChanged;
            _engine.StateMachine.ValueChanged += OnValueChanged;

            _engine.TopologyChanged += OnTopologyChanged;
            _engine.StateChanged += OnStateChanged;

            using (ContextPool.AllocateOperationContext(out TransactionOperationContext context))
            using (context.OpenReadTransaction())
            {
                foreach (var db in _engine.StateMachine.GetDatabaseNames(context))
                {
                    DatabasesLandlord.ClusterOnDatabaseChanged(this, (db, 0, "Init", DatabasesLandlord.ClusterDatabaseChangeType.RecordChanged));
                }

                if (_engine.StateMachine.Read(context, Constants.Configuration.ClientId, out long clientConfigEtag) != null)
                    LastClientConfigurationIndex = clientConfigEtag;
            }

            _clusterMaintenanceSetupTask = PoolOfThreads.GlobalRavenThreadPool.LongRunning(x =>
                ClusterMaintenanceSetupTask(), null, "Cluster Maintenance Setup Task");

            _updateTopologyChangeNotification = PoolOfThreads.GlobalRavenThreadPool.LongRunning(x =>
            {
                Thread.CurrentThread.Priority = ThreadPriority.BelowNormal;
                UpdateTopologyChangeNotification();
            }, null, "Update Topology Change Notification Task");
        }

        private void OnStateChanged(object sender, RachisConsensus.StateTransition state)
        {
            var msg = $"{DateTime.UtcNow}, State changed: {state.From} -> {state.To} in term {state.CurrentTerm}, because {state.Reason}";
            if (Engine.Log.IsInfoEnabled)
            {
                Engine.Log.Info(msg);
            }
            Engine.InMemoryDebug.StateChangeTracking.LimitedSizeEnqueue(msg, 10);

            using (ContextPool.AllocateOperationContext(out TransactionOperationContext context))
            using (context.OpenReadTransaction())
            {
                OnTopologyChanged(null, GetClusterTopology(context));

                // if we are in passive/candidate state, we prevent from tasks to be performed by this node.
                if (state.From == RachisState.Passive || state.To == RachisState.Passive ||
                    state.From == RachisState.Candidate || state.To == RachisState.Candidate)
                {
                    TaskExecutor.Execute(async _ =>
                    {
                        await RefreshOutgoingTasksAsync();
                    }, null);
                }
            }
        }

        private async Task RefreshOutgoingTasksAsync()
        {
            var tasks = new Dictionary<string, Task<DocumentDatabase>>();
            foreach (var db in DatabasesLandlord.DatabasesCache)
            {
                tasks.Add(db.Key.Value, db.Value);
            }
            while (tasks.Count != 0)
            {
                var completedTask = await Task.WhenAny(tasks.Values);
                var name = tasks.Single(t => t.Value == completedTask).Key;
                tasks.Remove(name);
                try
                {
                    var database = await completedTask;
                    database.RefreshFeatures();
                }
                catch (Exception e)
                {
                    if (Logger.IsInfoEnabled)
                    {
                        Logger.Info($"An error occurred while disabling outgoing tasks on the database {name}", e);
                    }
                }
            }
        }

        public Dictionary<string, NodeStatus> GetNodesStatuses()
        {
            Dictionary<string, NodeStatus> nodesStatuses = null;

            switch (CurrentRachisState)
            {
                case RachisState.Leader:
                    nodesStatuses = _engine.CurrentLeader?.GetStatus();

                    break;
                case RachisState.Candidate:
                    nodesStatuses = _engine.Candidate?.GetStatus();

                    break;
                case RachisState.Follower:
                    var leaderTag = _engine.LeaderTag;
                    if (leaderTag != null)
                    {
                        nodesStatuses = new Dictionary<string, NodeStatus>
                        {
                            [leaderTag] = new NodeStatus { Connected = true }
                        };
                    }
                    break;
            }

            return nodesStatuses ?? new Dictionary<string, NodeStatus>();
        }

        public void NotifyAboutRecentClusterTopologyConnectivity()
        {
            TaskExecutor.Execute(_ =>
            {
                var clusterTopology = GetClusterTopology();

                if (_engine.CurrentState != RachisState.Follower)
                {
                    OnTopologyChangeInternal(clusterTopology);
                    return;
                }

                // need to get it from the leader
                var leaderTag = LeaderTag;
                if (leaderTag == null)
                    return;

                var leaderUrl = clusterTopology.GetUrlFromTag(leaderTag);
                if (leaderUrl == null)
                    return;

                using (var clusterRequestExecutor = CreateNewClusterRequestExecutor(leaderUrl))
                using (ContextPool.AllocateOperationContext(out JsonOperationContext context))
                {
                    var command = new GetClusterTopologyCommand(NodeTag);
                    clusterRequestExecutor.Execute(command, context);
                    var response = command.Result;

                    OnTopologyChangeInternal(response.Topology, response.Status);
                }
            },null);
        }

        public void OnTopologyChanged(object sender, ClusterTopology topologyJson)
        {
            if (_engine.CurrentState == RachisState.Follower)
                return;

            OnTopologyChangeInternal(topologyJson);
        }

        private void OnTopologyChangeInternal(ClusterTopology topology, Dictionary<string, NodeStatus> status = null)
        {
            NotificationCenter.Add(ClusterTopologyChanged.Create(topology, LeaderTag,
                NodeTag, _engine.CurrentTerm, _engine.CurrentState, status ?? GetNodesStatuses(), LoadLicenseLimits()?.NodeLicenseDetails));

            foreach (var db in DatabasesLandlord.DatabasesCache)
            {
                DocumentDatabase dbActual;
                try
                {
                    if (db.Value.IsCompletedSuccessfully == false)
                        continue;
                    dbActual = db.Value.Result;
                }
                catch (Exception)
                {
                    continue;
                }
                dbActual.Changes.RaiseNotifications(new TopologyChange
                {
                    Url = topology.GetUrlFromTag(NodeTag),
                    Database = dbActual.Name
                });
            }
        }

        private void OnDatabaseChanged(object sender, (string DatabaseName, long Index, string Type, DatabasesLandlord.ClusterDatabaseChangeType _) t)
        {
            switch (t.Type)
            {
                case nameof(DeleteDatabaseCommand):
                    NotificationCenter.Add(DatabaseChanged.Create(t.DatabaseName, DatabaseChangeType.Delete));
                    break;
                case nameof(AddDatabaseCommand):
                    NotificationCenter.Add(DatabaseChanged.Create(t.DatabaseName, DatabaseChangeType.Put));
                    break;
                case nameof(UpdateTopologyCommand):
                    NotificationCenter.Add(DatabaseChanged.Create(t.DatabaseName, DatabaseChangeType.Update));
                    break;
                case nameof(RemoveNodeFromDatabaseCommand):
                    NotificationCenter.Add(DatabaseChanged.Create(t.DatabaseName, DatabaseChangeType.RemoveNode));
                    break;
            }
        }

        private void OnValueChanged(object sender, (long Index, string Type) t)
        {
            switch (t.Type)
            {
                case nameof(RecheckStatusOfServerCertificateCommand):
                case nameof(ConfirmReceiptServerCertificateCommand):
                    ConfirmCertificateReceiptValueChanged(t).Wait(ServerShutdown);
                    break;
                case nameof(InstallUpdatedServerCertificateCommand):
                    InstallUpdatedCertificateValueChanged(t).Wait(ServerShutdown);
                    break;
                case nameof(RecheckStatusOfServerCertificateReplacementCommand):
                case nameof(ConfirmServerCertificateReplacedCommand):
                    ConfirmCertificateReplacedValueChanged(t);
                    break;
                case nameof(PutClientConfigurationCommand):
                    LastClientConfigurationIndex = t.Index;
                    break;
                case nameof(PutLicenseCommand):
                    LicenseManager.ReloadLicense();
                    break;
                case nameof(PutLicenseLimitsCommand):
                    LicenseManager.ReloadLicenseLimits();
                    using (ContextPool.AllocateOperationContext(out TransactionOperationContext context))
                    using (context.OpenReadTransaction())
                    {
                        OnTopologyChanged(null, GetClusterTopology(context));
                    }
                    break;
            }
        }

        private void ConfirmCertificateReplacedValueChanged((long Index, string Type) t)
        {
            try
            {
                using (ContextPool.AllocateOperationContext(out TransactionOperationContext context))
                {
                    int nodesInCluster;
                    int replaced;
                    string thumbprint;
                    string oldThumbprint;

                    using (context.OpenReadTransaction())
                    {
                        var cert = Cluster.GetItem(context, CertificateReplacement.CertificateReplacementDoc);
                        if (cert == null)
                            return;

                        if (cert.TryGet(nameof(CertificateReplacement.Thumbprint), out thumbprint) == false)
                            throw new InvalidOperationException($"Expected to get `{nameof(CertificateReplacement.Thumbprint)}` property");

                        if (cert.TryGet(nameof(CertificateReplacement.Replaced), out replaced) == false)
                            throw new InvalidOperationException($"Expected to get '{nameof(CertificateReplacement.Replaced)}' count");

                        if (cert.TryGet(nameof(CertificateReplacement.OldThumbprint), out oldThumbprint) == false)
                            throw new InvalidOperationException($"Expected to get `{nameof(CertificateReplacement.OldThumbprint)}` property");

                        nodesInCluster = GetClusterTopology(context).AllNodes.Count;
                    }

                    if (thumbprint == Server.Certificate?.Certificate?.Thumbprint)
                    {
                        if (nodesInCluster > replaced)
                        {
                            // I already replaced it, but not all nodes did
                            if (Logger.IsOperationsEnabled)
                                Logger.Operations($"The server certificate was successfully replaced in {replaced} nodes out of {nodesInCluster}.");

                            return;
                        }

                        // I replaced it as did everyone else, we can safely delete the "server/cert" doc
                        // as well as the old and new server certs from the server store trusted certificates
                        using (var tx = context.OpenWriteTransaction())
                        {
                            Cluster.DeleteItem(context, CertificateReplacement.CertificateReplacementDoc);
                            Cluster.DeleteCertificate(context, thumbprint);

                            if (oldThumbprint.IsNullOrWhiteSpace() == false)
                                Cluster.DeleteCertificate(context, oldThumbprint);

                            tx.Commit();
                        }

                        if (Logger.IsOperationsEnabled)
                            Logger.Operations("The server certificate was successfully replaced in the entire cluster.");

                        NotificationCenter.Dismiss(AlertRaised.GetKey(AlertType.Certificates_ReplaceSuccess, null));
                        NotificationCenter.Dismiss(AlertRaised.GetKey(AlertType.Certificates_ReplaceError, null));
                        NotificationCenter.Dismiss(AlertRaised.GetKey(AlertType.Certificates_ReplacePending, null));

                        NotificationCenter.Add(AlertRaised.Create(
                            null,
                            CertificateReplacement.CertReplaceAlertTitle,
                            "The server certificate was successfully replaced in the entire cluster.",
                            AlertType.Certificates_EntireClusterReplaceSuccess,
                            NotificationSeverity.Success));
                    }
                }
            }
            catch (Exception e)
            {
                if (Logger.IsOperationsEnabled)
                    Logger.Operations($"Failed to process {t.Type}.", e);

                NotificationCenter.Add(AlertRaised.Create(
                    null,
                    CertificateReplacement.CertReplaceAlertTitle,
                    $"Failed to process {t.Type}.",
                    AlertType.Certificates_ReplaceError,
                    NotificationSeverity.Error,
                    details: new ExceptionDetails(e)));
            }
        }

        private async Task InstallUpdatedCertificateValueChanged((long Index, string Type) t)
        {
            try
            {
                using (ContextPool.AllocateOperationContext(out TransactionOperationContext context))
                using (context.OpenReadTransaction())
                {
                    var cert = Cluster.GetItem(context, CertificateReplacement.CertificateReplacementDoc);
                    if (cert == null)
                        return;
                    if (cert.TryGet(nameof(CertificateReplacement.Thumbprint), out string certThumbprint) == false)
                        throw new InvalidOperationException($"Invalid 'server/cert' value, expected to get '{nameof(CertificateReplacement.Thumbprint)}' property");

                    if (cert.TryGet(nameof(CertificateReplacement.Certificate), out string base64Cert) == false)
                        throw new InvalidOperationException($"Invalid 'server/cert' value, expected to get '{nameof(CertificateReplacement.Certificate)}' property");

                    var certificate = new X509Certificate2(Convert.FromBase64String(base64Cert), (string)null, X509KeyStorageFlags.MachineKeySet);

                    var now = Server.Time.GetUtcNow();
                    if (certificate.NotBefore.ToUniversalTime() > now)
                    {
                        var msg = "Unable to confirm certificate replacement because the NotBefore property is set " +
                                  $"to {certificate.NotBefore.ToUniversalTime():O} and now it is {now:O}. Will try again later";

                        if (Logger.IsOperationsEnabled)
                            Logger.Operations(msg);

                        NotificationCenter.Add(AlertRaised.Create(
                            null,
                            CertificateReplacement.CertReplaceAlertTitle,
                            msg,
                            AlertType.Certificates_ReplaceError,
                            NotificationSeverity.Error));
                        return;
                    }

                    // we got it, now let us let the leader know about it
                    await SendToLeaderAsync(new ConfirmReceiptServerCertificateCommand(certThumbprint));
                }
            }
            catch (Exception e)
            {
                if (Logger.IsOperationsEnabled)
                    Logger.Operations($"Failed to process {t.Type}.", e);

                NotificationCenter.Add(AlertRaised.Create(
                    null,
                    CertificateReplacement.CertReplaceAlertTitle,
                    $"Failed to process {t.Type}.",
                    AlertType.Certificates_ReplaceError,
                    NotificationSeverity.Error,
                    details: new ExceptionDetails(e)));
            }
        }

        private async Task ConfirmCertificateReceiptValueChanged((long Index, string Type) t)
        {
            try
            {
                using (ContextPool.AllocateOperationContext(out TransactionOperationContext context))
                {
                    string certBase64;
                    string oldThumbprint;

                    using (context.OpenReadTransaction())
                    {
                        var cert = Cluster.GetItem(context, CertificateReplacement.CertificateReplacementDoc);
                        if (cert == null)
                            return;
                        if (cert.TryGet(nameof(CertificateReplacement.Confirmations), out int confirmations) == false)
                            throw new InvalidOperationException($"Expected to get '{nameof(CertificateReplacement.Confirmations)}' count");

                        if (cert.TryGet(nameof(CertificateReplacement.ReplaceImmediately), out bool replaceImmediately) == false)
                            throw new InvalidOperationException($"Expected to get `{nameof(CertificateReplacement.ReplaceImmediately)}` property");

                        int nodesInCluster = GetClusterTopology(context).AllNodes.Count;

                        if (nodesInCluster > confirmations && replaceImmediately == false)
                        {
                            if (Server.Certificate?.Certificate?.NotAfter != null &&
                                (Server.Certificate.Certificate.NotAfter - Server.Time.GetUtcNow().ToLocalTime()).Days > 3)
                            {
                                var msg = $"Not all nodes have confirmed the certificate replacement. Confirmation count: {confirmations}. " +
                                          $"We still have {(Server.Certificate.Certificate.NotAfter - Server.Time.GetUtcNow().ToLocalTime()).Days} days until expiration. " +
                                          "The update will happen when all nodes confirm the replacement or we have less than 3 days left for expiration." +
                                          $"If you wish to force replacing the certificate just for the nodes that are up, please set '{nameof(CertificateReplacement.ReplaceImmediately)}' to true.";

                                if (Logger.IsOperationsEnabled)
                                    Logger.Operations(msg);

                                NotificationCenter.Add(AlertRaised.Create(
                                    null,
                                    CertificateReplacement.CertReplaceAlertTitle,
                                    msg,
                                    AlertType.Certificates_ReplacePending,
                                    NotificationSeverity.Warning));
                                return;
                            }
                        }

                        if (cert.TryGet(nameof(CertificateReplacement.Certificate), out certBase64) == false ||
                            cert.TryGet(nameof(CertificateReplacement.Thumbprint), out string certThumbprint) == false)
                            throw new InvalidOperationException(
                                $"Invalid 'server/cert' value, expected to get '{nameof(CertificateReplacement.Certificate)}' and '{nameof(CertificateReplacement.Thumbprint)}' properties");

                        if (certThumbprint == Server.Certificate?.Certificate?.Thumbprint)
                            return;

                        if (cert.TryGet(nameof(CertificateReplacement.OldThumbprint), out oldThumbprint) == false)
                            oldThumbprint = string.Empty;
                    }

                    // Save the received certificate

                    var bytesToSave = Convert.FromBase64String(certBase64);
                    var newClusterCertificate = new X509Certificate2(bytesToSave, (string)null, X509KeyStorageFlags.Exportable | X509KeyStorageFlags.MachineKeySet);

                    if (string.IsNullOrEmpty(Configuration.Security.CertificatePath) == false)
                    {
                        if (string.IsNullOrEmpty(Configuration.Security.CertificatePassword) == false)
                        {
                            bytesToSave = newClusterCertificate.Export(X509ContentType.Pkcs12, Configuration.Security.CertificatePassword);
                        }

                        var certPath = Path.Combine(AppContext.BaseDirectory, Configuration.Security.CertificatePath);
                        if (Logger.IsOperationsEnabled)
                            Logger.Operations($"Writing the new certificate to {certPath}");

                        try
                        {
                            using (var certStream = File.Create(certPath))
                            {
                                certStream.Write(bytesToSave, 0, bytesToSave.Length);
                                certStream.Flush(true);
                            }
                        }
                        catch (Exception e)
                        {
                            throw new IOException($"Cannot write certificate to {certPath} , RavenDB needs write permissions for this file.", e);
                        }
                    }
                    else if (string.IsNullOrEmpty(Configuration.Security.CertificateChangeExec) == false)
                    {
                        try
                        {
                            Secrets.NotifyExecutableOfCertificateChange(Configuration.Security.CertificateChangeExec,
                                Configuration.Security.CertificateChangeExecArguments,
                                certBase64,
                                this);
                        }
                        catch (Exception e)
                        {
                            if (Logger.IsOperationsEnabled)
                                Logger.Operations($"Unable to notify executable about the cluster certificate change '{Server.Certificate.Certificate.Thumbprint}'.", e);
                        }
                    }
                    else
                    {
                        var msg = "Cluster wanted to install updated server certificate, but no path or executable has been configured in settings.json";
                        if (Logger.IsOperationsEnabled)
                            Logger.Operations(msg);

                        NotificationCenter.Add(AlertRaised.Create(
                            null,
                            CertificateReplacement.CertReplaceAlertTitle,
                            msg,
                            AlertType.Certificates_ReplaceError,
                            NotificationSeverity.Error));
                        return;
                    }

                    // and now we have to replace the cert in the running server...

                    if (Logger.IsOperationsEnabled)
                        Logger.Operations($"Replacing the certificate used by the server to: {newClusterCertificate.Thumbprint} ({newClusterCertificate.SubjectName.Name})");

                    Server.SetCertificate(newClusterCertificate, bytesToSave, Configuration.Security.CertificatePassword);

                    NotificationCenter.Dismiss(AlertRaised.GetKey(AlertType.Certificates_ReplaceError, null));
                    NotificationCenter.Dismiss(AlertRaised.GetKey(AlertType.Certificates_ReplacePending, null));

                    NotificationCenter.Add(AlertRaised.Create(
                        null,
                        CertificateReplacement.CertReplaceAlertTitle,
                        $"The server certificate was successfully replaced on node {NodeTag}.",
                        AlertType.Certificates_ReplaceSuccess,
                        NotificationSeverity.Success));

                    if (Logger.IsOperationsEnabled)
                        Logger.Operations($"The server certificate was successfully replaced on node {NodeTag}.");

                    if (ClusterCommandsVersionManager.ClusterCommandsVersions.TryGetValue(nameof(ConfirmServerCertificateReplacedCommand), out var commandVersion) == false)
                        throw new InvalidOperationException($"Failed to get the command version of '{nameof(ConfirmServerCertificateReplacedCommand)}'.");

                    if (ClusterCommandsVersionManager.CurrentClusterMinimalVersion < commandVersion)
                    {
                        // If some nodes run the old version of the command, this node (newer version) will finish here and delete 'server/cert'
                        // because the last stage of the new version (ConfirmServerCertificateReplacedCommand where we delete 'server/cert') will not happen 
                        using (var tx = context.OpenWriteTransaction())
                        {
                            Cluster.DeleteItem(context, CertificateReplacement.CertificateReplacementDoc);
                            tx.Commit();
                        }

                        return;
                    }

                    await SendToLeaderAsync(new ConfirmServerCertificateReplacedCommand(newClusterCertificate.Thumbprint, oldThumbprint));
                }
            }
            catch (Exception e)
            {
                if (Logger.IsOperationsEnabled)
                    Logger.Operations($"Failed to process {t.Type}.", e);

                NotificationCenter.Add(AlertRaised.Create(
                    null,
                    CertificateReplacement.CertReplaceAlertTitle,
                    $"Failed to process {t.Type}.",
                    AlertType.Certificates_ReplaceError,
                    NotificationSeverity.Error,
                    details: new ExceptionDetails(e)));
            }
        }

        public IEnumerable<string> GetSecretKeysNames(TransactionOperationContext context)
        {
            var tree = context.Transaction.InnerTransaction.ReadTree("SecretKeys");
            if (tree == null)
                yield break;

            using (var it = tree.Iterate(prefetch: false))
            {
                if (it.Seek(Slices.BeforeAllKeys) == false)
                    yield break;
                do
                {

                    yield return it.CurrentKey.ToString();

                } while (it.MoveNext());
            }

        }

        public unsafe void PutSecretKey(string base64, string name, bool overwrite)
        {
            var key = Convert.FromBase64String(base64);
            if (key.Length != 256 / 8)
                throw new InvalidOperationException($"The size of the key must be 256 bits, but was {key.Length * 8} bits.");

            fixed (char* pBase64 = base64)
            fixed (byte* pKey = key)
            {
                try
                {
                    using (ContextPool.AllocateOperationContext(out TransactionOperationContext ctx))
                    using (var tx = ctx.OpenWriteTransaction())
                    {
                        PutSecretKey(ctx, name, key, overwrite);
                        tx.Commit();
                    }
                }
                finally
                {
                    Sodium.sodium_memzero((byte*)pBase64, (UIntPtr)(base64.Length * sizeof(char)));
                    Sodium.sodium_memzero(pKey, (UIntPtr)key.Length);
                }
            }
        }

        public unsafe void PutSecretKey(
            TransactionOperationContext context,
            string name,
            byte[] secretKey,
            bool overwrite = false, /* Be careful with this one, overwriting a key might be disastrous */
            bool cloneKey = false)
        {
            Debug.Assert(context.Transaction != null);
            if (secretKey.Length != 256 / 8)
                throw new ArgumentException($"Key size must be 256 bits, but was {secretKey.Length * 8}", nameof(secretKey));

            byte[] key;
            if (cloneKey)
                key = secretKey.ToArray(); // clone
            else
                key = secretKey;


            byte[] existingKey;
            try
            {
                existingKey = GetSecretKey(context, name);
            }
            catch (Exception)
            {
                // failure to read the key might be because the user password has changed
                // in this case, we ignore the existence of the key and overwrite it
                existingKey = null;
            }
            if (existingKey != null)
            {
                fixed (byte* pKey = key)
                fixed (byte* pExistingKey = existingKey)
                {
                    bool areEqual = Sodium.sodium_memcmp(pKey, pExistingKey, (UIntPtr)key.Length) == 0;
                    Sodium.sodium_memzero(pExistingKey, (UIntPtr)key.Length);
                    if (areEqual)
                    {
                        Sodium.sodium_memzero(pKey, (UIntPtr)key.Length);
                        return;
                    }
                }
            }

            var tree = context.Transaction.InnerTransaction.CreateTree("SecretKeys");
            var record = Cluster.ReadDatabase(context, name);

            if (overwrite == false && tree.Read(name) != null)
                throw new InvalidOperationException($"Attempt to overwrite secret key {name}, which isn\'t permitted (you\'ll lose access to the encrypted db).");

            if (record != null && record.Encrypted == false)
                throw new InvalidOperationException($"Cannot modify key {name} where there is an existing database that is not encrypted");

            fixed (byte* pKey = key)
            {
                try
                {
                    var protectedData = Secrets.Protect(key);

                    tree.Add(name, protectedData);
                }
                finally
                {
                    Sodium.sodium_memzero(pKey, (UIntPtr)key.Length);
                }
            }
        }


        public byte[] GetSecretKey(TransactionOperationContext context, string name)
        {
            Debug.Assert(context.Transaction != null);

            var tree = context.Transaction.InnerTransaction.ReadTree("SecretKeys");

            var readResult = tree?.Read(name);
            if (readResult == null)
                return null;

            var protectedData = new byte[readResult.Reader.Length];
            readResult.Reader.Read(protectedData, 0, protectedData.Length);

            return Secrets.Unprotect(protectedData);

        }

        public void DeleteSecretKey(TransactionOperationContext context, string name)
        {
            Debug.Assert(context.Transaction != null);

            var tree = context.Transaction.InnerTransaction.CreateTree("SecretKeys");

            tree.Delete(name);
        }

        public Task<(long Index, object Result)> DeleteDatabaseAsync(string db, bool hardDelete, string[] fromNodes, string raftRequestId)
        {
            var deleteCommand = new DeleteDatabaseCommand(db, raftRequestId)
            {
                HardDelete = hardDelete,
                FromNodes = fromNodes
            };
            return SendToLeaderAsync(deleteCommand);
        }

        public Task<(long Index, object Result)> UpdateExternalReplication(string dbName, BlittableJsonReaderObject blittableJson, string raftRequestId, out ExternalReplication watcher)
        {
            if (blittableJson.TryGet(nameof(UpdateExternalReplicationCommand.Watcher), out BlittableJsonReaderObject watcherBlittable) == false)
            {
                throw new InvalidDataException($"{nameof(UpdateExternalReplicationCommand.Watcher)} was not found.");
            }

            watcher = JsonDeserializationClient.ExternalReplication(watcherBlittable);
            var addWatcherCommand = new UpdateExternalReplicationCommand(dbName, raftRequestId)
            {
                Watcher = watcher
            };
            return SendToLeaderAsync(addWatcherCommand);
        }

        public Task<(long Index, object Result)> UpdatePullReplicationAsSink(string dbName, BlittableJsonReaderObject blittableJson, string raftRequestId, out PullReplicationAsSink pullReplicationAsSink)
        {
            if (blittableJson.TryGet(nameof(UpdatePullReplicationAsSinkCommand.PullReplicationAsSink), out BlittableJsonReaderObject pullReplicationBlittable) == false)
            {
                throw new InvalidDataException($"{nameof(UpdatePullReplicationAsSinkCommand.PullReplicationAsSink)} was not found.");
            }

            pullReplicationAsSink = JsonDeserializationClient.PullReplicationAsSink(pullReplicationBlittable);
            var replicationAsSinkCommand = new UpdatePullReplicationAsSinkCommand(dbName, raftRequestId)
            {
                PullReplicationAsSink = pullReplicationAsSink
            };
            return SendToLeaderAsync(replicationAsSinkCommand);
        }

        public Task<(long Index, object Result)> DeleteOngoingTask(long taskId, string taskName, OngoingTaskType taskType, string dbName, string raftRequestId)
        {
            var deleteTaskCommand =
                taskType == OngoingTaskType.Subscription ?
                    (CommandBase)new DeleteSubscriptionCommand(dbName, taskName, raftRequestId) :
                    new DeleteOngoingTaskCommand(taskId, taskType, dbName, raftRequestId);

            return SendToLeaderAsync(deleteTaskCommand);
        }

        public Task<(long Index, object Result)> ToggleTaskState(long taskId, string taskName, OngoingTaskType type, bool disable, string dbName, string raftRequestId)
        {
            CommandBase disableEnableCommand;
            switch (type)
            {
                case OngoingTaskType.Subscription:
                    if (taskName == null)
                    {
                        if (_server.ServerStore.DatabasesLandlord.DatabasesCache.TryGetValue(dbName, out var databaseTask) == false)
                            throw new DatabaseDoesNotExistException($"Can't get subscription name because The database {dbName} does not exists");
                        using (ContextPool.AllocateOperationContext(out TransactionOperationContext ctx))
                        using (ctx.OpenReadTransaction())
                        {
                            taskName = databaseTask.Result.SubscriptionStorage.GetSubscriptionNameById(ctx, taskId);
                        }
                    }
                    disableEnableCommand = new ToggleSubscriptionStateCommand(taskName, disable, dbName, raftRequestId);
                    break;
                default:
                    disableEnableCommand = new ToggleTaskStateCommand(taskId, type, disable, dbName, raftRequestId);
                    break;
            }
            return SendToLeaderAsync(disableEnableCommand);
        }

        public Task<(long Index, object Result)> PromoteDatabaseNode(string dbName, string nodeTag, string raftRequestId)
        {
            var promoteDatabaseNodeCommand = new PromoteDatabaseNodeCommand(dbName, raftRequestId)
            {
                NodeTag = nodeTag
            };
            return SendToLeaderAsync(promoteDatabaseNodeCommand);
        }

        public Task<(long Index, object Result)> ModifyConflictSolverAsync(string dbName, ConflictSolver solver, string raftRequestId)
        {
            var conflictResolverCommand = new ModifyConflictSolverCommand(dbName, raftRequestId)
            {
                Solver = solver
            };
            return SendToLeaderAsync(conflictResolverCommand);
        }

        public Task<(long Index, object Result)> PutValueInClusterAsync<T>(PutValueCommand<T> cmd)
        {
            return SendToLeaderAsync(cmd);
        }

        public Task<(long Index, object Result)> DeleteValueInClusterAsync(string key)
        {
            var deleteValueCommand = new DeleteValueCommand
            {
                Name = key
            };
            return SendToLeaderAsync(deleteValueCommand);
        }

        public Task<(long Index, object Result)> ModifyDatabaseExpiration(TransactionOperationContext context, string databaseName, BlittableJsonReaderObject configurationJson, string raftRequestId)
        {
            var expiration = JsonDeserializationCluster.ExpirationConfiguration(configurationJson);
            if (expiration.DeleteFrequencyInSec <= 0)
            {
                throw new InvalidOperationException(
                    $"Expiration delete frequency for database '{databaseName}' must be greater than 0.");
            }
            var editExpiration = new EditExpirationCommand(expiration, databaseName, raftRequestId);
            return SendToLeaderAsync(editExpiration);
        }

        public Task<(long Index, object Result)> PutServerWideBackupConfigurationAsync(ServerWideBackupConfiguration configuration, string raftRequestId)
        {
            var command = new PutServerWideBackupConfigurationCommand(configuration, raftRequestId);

            return SendToLeaderAsync(command);
        }

        public Task<(long Index, object Result)> DeleteServerWideBackupConfigurationAsync(string configurationName, string raftRequestId)
        {
            var command = new DeleteServerWideBackupConfigurationCommand(configurationName, raftRequestId);

            return SendToLeaderAsync(command);
        }

        public async Task<(long, object)> ModifyPeriodicBackup(TransactionOperationContext context, string name, BlittableJsonReaderObject configurationJson, string raftRequestId)
        {
            var modifyPeriodicBackup = new UpdatePeriodicBackupCommand(JsonDeserializationCluster.PeriodicBackupConfiguration(configurationJson), name, raftRequestId);
            return await SendToLeaderAsync(modifyPeriodicBackup);
        }

        public async Task<(long, object)> AddEtl(TransactionOperationContext context,
            string databaseName, BlittableJsonReaderObject etlConfiguration, string raftRequestId)
        {
            UpdateDatabaseCommand command;
            var databaseRecord = LoadDatabaseRecord(databaseName, out _);

            switch (EtlConfiguration<ConnectionString>.GetEtlType(etlConfiguration))
            {
                case EtlType.Raven:
                    var rvnEtl = JsonDeserializationCluster.RavenEtlConfiguration(etlConfiguration);
                    rvnEtl.Validate(out var rvnEtlErr, validateName: false, validateConnection: false);
                    if (rvnEtl.ValidateConnectionString(databaseRecord) == false)
                        rvnEtlErr.Add($"Could not find connection string named '{rvnEtl.ConnectionStringName}'. Please supply an existing connection string.");

                    ThrowInvalidConfigurationIfNecessary(rvnEtlErr);

                    command = new AddRavenEtlCommand(rvnEtl, databaseName, raftRequestId);
                    break;
                case EtlType.Sql:
                    var sqlEtl = JsonDeserializationCluster.SqlEtlConfiguration(etlConfiguration);
                    sqlEtl.Validate(out var sqlEtlErr, validateName: false, validateConnection: false);
                    if (sqlEtl.ValidateConnectionString(databaseRecord) == false)
                        sqlEtlErr.Add($"Could not find connection string named '{sqlEtl.ConnectionStringName}'. Please supply an existing connection string.");

                    ThrowInvalidConfigurationIfNecessary(sqlEtlErr);

                    command = new AddSqlEtlCommand(sqlEtl, databaseName, raftRequestId);
                    break;
                default:
                    throw new NotSupportedException($"Unknown ETL configuration type. Configuration: {etlConfiguration}");
            }

            return await SendToLeaderAsync(command);

            void ThrowInvalidConfigurationIfNecessary(IReadOnlyCollection<string> errors)
            {
                if (errors.Count <= 0)
                    return;

                var sb = new StringBuilder();
                sb
                    .AppendLine("Invalid ETL configuration.")
                    .AppendLine("Errors:");

                foreach (var err in errors)
                {
                    sb
                        .Append("- ")
                        .AppendLine(err);
                }

                sb.AppendLine("Configuration:");
                sb.AppendLine(etlConfiguration.ToString());

                throw new InvalidOperationException(sb.ToString());
            }
        }

        public async Task<(long, object)> UpdateEtl(TransactionOperationContext context, string databaseName, long id, BlittableJsonReaderObject etlConfiguration, string raftRequestId)
        {
            UpdateDatabaseCommand command;

            switch (EtlConfiguration<ConnectionString>.GetEtlType(etlConfiguration))
            {
                case EtlType.Raven:
                    command = new UpdateRavenEtlCommand(id, JsonDeserializationCluster.RavenEtlConfiguration(etlConfiguration), databaseName, raftRequestId);
                    break;
                case EtlType.Sql:
                    command = new UpdateSqlEtlCommand(id, JsonDeserializationCluster.SqlEtlConfiguration(etlConfiguration), databaseName, raftRequestId);
                    break;
                default:
                    throw new NotSupportedException($"Unknown ETL configuration type. Configuration: {etlConfiguration}");
            }

            return await SendToLeaderAsync(command);
        }

        public Task<(long, object)> RemoveEtlProcessState(TransactionOperationContext context, string databaseName, string configurationName, string transformationName, string raftRequestId)
        {
            var command = new RemoveEtlProcessStateCommand(databaseName, configurationName, transformationName, raftRequestId);

            return SendToLeaderAsync(command);
        }

        public Task<(long, object)> ModifyDatabaseRevisions(JsonOperationContext context, string name, BlittableJsonReaderObject configurationJson, string raftRequestId)
        {
            var editRevisions = new EditRevisionsConfigurationCommand(JsonDeserializationCluster.RevisionsConfiguration(configurationJson), name, raftRequestId);
            return SendToLeaderAsync(editRevisions);
        }

        public async Task<(long, object)> PutConnectionString(TransactionOperationContext context, string databaseName, BlittableJsonReaderObject connectionString, string raftRequestId)
        {
            if (connectionString.TryGet(nameof(ConnectionString.Type), out string type) == false)
                throw new InvalidOperationException($"Connection string must have {nameof(ConnectionString.Type)} field");

            if (Enum.TryParse<ConnectionStringType>(type, true, out var connectionStringType) == false)
                throw new NotSupportedException($"Unknown connection string type: {connectionStringType}");

            UpdateDatabaseCommand command;

            switch (connectionStringType)
            {
                case ConnectionStringType.Raven:
                    command = new PutRavenConnectionStringCommand(JsonDeserializationCluster.RavenConnectionString(connectionString), databaseName, raftRequestId);
                    break;
                case ConnectionStringType.Sql:
                    command = new PutSqlConnectionStringCommand(JsonDeserializationCluster.SqlConnectionString(connectionString), databaseName, raftRequestId);
                    break;
                default:
                    throw new NotSupportedException($"Unknown connection string type: {connectionStringType}");
            }

            return await SendToLeaderAsync(command);
        }

        public async Task<(long, object)> RemoveConnectionString(string databaseName, string connectionStringName, string type, string raftRequestId)
        {
            if (Enum.TryParse<ConnectionStringType>(type, true, out var connectionStringType) == false)
                throw new NotSupportedException($"Unknown connection string type: {connectionStringType}");

            UpdateDatabaseCommand command;

            var databaseRecord = LoadDatabaseRecord(databaseName, out var _);

            switch (connectionStringType)
            {
                case ConnectionStringType.Raven:

                    // Don't delete the connection string if used by tasks types: External Replication || Raven Etl
                    foreach (var ravenETlTask in databaseRecord.RavenEtls)
                    {
                        if (ravenETlTask.ConnectionStringName == connectionStringName)
                        {
                            throw new InvalidOperationException($"Can't delete connection string: {connectionStringName}. It is used by task: {ravenETlTask.Name}");
                        }
                    }

                    foreach (var replicationTask in databaseRecord.ExternalReplications)
                    {
                        if (replicationTask.ConnectionStringName == connectionStringName)
                        {
                            throw new InvalidOperationException($"Can't delete connection string: {connectionStringName}. It is used by task: {replicationTask.Name}");
                        }
                    }

                    command = new RemoveRavenConnectionStringCommand(connectionStringName, databaseName, raftRequestId);
                    break;

                case ConnectionStringType.Sql:

                    // Don't delete the connection string if used by tasks types: SQL Etl
                    foreach (var sqlETlTask in databaseRecord.SqlEtls)
                    {
                        if (sqlETlTask.ConnectionStringName == connectionStringName)
                        {
                            throw new InvalidOperationException($"Can't delete connection string: {connectionStringName}. It is used by task: {sqlETlTask.Name}");
                        }
                    }

                    command = new RemoveSqlConnectionStringCommand(connectionStringName, databaseName, raftRequestId);
                    break;

                default:
                    throw new NotSupportedException($"Unknown connection string type: {connectionStringType}");
            }

            return await SendToLeaderAsync(command);
        }

        public Guid GetServerId()
        {
            return _env.DbId;
        }

        public void Dispose()
        {
            if (_shutdownNotification.IsCancellationRequested || _disposed)
                return;

            lock (this)
            {
                if (_disposed)
                    return;

                try
                {
                    if (_shutdownNotification.IsCancellationRequested)
                        return;

                    _shutdownNotification.Cancel();

                    _server.ServerCertificateChanged -= OnServerCertificateChanged;

                    var toDispose = new List<IDisposable>
                    {
                        _engine,
                        StorageSpaceMonitor,
                        NotificationCenter,
                        LicenseManager,
                        DatabasesLandlord,
                        _env,
                        _clusterRequestExecutor,
                        ContextPool,
                        ByteStringMemoryCache.Cleaner,
                    };

                    var exceptionAggregator = new ExceptionAggregator(Logger, $"Could not dispose {nameof(ServerStore)}.");

                    foreach (var disposable in toDispose)
                        exceptionAggregator.Execute(() =>
                        {
                            try
                            {
                                disposable?.Dispose();
                            }
                            catch (ObjectDisposedException)
                            {
                                //we are disposing, so don't care
                            }
                            catch (DatabaseDisabledException)
                            {

                            }
                        });

                    exceptionAggregator.Execute(() =>
                    {
                        if (_clusterMaintenanceSetupTask != null && _clusterMaintenanceSetupTask != PoolOfThreads.LongRunningWork.Current)
                            _clusterMaintenanceSetupTask.Join(int.MaxValue);
                    });

                    exceptionAggregator.Execute(() =>
                    {
                        if (_updateTopologyChangeNotification != null && _updateTopologyChangeNotification != PoolOfThreads.LongRunningWork.Current)
                            _updateTopologyChangeNotification.Join(int.MaxValue);
                    });

                    exceptionAggregator.Execute(_shutdownNotification.Dispose);

                    exceptionAggregator.Execute(() => _timer?.Dispose());

                    exceptionAggregator.ThrowIfNeeded();
                }
                finally
                {
                    _disposed = true;
                }
            }
        }

        public void IdleOperations(object state)
        {
            try
            {
                foreach (var db in DatabasesLandlord.DatabasesCache)
                {
                    try
                    {
                        if (db.Value.Status != TaskStatus.RanToCompletion)
                            continue;

                        var database = db.Value.Result;

                        if (DatabaseNeedsToRunIdleOperations(database))
                            database.RunIdleOperations();
                    }

                    catch (Exception e)
                    {
                        if (Logger.IsInfoEnabled)
                            Logger.Info("Error during idle operation run for " + db.Key, e);
                    }
                }

                try
                {
                    var maxTimeDatabaseCanBeIdle = Configuration.Databases.MaxIdleTime.AsTimeSpan;

                    var databasesToCleanup = DatabasesLandlord.LastRecentlyUsed.ForceEnumerateInThreadSafeManner()
                        .Where(x => SystemTime.UtcNow - x.Value > maxTimeDatabaseCanBeIdle)
                        .Select(x => x.Key)
                        .ToArray();

                    foreach (var db in databasesToCleanup)
                    {

                        if (DatabasesLandlord.DatabasesCache.TryGetValue(db, out Task<DocumentDatabase> resourceTask) == false ||
                            resourceTask == null ||
                            resourceTask.Status != TaskStatus.RanToCompletion)
                        {
                            continue;
                        }

                        var idleDbInstance = resourceTask.Result;

                        // intentionally inside the loop, so we get better concurrency overall
                        // since shutting down a database can take a while
                        if (idleDbInstance.Configuration.Core.RunInMemory)
                            continue;

                        if (idleDbInstance.CanUnload == false)
                            continue;

                        if (idleDbInstance.ReplicationLoader?.IncomingHandlers.Any() == true)
                        {
                            //TODO: until RavenDB-10065 is fixed, don't unload a replicated database if it has valid a incoming connection
                            continue;
                        }

                        if (SystemTime.UtcNow - DatabasesLandlord.LastWork(idleDbInstance) < maxTimeDatabaseCanBeIdle)
                            continue;

                        if (idleDbInstance.Changes.Connections.Values.Any(x => x.IsDisposed == false && x.IsChangesConnectionOriginatedFromStudio == false))
                            continue;

                        if (idleDbInstance.Operations.HasActive)
                            continue;

                        DatabasesLandlord.UnloadDirectly(db, idleDbInstance.PeriodicBackupRunner.GetWakeDatabaseTime());
                    }

                }
                catch (Exception e)
                {
                    if (Logger.IsInfoEnabled)
                        Logger.Info("Error during idle operations for the server", e);
                }
            }
            finally
            {
                try
                {
                    _timer.Change(_frequencyToCheckForIdleDatabases, TimeSpan.FromDays(7));
                }
                catch (ObjectDisposedException)
                {
                }
            }
        }

        private static bool DatabaseNeedsToRunIdleOperations(DocumentDatabase database)
        {
            var now = DateTime.UtcNow;

            var envs = database.GetAllStoragesEnvironment();

            var maxLastWork = DateTime.MinValue;

            foreach (var env in envs)
            {
                if (env.Environment.LastWorkTime > maxLastWork)
                    maxLastWork = env.Environment.LastWorkTime;
            }

            return ((now - maxLastWork).TotalMinutes > 5) || ((now - database.LastIdleTime).TotalMinutes > 10);
        }

        public void AssignNodesToDatabase(ClusterTopology clusterTopology, DatabaseRecord record)
        {
            var topology = record.Topology;

            Debug.Assert(topology != null);

            if (clusterTopology.AllNodes.Count == 0)
                throw new InvalidOperationException($"Database {record.DatabaseName} cannot be created, because the cluster topology is empty (shouldn't happen)!");

            if (record.Topology.ReplicationFactor == 0)
                throw new InvalidOperationException($"Database {record.DatabaseName} cannot be created with replication factor of 0.");

            var clusterNodes = clusterTopology.Members.Keys
                .Concat(clusterTopology.Watchers.Keys)
                .ToList();

            if (record.Encrypted)
            {
                clusterNodes.RemoveAll(n => AdminDatabasesHandler.NotUsingHttps(clusterTopology.GetUrlFromTag(n)));
                if (clusterNodes.Count < topology.ReplicationFactor)
                    throw new InvalidOperationException(
                        $"Database {record.DatabaseName} is encrypted and requires {topology.ReplicationFactor} node(s) which supports SSL. There are {clusterNodes.Count} such node(s) available in the cluster.");
            }

            if (clusterNodes.Count < topology.ReplicationFactor)
            {
                throw new InvalidOperationException(
                    $"Database {record.DatabaseName} requires {topology.ReplicationFactor} node(s) but there are {clusterNodes.Count} nodes available in the cluster.");
            }


            var disconnectedNodes = new List<string>();
            foreach (var kvp in GetNodesStatuses())
            {
                var tag = kvp.Key;
                var connected = kvp.Value.Connected;
                if (connected)
                    continue;

                if (clusterNodes.Remove(tag))
                {
                    disconnectedNodes.Add(tag);
                }
            }

            var offset = new Random().Next();

            // first we would prefer the connected nodes
            var factor = topology.ReplicationFactor;
            var count = Math.Min(clusterNodes.Count, factor);
            for (var i = 0; i < count; i++)
            {
                factor--;
                var selectedNode = clusterNodes[(i + offset) % clusterNodes.Count];
                topology.Members.Add(selectedNode);
            }

            // only if all the online nodes are occupied, try to place on the disconnected
            for (int i = 0; i < Math.Min(disconnectedNodes.Count, factor); i++)
            {
                var selectedNode = disconnectedNodes[(i + offset) % disconnectedNodes.Count];
                topology.Members.Add(selectedNode);
            }
        }

        public Task<(long Index, object Result)> WriteDatabaseRecordAsync(
            string databaseName, DatabaseRecord record, long? index, string raftRequestId,
            Dictionary<string, BlittableJsonReaderObject> databaseValues = null, bool isRestore = false)
        {
            if (databaseValues == null)
                databaseValues = new Dictionary<string, BlittableJsonReaderObject>();

            Debug.Assert(record.Topology != null);

            if (string.IsNullOrEmpty(record.Topology.DatabaseTopologyIdBase64))
                record.Topology.DatabaseTopologyIdBase64 = Guid.NewGuid().ToBase64Unpadded();

            record.Topology.Stamp = new LeaderStamp
            {
                Term = _engine.CurrentTerm,
                LeadersTicks = _engine.CurrentLeader?.LeaderShipDuration ?? 0
            };

            var addDatabaseCommand = new AddDatabaseCommand(raftRequestId)
            {
                Name = databaseName,
                RaftCommandIndex = index,
                Record = record,
                DatabaseValues = databaseValues,
                IsRestore = isRestore
            };

            return SendToLeaderAsync(addDatabaseCommand);
        }

        public void EnsureNotPassive(string publicServerUrl = null, string nodeTag = "A")
        {
            if (_engine.CurrentState != RachisState.Passive)
                return;

            _engine.Bootstrap(publicServerUrl ?? _server.ServerStore.GetNodeHttpServerUrl(), nodeTag);
            LicenseManager.TryActivateLicense(Server.ThrowOnLicenseActivationFailure);

            // we put a certificate in the local state to tell the server who to trust, and this is done before
            // the cluster exists (otherwise the server won't be able to receive initial requests). Only when we 
            // create the cluster, we register those local certificates in the cluster.
            using (ContextPool.AllocateOperationContext(out TransactionOperationContext ctx))
            {
                using (ctx.OpenReadTransaction())
                {
                    foreach (var localCertKey in Cluster.GetCertificateThumbprintsFromLocalState(ctx))
                    {
                        // if there are trusted certificates in the local state, we will register them in the cluster now
                        using (var localCertificate = Cluster.GetLocalStateByThumbprint(ctx, localCertKey))
                        {
                            var certificateDefinition = JsonDeserializationServer.CertificateDefinition(localCertificate);
                            PutValueInClusterAsync(new PutCertificateCommand(localCertKey, certificateDefinition, RaftIdGenerator.NewId())).Wait(ServerShutdown);
                        }
                    }
                }
            }
        }

        public bool IsLeader()
        {
            return _engine.CurrentState == RachisState.Leader;
        }

        public bool IsPassive()
        {
            return _engine.CurrentState == RachisState.Passive;
        }

        public async Task<(long Index, object Result)> SendToLeaderAsync(CommandBase cmd)
        {
            var response = await SendToLeaderAsyncInternal(cmd);

#if DEBUG

            if (Leader.GetConvertResult(cmd) == null && // if cmd specifies a convert, it explicitly handles this
                response.Result.ContainsBlittableObject())
            {
                throw new InvalidOperationException($"{nameof(ServerStore)}::{nameof(SendToLeaderAsync)}({response.Result}) should not return command results with blittable json objects. This is not supposed to happen and should be reported.");
            }

#endif

            return response;
        }

        //this is needed for cases where Result or any of its fields are blittable json.
        //(for example, this is needed for use with AddOrUpdateCompareExchangeCommand, since it returns BlittableJsonReaderObject as result)
        public Task<(long Index, object Result)> SendToLeaderAsync(TransactionOperationContext context, CommandBase cmd)
        {
            return SendToLeaderAsyncInternal(context, cmd);
        }

        public DynamicJsonArray GetClusterErrors()
        {
            return _engine.GetClusterErrorsFromLeader();
        }

        public async Task<(long ClusterEtag, string ClusterId, long newIdentityValue)> GenerateClusterIdentityAsync(string id, string databaseName, string raftRequestId)
        {
            var (etag, result) = await SendToLeaderAsync(new IncrementClusterIdentityCommand(databaseName, id.ToLower(), raftRequestId));

            if (result == null)
            {
                throw new InvalidOperationException(
                    $"Expected to get result from raft command that should generate a cluster-wide identity, but didn't. Leader is {LeaderTag}, Current node tag is {NodeTag}.");
            }

            return (etag, id.Substring(0, id.Length - 1) + '/' + result, (long)result);
        }

        public async Task<long> UpdateClusterIdentityAsync(string id, string databaseName, long newIdentity, bool force, string raftRequestId)
        {
            var identities = new Dictionary<string, long>
            {
                [id] = newIdentity
            };

            var (_, result) = await SendToLeaderAsync(new UpdateClusterIdentityCommand(databaseName, identities, force, raftRequestId));

            if (result == null)
            {
                throw new InvalidOperationException(
                    $"Expected to get result from raft command that should update a cluster-wide identity, but didn't. Leader is {LeaderTag}, Current node tag is {NodeTag}.");
            }

            var newIdentitiesResult = result as Dictionary<string, long> ?? throw new InvalidOperationException(
                                 $"Expected to get result from raft command that should update a cluster-wide identity, but got invalid result structure for {id}. Leader is {LeaderTag}, Current node tag is {NodeTag}.");

            if (newIdentitiesResult.TryGetValue(IncrementClusterIdentityCommand.GetStorageKey(databaseName, id), out long newIdentityValue) == false)
            {
                throw new InvalidOperationException(
                    $"Expected to get result from raft command that should update a cluster-wide identity, but {id} was not in the result list. Leader is {LeaderTag}, Current node tag is {NodeTag}.");
            }

            if (newIdentityValue == -1)
            {
                throw new InvalidOperationException(
                    $"Expected to get result from raft command that should update a cluster-wide identity, but {id} was set but not able to be read. shouldn't reach here. Leader is {LeaderTag}, Current node tag is {NodeTag}.");
            }

            return newIdentityValue;
        }

        public async Task<List<long>> GenerateClusterIdentitiesBatchAsync(string databaseName, List<string> ids, string raftRequestId)
        {
            var (_, identityInfoResult) = await SendToLeaderAsync(new IncrementClusterIdentitiesBatchCommand(databaseName, ids, raftRequestId));

            var identityInfo = identityInfoResult as List<long> ?? throw new InvalidOperationException(
                    $"Expected to get result from raft command that should generate a cluster-wide batch identity, but didn't. Leader is {LeaderTag}, Current node tag is {NodeTag}.");

            return identityInfo;
        }

        public License LoadLicense()
        {
            using (ContextPool.AllocateOperationContext(out TransactionOperationContext context))
            using (context.OpenReadTransaction())
            {
                var licenseBlittable = Cluster.Read(context, LicenseStorageKey);
                if (licenseBlittable == null)
                    return null;

                return JsonDeserializationServer.License(licenseBlittable);
            }
        }

        public LicenseLimits LoadLicenseLimits()
        {
            using (ContextPool.AllocateOperationContext(out TransactionOperationContext context))
            using (context.OpenReadTransaction())
            {
                var licenseLimitsBlittable = Cluster.Read(context, LicenseLimitsStorageKey);
                if (licenseLimitsBlittable == null)
                    return null;

                return JsonDeserializationServer.LicenseLimits(licenseLimitsBlittable);
            }
        }

        public async Task PutLicenseAsync(License license, string raftRequestId)
        {
            var command = new PutLicenseCommand(LicenseStorageKey, license, raftRequestId);

            var result = await SendToLeaderAsync(command);

            if (Logger.IsInfoEnabled)
                Logger.Info($"Updating license id: {license.Id}");

            await WaitForCommitIndexChange(RachisConsensus.CommitIndexModification.GreaterOrEqual, result.Index);
        }

        public void PutLicenseLimits(LicenseLimits licenseLimits, string raftRequestId)
        {
            if (IsLeader() == false)
                throw new InvalidOperationException("Only the leader can set the license limits!");

            var command = new PutLicenseLimitsCommand(LicenseLimitsStorageKey, licenseLimits, raftRequestId);
            _engine.PutAsync(command).IgnoreUnobservedExceptions();
        }

        public async Task PutLicenseLimitsAsync(LicenseLimits licenseLimits, string raftRequestId)
        {
            if (IsLeader() == false)
                throw new InvalidOperationException("Only the leader can set the license limits!");

            var command = new PutLicenseLimitsCommand(LicenseLimitsStorageKey, licenseLimits, raftRequestId);

            var result = await SendToLeaderAsync(command);

            await WaitForCommitIndexChange(RachisConsensus.CommitIndexModification.GreaterOrEqual, result.Index);
        }

        public DatabaseRecord LoadDatabaseRecord(string databaseName, out long etag)
        {
            using (ContextPool.AllocateOperationContext(out TransactionOperationContext context))
            using (context.OpenReadTransaction())
            {
                return Cluster.ReadDatabase(context, databaseName, out etag);
            }
        }

        private async Task<(long Index, object Result)> SendToLeaderAsyncInternal(CommandBase cmd)
        {
            using (ContextPool.AllocateOperationContext(out TransactionOperationContext context))
                return await SendToLeaderAsyncInternal(context, cmd);
        }

        private async Task<(long Index, object Result)> SendToLeaderAsyncInternal(TransactionOperationContext context, CommandBase cmd)
        {
            //I think it is reasonable to expect timeout twice of error retry
            var timeoutTask = TimeoutManager.WaitFor(Engine.OperationTimeout, _shutdownNotification.Token);
            Exception requestException = null;
            while (true)
            {
                ServerShutdown.ThrowIfCancellationRequested();

                if (_engine.CurrentState == RachisState.Leader && _engine.CurrentLeader?.Running == true)
                {
                    try
                    {
                        return await _engine.PutAsync(cmd);
                    }
                    catch (NotLeadingException)
                    {
                        // if the leader was changed during the PutAsync, we will retry.
                        continue;
                    }
                }
                if (_engine.CurrentState == RachisState.Passive)
                {
                    ThrowInvalidEngineState(cmd);
                }

                var logChange = _engine.WaitForHeartbeat();

                var reachedLeader = new Reference<bool>();
                var cachedLeaderTag = _engine.LeaderTag; // not actually working
                try
                {
                    if (cachedLeaderTag == null)
                    {
                        await Task.WhenAny(logChange, timeoutTask);
                        if (logChange.IsCompleted == false)
                            ThrowTimeoutException(cmd, requestException);

                        continue;
                    }

                    var response = await SendToNodeAsync(context, cachedLeaderTag, cmd, reachedLeader);
                    return (response.Index, cmd.FromRemote(response.Result));
                }
                catch (Exception ex)
                {
                    if (Logger.IsInfoEnabled)
                        Logger.Info($"Tried to send message to leader (reached: {reachedLeader.Value}), retrying", ex);

                    if (reachedLeader.Value)
                        throw;

                    requestException = ex;
                }

                await Task.WhenAny(logChange, timeoutTask);
                if (logChange.IsCompleted == false)
                {
                    ThrowTimeoutException(cmd, requestException);
                }
            }
        }


        private static void ThrowInvalidEngineState(CommandBase cmd)
        {
            throw new NotSupportedException("Cannot send command " + cmd.GetType().FullName + " to the cluster because this node is passive." + Environment.NewLine +
                                            "Passive nodes aren't members of a cluster and require admin action (such as creating a db) " +
                                            "to indicate that this node should create its own cluster");
        }

        private void ThrowTimeoutException(CommandBase cmd, Exception requestException)
        {
            throw new TimeoutException($"Could not send command {cmd.GetType().FullName} from {NodeTag} to leader because there is no leader, " +
                                       $"and we timed out waiting for one after {Engine.OperationTimeout}", requestException);
        }

        private async Task<(long Index, object Result)> SendToNodeAsync(TransactionOperationContext context, string engineLeaderTag, CommandBase cmd, Reference<bool> reachedLeader)
        {
            var djv = cmd.ToJson(context);
            var cmdJson = context.ReadObject(djv, "raft/command");

            ClusterTopology clusterTopology;
            using (context.OpenReadTransaction())
                clusterTopology = _engine.GetTopology(context);

            if (clusterTopology.Members.TryGetValue(engineLeaderTag, out string leaderUrl) == false)
                throw new InvalidOperationException("Leader " + engineLeaderTag + " was not found in the topology members");

            cmdJson.TryGet("Type", out string commandType);
            var command = new PutRaftCommand(cmdJson, _engine.Url, commandType);

            var serverCertificateChanged = Interlocked.Exchange(ref _serverCertificateChanged, 0) == 1;

            if (_clusterRequestExecutor == null
                || serverCertificateChanged
                || _clusterRequestExecutor.Url.Equals(leaderUrl, StringComparison.OrdinalIgnoreCase) == false)
            {
                _clusterRequestExecutor?.Dispose();
                _clusterRequestExecutor = CreateNewClusterRequestExecutor(leaderUrl);
            }

            try
            {
                await _clusterRequestExecutor.ExecuteAsync(command, context, token: ServerShutdown);
            }
            catch
            {
                reachedLeader.Value = command.HasReachLeader();
                throw;
            }

            return (command.Result.RaftCommandIndex, command.Result.Data);
        }

        private ClusterRequestExecutor CreateNewClusterRequestExecutor(string leaderUrl)
        {
            var requestExecutor = ClusterRequestExecutor.CreateForSingleNode(leaderUrl, Server.Certificate.Certificate);
            requestExecutor.DefaultTimeout = Engine.OperationTimeout;

            return requestExecutor;
        }

        private class PutRaftCommand : RavenCommand<PutRaftCommandResult>, IRaftCommand
        {
            private readonly BlittableJsonReaderObject _command;
            private bool _reachedLeader;
            public override bool IsReadRequest => false;
            public bool HasReachLeader() => _reachedLeader;
            private readonly string _source;
            private readonly string _commandType;
            public PutRaftCommand(BlittableJsonReaderObject command, string source, string commandType)
            {
                _command = command;
                _source = source;
                _commandType = commandType;
            }

            public override void OnResponseFailure(HttpResponseMessage response)
            {
                if (response.Headers.Contains("Reached-Leader") == false)
                    return;
                _reachedLeader = response.Headers.GetValues("Reached-Leader").Contains("true");
            }

            public override HttpRequestMessage CreateRequest(JsonOperationContext ctx, ServerNode node, out string url)
            {
                url = $"{node.Url}/admin/rachis/send?source={_source}&commandType={_commandType}";
                var request = new HttpRequestMessage
                {
                    Method = HttpMethod.Post,
                    Content = new BlittableJsonContent(stream =>
                    {
                        using (var writer = new BlittableJsonTextWriter(ctx, stream))
                        {
                            writer.WriteObject(_command);
                        }
                    })
                };

                return request;
            }

            public override void SetResponse(JsonOperationContext context, BlittableJsonReaderObject response, bool fromCache)
            {
                Result = JsonDeserializationCluster.PutRaftCommandResult(response);
            }

            public string RaftUniqueRequestId { get; } = RaftIdGenerator.NewId();
        }

        public class PutRaftCommandResult
        {
            public long RaftCommandIndex { get; set; }

            public object Data { get; set; }
        }

        public Task WaitForTopology(Leader.TopologyModification state)
        {
            return _engine.WaitForTopology(state);
        }

        public Task WaitForState(RachisState rachisState, CancellationToken cts)
        {
            return _engine.WaitForState(rachisState, cts);
        }

        public void ClusterAcceptNewConnection(TcpConnectionOptions tcp, TcpConnectionHeaderMessage header, Action disconnect, EndPoint remoteEndpoint)
        {
            try
            {
                if (_engine == null)
                {
                    // on startup, the tcp listeners are initialized prior to the engine, so there could be a race.
                    disconnect();
                    return;
                }

                _engine.AcceptNewConnection(tcp.Stream, disconnect, remoteEndpoint);
            }
            catch (IOException e)
            {
                // expected exception on network failures. 
                if (Logger.IsInfoEnabled)
                {
                    Logger.Info($"Failed to accept new RAFT connection via TCP from node {header.SourceNodeTag} ({remoteEndpoint}).", e);
                }
            }
            catch (RachisException e)
            {
                // rachis exceptions are expected, so we will not raise an alert, but only log them.
                if (Logger.IsInfoEnabled)
                {
                    Logger.Info($"Failed to accept new RAFT connection via TCP from node {header.SourceNodeTag} ({remoteEndpoint}).", e);
                }
            }
            catch (Exception e)
            {
                var msg = $"Failed to accept new RAFT connection via TCP from {header.SourceNodeTag} ({remoteEndpoint}).";
                if (Logger.IsInfoEnabled)
                {
                    Logger.Info(msg, e);
                }

                NotificationCenter.Add(AlertRaised.Create(Notification.ServerWide, "RAFT connection error", msg,
                    AlertType.ClusterTopologyWarning, NotificationSeverity.Error, key: remoteEndpoint.ToString(), details: new ExceptionDetails(e)));
            }
        }

        public async Task WaitForCommitIndexChange(RachisConsensus.CommitIndexModification modification, long value)
        {
            await _engine.WaitForCommitIndexChange(modification, value);
        }

        public string LastStateChangeReason()
        {
            return $"{_engine.CurrentState}, {_engine.LastStateChangeReason} (at {_engine.LastStateChangeTime})";
        }

        public string GetNodeHttpServerUrl(string clientRequestedNodeUrl = null)
        {
            Debug.Assert(Configuration.Core.PublicServerUrl.HasValue || _server.WebUrl != null || clientRequestedNodeUrl != null);

            return Configuration.Core.GetNodeHttpServerUrl(
                (Configuration.Core.PublicServerUrl?.UriValue ?? clientRequestedNodeUrl) ?? _server.WebUrl
            );
        }

        public string GetNodeTcpServerUrl(string clientRequestedNodeUrl = null)
        {
            var ravenServerWebUrl = clientRequestedNodeUrl ?? _server.WebUrl;
            if (ravenServerWebUrl == null)
                ThrowInvalidTcpUrlOnStartup();
            var status = _server.GetTcpServerStatus();
            return Configuration.Core.GetNodeTcpServerUrl(ravenServerWebUrl, status.Port);
        }

        public string[] GetNodeClusterTcpServerUrls(string clientRequestedNodeUrl = null, bool forExternalUse = false)
        {
            UriSetting[] urls = forExternalUse ? Configuration.Core.ExternalPublicTcpServerUrl : Configuration.Core.ClusterPublicTcpServerUrl;
            if (urls == null)
                return new[] {GetNodeTcpServerUrl(clientRequestedNodeUrl)};
            var length = urls.Length;
            var res = new string[length];
            for (var i = 0; i < length; i++)
            {
                res[i] = urls[i].UriValue;
            }
            return res;
        }

        public async Task<NodeConnectionTestResult> TestConnectionFromRemote(RequestExecutor requestExecutor, JsonOperationContext context, string nodeUrl)
        {
            var myUrl = GetNodeHttpServerUrl();
            NodeConnectionTestResult result;

            var nodeConnectionTest = new TestNodeConnectionCommand(myUrl);
            try
            {
                await requestExecutor.ExecuteAsync(nodeConnectionTest, context);
                result = nodeConnectionTest.Result;

                if (nodeConnectionTest.Result.Success == false)
                {
                    result.Success = false;
                    result.Error = $"{NodeConnectionTestResult.GetError(myUrl, nodeUrl)}{Environment.NewLine}{nodeConnectionTest.Result.Error}";
                }
            }
            catch (Exception e)
            {
                return new NodeConnectionTestResult
                {
                    Success = false,
                    Error = $"{NodeConnectionTestResult.GetError(myUrl, nodeUrl)}{Environment.NewLine}{e}"
                };
            }

            return result;
        }

        public async Task<NodeConnectionTestResult> TestConnectionToRemote(string url, string database)
        {
            Task<TcpConnectionInfo> connectionInfo;
            try
            {
                var timeout = TimeoutManager.WaitFor(Configuration.Cluster.OperationTimeout.AsTimeSpan);

                using (var cts = new CancellationTokenSource(Server.Configuration.Cluster.OperationTimeout.AsTimeSpan))
                {
                    connectionInfo = ReplicationUtils.GetTcpInfoAsync(url, database, "Test-Connection", Server.Certificate.Certificate,
                        cts.Token);
                }
                Task timeoutTask = await Task.WhenAny(timeout, connectionInfo);
                if (timeoutTask == timeout)
                {
                    throw new TimeoutException($"Waited for {Configuration.Cluster.OperationTimeout.AsTimeSpan} to receive TCP information from '{url}' and got no response");
                }
                await connectionInfo;
            }
            catch (Exception e)
            {
                return new NodeConnectionTestResult
                {
                    Success = false,
                    HTTPSuccess = false,
                    Error = $"An exception was thrown while trying to connect to '{url}':{Environment.NewLine}{e}"
                };
            }

            var result = new NodeConnectionTestResult
            {
                HTTPSuccess = true,
                TcpServerUrl = connectionInfo.Result.Url
            };

            try
            {
                await TestConnectionHandler.ConnectToClientNodeAsync(_server, connectionInfo.Result, Engine.TcpConnectionTimeout,
                    LoggingSource.Instance.GetLogger("testing-connection", "testing-connection"), database, result);
            }
            catch (Exception e)
            {
                result.Success = false;
                result.Error = $"Was able to connect to url '{url}', but exception was thrown while trying to connect to TCP port '{connectionInfo.Result.Url}':{Environment.NewLine}{e}";
            }

            return result;
        }

        private static void ThrowInvalidTcpUrlOnStartup()
        {
            throw new InvalidOperationException("The server has yet to complete startup, cannot get NodeTcpServerUtl");
        }

        public DynamicJsonValue GetTcpInfoAndCertificates(string clientRequestedNodeUrl, bool forExternalUse = false)
        {
            var tcpServerUrl = GetNodeTcpServerUrl(clientRequestedNodeUrl);
            if (tcpServerUrl.StartsWith("tcp://localhost.fiddler:", StringComparison.OrdinalIgnoreCase))
                tcpServerUrl = tcpServerUrl.Remove(15, 8);

            var res = new DynamicJsonValue
            {
                [nameof(TcpConnectionInfo.Url)] = tcpServerUrl,
                [nameof(TcpConnectionInfo.Certificate)] = _server.Certificate.CertificateForClients
            };

            var urls = GetNodeClusterTcpServerUrls(clientRequestedNodeUrl, forExternalUse);
            var array = new DynamicJsonArray();
            foreach (var url in urls)
            {
                array.Add(url);
            }

            res[nameof(TcpConnectionInfo.Urls)] = array;
           
            return res;
        }

        public DynamicJsonValue GetLogDetails(TransactionOperationContext context, int max = 100)
        {
            RachisConsensus.GetLastTruncated(context, out var index, out var term);
            var range = Engine.GetLogEntriesRange(context);
            var entries = new DynamicJsonArray();
            foreach (var entry in Engine.GetLogEntries(range.Min, context, max))
            {
                entries.Add(entry.ToString());
            }

            var json = new DynamicJsonValue
            {
                [nameof(LogSummary.CommitIndex)] = Engine.GetLastCommitIndex(context),
                [nameof(LogSummary.LastTruncatedIndex)] = index,
                [nameof(LogSummary.LastTruncatedTerm)] = term,
                [nameof(LogSummary.FirstEntryIndex)] = range.Min,
                [nameof(LogSummary.LastLogEntryIndex)] = range.Max,
                [nameof(LogSummary.Entries)] = entries
            };
            return json;
        }
    }
}<|MERGE_RESOLUTION|>--- conflicted
+++ resolved
@@ -157,14 +157,12 @@
 
             _server.ServerCertificateChanged += OnServerCertificateChanged;
 
-<<<<<<< HEAD
-            var maxConcurrentBackupsTasks = Configuration.Backup.MaxNumberOfConcurrentBackups ?? int.MaxValue;
-            ConcurrentBackupsSemaphore = new SemaphoreSlim(maxConcurrentBackupsTasks);
-=======
             HasFixedPort = Configuration.Core.ServerUrls == null ||
                            Uri.TryCreate(Configuration.Core.ServerUrls[0], UriKind.Absolute, out var uri) == false ||
                            uri.Port != 0;
->>>>>>> a7f78f57
+
+            var maxConcurrentBackupsTasks = Configuration.Backup.MaxNumberOfConcurrentBackups ?? int.MaxValue;
+            ConcurrentBackupsSemaphore = new SemaphoreSlim(maxConcurrentBackupsTasks);
         }
 
         private void OnServerCertificateChanged(object sender, EventArgs e)
