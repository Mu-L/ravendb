<<<<<<< HEAD
﻿using System;
using System.Collections.Generic;
using System.Threading.Tasks;
using Microsoft.AspNet.Http;
=======
﻿using System.Collections.Generic;
using System.Threading.Tasks;
>>>>>>> 48852832
using Raven.Server.Json;
using Raven.Server.Json.Parsing;
using Raven.Server.Routing;

namespace Raven.Server.Documents
{
    public class CollectionsHandler : DatabaseRequestHandler
    {
        [RavenAction("/databases/*/collections/stats", "GET")]
        public async Task GetCollectionStats()
            {
            RavenOperationContext context;
            using (ContextPool.AllocateOperationContext(out context))
            {
                context.Transaction = context.Environment.ReadTransaction();
                var collections = new DynamicJsonValue();
                var result = new DynamicJsonValue
                {
                    ["NumberOfDocuments"] = DocumentsStorage.GetNumberOfDocuments(context),
                    ["Collections"] = collections
                };

                foreach (var collectionStat in DocumentsStorage.GetCollections(context))
                {
                    collections[collectionStat.Name] = collectionStat.Count;
                }
                var writer = new BlittableJsonTextWriter(context, ResponseBodyStream());
                await context.WriteAsync(writer, result);
                writer.Flush();
            }
        }

        [RavenAction("/databases/*/collections/docs", "GET")]
        public async Task GetCollectionDocuments()
        {
            RavenOperationContext context;
            using (ContextPool.AllocateOperationContext(out context))
            {
                context.Transaction = context.Environment.ReadTransaction();

                var documents = DocumentsStorage.GetDocumentsInReverseEtagOrder(context, GetStringQueryString("name"), GetStart(), GetPageSize());
                await WriteDocumentsAsync(context, documents);
            }
        }

<<<<<<< HEAD
        [RavenAction("/databases/*/collections/docs", "DELETE")]
        public Task DeleteCollectionDocuments()
        {
            var deletedList = new List<long>();
            long totalDocsDeletes = 0;
            RavenOperationContext context;
            var collection = GetStringQueryString("name");
            using (ContextPool.AllocateOperationContext(out context))
            {
                long maxEtag = -1;
                while (true)
                {
                    using (context.Transaction = context.Environment.WriteTransaction())
                    {
                        if (maxEtag == -1)
                            maxEtag = DocumentsStorage.ReadLastEtag(context.Transaction);

                        DocumentsStorage.DeleteCollection(context, collection, deletedList, maxEtag);
                        context.Transaction.Commit();
                    }

                    if (deletedList.Count == 0)
                        break;

                    HttpContext.Response.WriteAsync($"Deleted a batch of {deletedList.Count} documents in {collection}\n");
                    totalDocsDeletes += deletedList.Count;
                    deletedList.Clear();
                }
            }
            HttpContext.Response.WriteAsync($"Deleted a total of {totalDocsDeletes} documents in collection {collection}\n");
            return Task.CompletedTask;
        }
=======

>>>>>>> 48852832
    }
}<|MERGE_RESOLUTION|>--- conflicted
+++ resolved
@@ -1,12 +1,7 @@
-<<<<<<< HEAD
 ﻿using System;
 using System.Collections.Generic;
 using System.Threading.Tasks;
 using Microsoft.AspNet.Http;
-=======
-﻿using System.Collections.Generic;
-using System.Threading.Tasks;
->>>>>>> 48852832
 using Raven.Server.Json;
 using Raven.Server.Json.Parsing;
 using Raven.Server.Routing;
@@ -22,7 +17,7 @@
             using (ContextPool.AllocateOperationContext(out context))
             {
                 context.Transaction = context.Environment.ReadTransaction();
-                var collections = new DynamicJsonValue();
+                var collections= new DynamicJsonValue();
                 var result = new DynamicJsonValue
                 {
                     ["NumberOfDocuments"] = DocumentsStorage.GetNumberOfDocuments(context),
@@ -52,7 +47,6 @@
             }
         }
 
-<<<<<<< HEAD
         [RavenAction("/databases/*/collections/docs", "DELETE")]
         public Task DeleteCollectionDocuments()
         {
@@ -85,8 +79,5 @@
             HttpContext.Response.WriteAsync($"Deleted a total of {totalDocsDeletes} documents in collection {collection}\n");
             return Task.CompletedTask;
         }
-=======
-
->>>>>>> 48852832
     }
 }