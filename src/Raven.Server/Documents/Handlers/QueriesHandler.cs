﻿using System;
using System.Collections.Generic;
using System.IO;
using System.Net;
using System.Net.Http;
using System.Text;
using System.Threading.Tasks;
using Raven.Client;
using Raven.Client.Documents.Changes;
using Raven.Client.Documents.Operations;
using Raven.Client.Documents.Queries;
using Raven.Client.Exceptions;
using Raven.Client.Exceptions.Documents.Indexes;
using Raven.Client.Extensions;
using Raven.Server.Documents.Indexes;
using Raven.Server.Documents.Patch;
using Raven.Server.Documents.Queries;
using Raven.Server.Documents.Queries.AST;
using Raven.Server.Json;
using Raven.Server.NotificationCenter;
using Raven.Server.NotificationCenter.Notifications.Details;
using Raven.Server.Routing;
using Raven.Server.ServerWide;
using Raven.Server.ServerWide.Context;
using Raven.Server.TrafficWatch;
using Sparrow.Json;
using Sparrow.Json.Parsing;
using PatchRequest = Raven.Server.Documents.Patch.PatchRequest;

namespace Raven.Server.Documents.Handlers
{
    public class QueriesHandler : DatabaseRequestHandler
    {
        [RavenAction("/databases/*/queries", "POST", AuthorizationStatus.ValidUser, DisableOnCpuCreditsExhaustion = true)]
        public Task Post()
        {
            return HandleQuery(HttpMethod.Post);
        }

        [RavenAction("/databases/*/queries", "GET", AuthorizationStatus.ValidUser, DisableOnCpuCreditsExhaustion = true)]
        public Task Get()
        {
            return HandleQuery(HttpMethod.Get);
        }

        public async Task HandleQuery(HttpMethod httpMethod)
        {
            using (var tracker = new RequestTimeTracker(HttpContext, Logger, Database, "Query"))
            {
                try
                {
                    using (var token = CreateTimeLimitedQueryToken())
                    using (var queryContext = QueryOperationContext.Allocate(Database))
                    {
                        var debug = GetStringQueryString("debug", required: false);
                        if (string.IsNullOrWhiteSpace(debug) == false)
                        {
                            await Debug(queryContext, debug, token, tracker, httpMethod);
                            return;
                        }

                        var diagnostics = GetBoolValueQueryString("diagnostics", required: false) ?? false;
                        await Query(queryContext, token, tracker, httpMethod, diagnostics);
                    }
                }
                catch (Exception e)
                {
                    if (tracker.Query == null)
                    {
                        string errorMessage;
                        if (e is EndOfStreamException || e is ArgumentException)
                        {
                            errorMessage = "Failed: " + e.Message;
                        }
                        else
                        {
                            errorMessage = "Failed: " +
                                           HttpContext.Request.Path.Value +
                                           e.ToString();
                        }
                        tracker.Query = errorMessage;
                        if (TrafficWatchManager.HasRegisteredClients)
                            AddStringToHttpContext(errorMessage, TrafficWatchChangeType.Queries);
                    }
                    throw;
                }
            }
        }

        private async Task FacetedQuery(IndexQueryServerSide indexQuery, QueryOperationContext queryContext, OperationCancelToken token)
        {
            var existingResultEtag = GetLongFromHeaders("If-None-Match");

            var result = await Database.QueryRunner.ExecuteFacetedQuery(indexQuery, existingResultEtag, queryContext, token);

            if (result.NotModified)
            {
                HttpContext.Response.StatusCode = (int)HttpStatusCode.NotModified;
                return;
            }

            HttpContext.Response.Headers[Constants.Headers.Etag] = CharExtensions.ToInvariantString(result.ResultEtag);

            long numberOfResults;
            await using (var writer = new AsyncBlittableJsonTextWriter(queryContext.Documents, ResponseBodyStream()))
            {
                numberOfResults = await writer.WriteFacetedQueryResultAsync(queryContext.Documents, result, token.Token);
            }

            Database.QueryMetadataCache.MaybeAddToCache(indexQuery.Metadata, result.IndexName);
            AddPagingPerformanceHint(PagingOperationType.Queries, $"{nameof(FacetedQuery)} ({result.IndexName})", indexQuery.Query, numberOfResults, indexQuery.PageSize, result.DurationInMs);
        }

        private async Task Query(QueryOperationContext queryContext, OperationCancelToken token, RequestTimeTracker tracker, HttpMethod method, bool diagnostics)
        {
            var indexQuery = await GetIndexQuery(queryContext.Documents, method, tracker);
            indexQuery.Diagnostics = diagnostics ? new List<string>() : null;
            indexQuery.AddTimeSeriesNames = GetBoolValueQueryString("addTimeSeriesNames", false) ?? false;

            queryContext.WithQuery(indexQuery.Metadata);

            if (TrafficWatchManager.HasRegisteredClients)
                TrafficWatchQuery(indexQuery);

            var existingResultEtag = GetLongFromHeaders("If-None-Match");

            if (indexQuery.Metadata.HasFacet)
            {
                await FacetedQuery(indexQuery, queryContext, token);
                return;
            }

            if (indexQuery.Metadata.HasSuggest)
            {
                await SuggestQuery(indexQuery, queryContext, token);
                return;
            }

            var metadataOnly = GetBoolValueQueryString("metadataOnly", required: false) ?? false;
            var shouldReturnServerSideQuery = GetBoolValueQueryString("includeServerSideQuery", required: false) ?? false;

            DocumentQueryResult result;
            try
            {
                result = await Database.QueryRunner.ExecuteQuery(indexQuery, queryContext, existingResultEtag, token).ConfigureAwait(false);
            }
            catch (IndexDoesNotExistException)
            {
                HttpContext.Response.StatusCode = (int)HttpStatusCode.NotFound;
                return;
            }

            if (result.NotModified)
            {
                HttpContext.Response.StatusCode = (int)HttpStatusCode.NotModified;
                return;
            }

            HttpContext.Response.Headers[Constants.Headers.Etag] = CharExtensions.ToInvariantString(result.ResultEtag);

            long numberOfResults;
            await using (var writer = new AsyncBlittableJsonTextWriter(queryContext.Documents, ResponseBodyStream()))
            {
                result.Timings = indexQuery.Timings?.ToTimings();
                numberOfResults = await writer.WriteDocumentQueryResultAsync(queryContext.Documents, result, metadataOnly, WriteAdditionalData(indexQuery, shouldReturnServerSideQuery), token.Token);
            }

            Database.QueryMetadataCache.MaybeAddToCache(indexQuery.Metadata, result.IndexName);
            AddPagingPerformanceHint(PagingOperationType.Queries, $"{nameof(Query)} ({result.IndexName})", indexQuery.Query, numberOfResults, indexQuery.PageSize, result.DurationInMs);
        }

        private Action<AbstractBlittableJsonTextWriter> WriteAdditionalData(IndexQueryServerSide indexQuery, bool shouldReturnServerSideQuery)
        {
            if (indexQuery.Diagnostics == null && shouldReturnServerSideQuery == false)
                return null;

            return w =>
            {
                if (shouldReturnServerSideQuery)
                {
                    w.WriteComma();
                    w.WritePropertyName(nameof(indexQuery.ServerSideQuery));
                    w.WriteString(indexQuery.ServerSideQuery);
                }

                if (indexQuery.Diagnostics != null)
                {
                    w.WriteComma();
                    w.WriteArray(nameof(indexQuery.Diagnostics), indexQuery.Diagnostics);
                }
            };
        }

        private async Task<IndexQueryServerSide> GetIndexQuery(JsonOperationContext context, HttpMethod method, RequestTimeTracker tracker)
        {
            if (method == HttpMethod.Get)
                return await IndexQueryServerSide.CreateAsync(HttpContext, GetStart(), GetPageSize(), context, tracker);

            var json = await context.ReadForMemoryAsync(RequestBodyStream(), "index/query");

            return IndexQueryServerSide.Create(HttpContext, json, Database.QueryMetadataCache, tracker, Database);
        }

        private async Task SuggestQuery(IndexQueryServerSide indexQuery, QueryOperationContext queryContext, OperationCancelToken token)
        {
            var existingResultEtag = GetLongFromHeaders("If-None-Match");

            var result = await Database.QueryRunner.ExecuteSuggestionQuery(indexQuery, queryContext, existingResultEtag, token);
            if (result.NotModified)
            {
                HttpContext.Response.StatusCode = (int)HttpStatusCode.NotModified;
                return;
            }

            HttpContext.Response.Headers[Constants.Headers.Etag] = CharExtensions.ToInvariantString(result.ResultEtag);

            long numberOfResults;
            await using (var writer = new AsyncBlittableJsonTextWriter(queryContext.Documents, ResponseBodyStream()))
            {
                numberOfResults = await writer.WriteSuggestionQueryResultAsync(queryContext.Documents, result, token.Token);
            }

            AddPagingPerformanceHint(PagingOperationType.Queries, $"{nameof(SuggestQuery)} ({result.IndexName})", indexQuery.Query, numberOfResults, indexQuery.PageSize, result.DurationInMs);
        }

        private async Task DetailedGraphResult(QueryOperationContext queryContext, RequestTimeTracker tracker, HttpMethod method)
        {
            var indexQuery = await GetIndexQuery(queryContext.Documents, method, tracker);
            var queryRunner = Database.QueryRunner.GetRunner(indexQuery);
            if (!(queryRunner is GraphQueryRunner gqr))
                throw new InvalidOperationException("The specified query is not a graph query.");
            using (var token = CreateTimeLimitedQueryToken())
            await using (var writer = new AsyncBlittableJsonTextWriter(queryContext.Documents, ResponseBodyStream()))
            {
                await gqr.WriteDetailedQueryResult(indexQuery, queryContext, writer, token);
            }
        }

        private async Task Graph(QueryOperationContext queryContext, RequestTimeTracker tracker, HttpMethod method)
        {
            var indexQuery = await GetIndexQuery(queryContext.Documents, method, tracker);
            var queryRunner = Database.QueryRunner.GetRunner(indexQuery);
            if (!(queryRunner is GraphQueryRunner gqr))
                throw new InvalidOperationException("The specified query is not a graph query.");

            using (var token = CreateTimeLimitedQueryToken())
            {
                var results = await gqr.GetAnalyzedQueryResults(indexQuery, queryContext, null, token);

                var nodes = new DynamicJsonArray();
                var edges = new DynamicJsonArray();
                var output = new DynamicJsonValue
                {
                    ["Nodes"] = nodes,
                    ["Edges"] = edges
                };

                foreach (var item in results.Nodes)
                {
                    var val = item.Value;
                    if (val is Document d)
                    {
                        d.EnsureMetadata();
                        val = d.Data;
                    }
                    nodes.Add(new DynamicJsonValue
                    {
                        ["Id"] = item.Key,
                        ["Value"] = val
                    });
                }
                var added = new HashSet<(string, string, object)>();
                foreach (var edge in results.Edges)
                {
                    added.Clear();
                    var array = new DynamicJsonArray();
                    var djv = new DynamicJsonValue
                    {
                        ["Name"] = edge.Key,
                        ["Results"] = array
                    };
                    foreach (var item in edge.Value)
                    {
                        var edgeVal = item.Edge;
                        if (edgeVal is Document d)
                        {
                            edgeVal = d.Id?.ToString() ?? "anonymous/" + Guid.NewGuid();
                        }
                        if(added.Add((item.Source, item.Destination, edgeVal)) == false)
                            continue;
                        array.Add(new DynamicJsonValue
                        {
                            ["From"] = item.Source,
                            ["To"] = item.Destination,
                            ["Edge"] = edgeVal
                        });
                    }
                    edges.Add(djv);
                }

                await using (var writer = new AsyncBlittableJsonTextWriter(queryContext.Documents, ResponseBodyStream()))
                {
                    queryContext.Documents.Write(writer, output);
                }
            }
        }

        private async Task Explain(QueryOperationContext queryContext, RequestTimeTracker tracker, HttpMethod method)
        {
            var indexQuery = await GetIndexQuery(queryContext.Documents, method, tracker);

            var explanations = Database.QueryRunner.ExplainDynamicIndexSelection(indexQuery, out string indexName);

            await using (var writer = new AsyncBlittableJsonTextWriter(queryContext.Documents, ResponseBodyStream()))
            {
                writer.WriteStartObject();
                writer.WritePropertyName("IndexName");
                writer.WriteString(indexName);
                writer.WriteComma();
                writer.WriteArray(queryContext.Documents, "Results", explanations, (w, c, explanation) => w.WriteExplanation(queryContext.Documents, explanation));

                writer.WriteEndObject();
            }
        }

        private async Task ServerSideQuery(QueryOperationContext queryContext, RequestTimeTracker tracker, HttpMethod method)
        {
            var indexQuery = await GetIndexQuery(queryContext.Documents, method, tracker);
            await using (var writer = new AsyncBlittableJsonTextWriter(queryContext.Documents, ResponseBodyStream()))
            {
                writer.WriteStartObject();
                writer.WritePropertyName(nameof(indexQuery.ServerSideQuery));
                writer.WriteString(indexQuery.ServerSideQuery);

                writer.WriteEndObject();
            }
        }

        [RavenAction("/databases/*/queries", "DELETE", AuthorizationStatus.ValidUser)]
        public async Task Delete()
        {
            var queryContext = QueryOperationContext.Allocate(Database); // we don't dispose this as operation is async

            try
            {
                using (var tracker = new RequestTimeTracker(HttpContext, Logger, Database, "DeleteByQuery"))
                {
                    var reader = await queryContext.Documents.ReadForMemoryAsync(RequestBodyStream(), "queries/delete");
                    var query = IndexQueryServerSide.Create(HttpContext, reader, Database.QueryMetadataCache, tracker);

                    if (TrafficWatchManager.HasRegisteredClients)
                        TrafficWatchQuery(query);

<<<<<<< HEAD
                    await ExecuteQueryOperation(query,
                        (runner, options, onProgress, token) => runner.ExecuteDeleteQuery(query, options, queryContext, onProgress, token),
                        queryContext, queryContext, Operations.Operations.OperationType.DeleteByQuery);
=======
                    ExecuteQueryOperation(query,
                        (runner, options, onProgress, token) => runner.ExecuteDeleteQuery(query, options, context, onProgress, token), returnContextToPool, Operations.Operations.OperationType.DeleteByQuery);

                    return Task.CompletedTask;
>>>>>>> e0e9fe12
                }
            }
            catch
            {
                queryContext.Dispose();
                throw;
            }
        }

        [RavenAction("/databases/*/queries/test", "PATCH", AuthorizationStatus.ValidUser, DisableOnCpuCreditsExhaustion = true)]
        public async Task PatchTest()
        {
            using (ContextPool.AllocateOperationContext(out DocumentsOperationContext context))
            {
                var reader = await context.ReadForMemoryAsync(RequestBodyStream(), "queries/patch");
                if (reader == null)
                    throw new BadRequestException("Missing JSON content.");
                if (reader.TryGet("Query", out BlittableJsonReaderObject queryJson) == false || queryJson == null)
                    throw new BadRequestException("Missing 'Query' property.");

                var query = IndexQueryServerSide.Create(HttpContext, queryJson, Database.QueryMetadataCache, null, queryType: QueryType.Update);

                if (TrafficWatchManager.HasRegisteredClients)
                    TrafficWatchQuery(query);

                var patch = new PatchRequest(query.Metadata.GetUpdateBody(query.QueryParameters), PatchRequestType.Patch, query.Metadata.DeclaredFunctions);

                var docId = GetQueryStringValueAndAssertIfSingleAndNotEmpty("id");

                var command = new PatchDocumentCommand(context, docId,
                    expectedChangeVector: null,
                    skipPatchIfChangeVectorMismatch: false,
                    patch: (patch, query.QueryParameters),
                    patchIfMissing: (null, null),
                    createIfMissing: null,
                    database: context.DocumentDatabase,
                    debugMode: true,
                    isTest: true,
                    collectResultsNeeded: true,
                    returnDocument: false
                  
                );

                using (context.OpenWriteTransaction())
                {
                    command.Execute(context, null);
                }

                switch (command.PatchResult.Status)
                {
                    case PatchStatus.DocumentDoesNotExist:
                        HttpContext.Response.StatusCode = (int)HttpStatusCode.NotFound;
                        return;

                    case PatchStatus.Created:
                        HttpContext.Response.StatusCode = (int)HttpStatusCode.Created;
                        break;

                    case PatchStatus.Skipped:
                        HttpContext.Response.StatusCode = (int)HttpStatusCode.NotModified;
                        return;

                    case PatchStatus.Patched:
                    case PatchStatus.NotModified:
                        HttpContext.Response.StatusCode = (int)HttpStatusCode.OK;
                        break;

                    default:
                        throw new ArgumentOutOfRangeException();
                }

                await WritePatchResultToResponseAsync(context, command);
            }
        }

        private async ValueTask WritePatchResultToResponseAsync(DocumentsOperationContext context, PatchDocumentCommand command)
        {
            await using (var writer = new AsyncBlittableJsonTextWriter(context, ResponseBodyStream()))
            {
                writer.WriteStartObject();

                writer.WritePropertyName(nameof(command.PatchResult.Status));
                writer.WriteString(command.PatchResult.Status.ToString());
                writer.WriteComma();

                writer.WritePropertyName(nameof(command.PatchResult.ModifiedDocument));
                writer.WriteObject(command.PatchResult.ModifiedDocument);

                writer.WriteComma();
                writer.WritePropertyName(nameof(command.PatchResult.OriginalDocument));
                writer.WriteObject(command.PatchResult.OriginalDocument);

                writer.WriteComma();

                writer.WritePropertyName(nameof(command.PatchResult.Debug));

                context.Write(writer, new DynamicJsonValue
                {
                    ["Output"] = new DynamicJsonArray(command.DebugOutput),
                    ["Actions"] = command.DebugActions
                });

                writer.WriteEndObject();
            }
        }

        [RavenAction("/databases/*/queries", "PATCH", AuthorizationStatus.ValidUser, DisableOnCpuCreditsExhaustion = true)]
        public async Task Patch()
        {
            var queryContext = QueryOperationContext.Allocate(Database); // we don't dispose this as operation is async

            try
            {
                var reader = await queryContext.Documents.ReadForMemoryAsync(RequestBodyStream(), "queries/patch");
                if (reader == null)
                    throw new BadRequestException("Missing JSON content.");
                if (reader.TryGet("Query", out BlittableJsonReaderObject queryJson) == false || queryJson == null)
                    throw new BadRequestException("Missing 'Query' property.");

                var query = IndexQueryServerSide.Create(HttpContext, queryJson, Database.QueryMetadataCache, null, queryType: QueryType.Update);

                if (TrafficWatchManager.HasRegisteredClients)
                    TrafficWatchQuery(query);

                var patch = new PatchRequest(query.Metadata.GetUpdateBody(query.QueryParameters), PatchRequestType.Patch, query.Metadata.DeclaredFunctions);

                await ExecuteQueryOperation(query,
                    (runner, options, onProgress, token) => runner.ExecutePatchQuery(
<<<<<<< HEAD
                        query, options, patch, query.QueryParameters, queryContext, onProgress, token),
                    queryContext, queryContext, Operations.Operations.OperationType.UpdateByQuery);
=======
                        query, options, patch, query.QueryParameters, context, onProgress, token),
                    returnContextToPool, Operations.Operations.OperationType.UpdateByQuery);

                return Task.CompletedTask;
>>>>>>> e0e9fe12
            }
            catch
            {
                queryContext.Dispose();
                throw;
            }
        }

        /// <summary>
        /// TrafficWatchQuery writes query data to httpContext
        /// </summary>
        /// <param name="indexQuery"></param>
        private void TrafficWatchQuery(IndexQueryServerSide indexQuery)
        {
            var sb = new StringBuilder();
            // append stringBuilder with the query
            sb.Append(indexQuery.Query);
            // if query got parameters append with parameters
            if (indexQuery.QueryParameters != null && indexQuery.QueryParameters.Count > 0)
                sb.AppendLine().Append(indexQuery.QueryParameters);
            AddStringToHttpContext(sb.ToString(), TrafficWatchChangeType.Queries);
        }

        private async Task ExecuteQueryOperation(IndexQueryServerSide query,
                Func<QueryRunner,
                QueryOperationOptions,
                Action<IOperationProgress>, OperationCancelToken,
                Task<IOperationResult>> operation,
<<<<<<< HEAD
                QueryOperationContext queryContext,
=======
>>>>>>> e0e9fe12
                IDisposable returnContextToPool,
                Operations.Operations.OperationType operationType)
        {
            var options = GetQueryOperationOptions();
            var token = CreateTimeLimitedQueryOperationToken();

            var operationId = Database.Operations.GetNextOperationId();

            var indexName = query.Metadata.IsDynamic
                ? (query.Metadata.IsCollectionQuery ? "collection/" : "dynamic/") + query.Metadata.CollectionName
                : query.Metadata.IndexName;

            var details = new BulkOperationResult.OperationDetails
            {
                Query = query.Query
            };

            var task = Database.Operations.AddOperation(
                Database,
                indexName,
                operationType,
                onProgress => operation(Database.QueryRunner, options, onProgress, token), operationId, details, token);

<<<<<<< HEAD
            await using (var writer = new AsyncBlittableJsonTextWriter(queryContext.Documents, ResponseBodyStream()))
=======
            using (ContextPool.AllocateOperationContext(out JsonOperationContext context))
            using (var writer = new BlittableJsonTextWriter(context, ResponseBodyStream()))
>>>>>>> e0e9fe12
            {
                writer.WriteOperationIdAndNodeTag(queryContext.Documents, operationId, ServerStore.NodeTag);
            }

            _ = task.ContinueWith(_ =>
              {
                  using (returnContextToPool)
                      token.Dispose();
              });
        }

        private async Task Debug(QueryOperationContext queryContext, string debug, OperationCancelToken token, RequestTimeTracker tracker, HttpMethod method)
        {
            if (string.Equals(debug, "entries", StringComparison.OrdinalIgnoreCase))
            {
                await IndexEntries(queryContext, token, tracker, method);
                return;
            }

            if (string.Equals(debug, "explain", StringComparison.OrdinalIgnoreCase))
            {
                await Explain(queryContext, tracker, method);
                return;
            }

            if (string.Equals(debug, "serverSideQuery", StringComparison.OrdinalIgnoreCase))
            {
                await ServerSideQuery(queryContext, tracker, method);
                return;
            }

            if (string.Equals(debug, "graph", StringComparison.OrdinalIgnoreCase))
            {
                await Graph(queryContext, tracker, method);
                return;
            }

            if (string.Equals(debug, "detailedGraphResult", StringComparison.OrdinalIgnoreCase))
            {
                await DetailedGraphResult(queryContext, tracker, method);
                return;
            }
            throw new NotSupportedException($"Not supported query debug operation: '{debug}'");
        }

        private async Task IndexEntries(QueryOperationContext queryContext, OperationCancelToken token, RequestTimeTracker tracker, HttpMethod method)
        {
            var indexQuery = await GetIndexQuery(queryContext.Documents, method, tracker);
            var existingResultEtag = GetLongFromHeaders("If-None-Match");

            var result = await Database.QueryRunner.ExecuteIndexEntriesQuery(indexQuery, queryContext, existingResultEtag, token);

            if (result.NotModified)
            {
                HttpContext.Response.StatusCode = (int)HttpStatusCode.NotModified;
                return;
            }

            HttpContext.Response.Headers[Constants.Headers.Etag] = CharExtensions.ToInvariantString(result.ResultEtag);

            await using (var writer = new AsyncBlittableJsonTextWriter(queryContext.Documents, ResponseBodyStream()))
            {
                await writer.WriteIndexEntriesQueryResultAsync(queryContext.Documents, result, token.Token);
            }
        }

        private QueryOperationOptions GetQueryOperationOptions()
        {
            return new QueryOperationOptions
            {
                AllowStale = GetBoolValueQueryString("allowStale", required: false) ?? false,
                MaxOpsPerSecond = GetIntValueQueryString("maxOpsPerSec", required: false),
                StaleTimeout = GetTimeSpanQueryString("staleTimeout", required: false),
                RetrieveDetails = GetBoolValueQueryString("details", required: false) ?? false
            };
        }
    }
}<|MERGE_RESOLUTION|>--- conflicted
+++ resolved
@@ -286,7 +286,7 @@
                         {
                             edgeVal = d.Id?.ToString() ?? "anonymous/" + Guid.NewGuid();
                         }
-                        if(added.Add((item.Source, item.Destination, edgeVal)) == false)
+                        if (added.Add((item.Source, item.Destination, edgeVal)) == false)
                             continue;
                         array.Add(new DynamicJsonValue
                         {
@@ -351,16 +351,9 @@
                     if (TrafficWatchManager.HasRegisteredClients)
                         TrafficWatchQuery(query);
 
-<<<<<<< HEAD
                     await ExecuteQueryOperation(query,
                         (runner, options, onProgress, token) => runner.ExecuteDeleteQuery(query, options, queryContext, onProgress, token),
-                        queryContext, queryContext, Operations.Operations.OperationType.DeleteByQuery);
-=======
-                    ExecuteQueryOperation(query,
-                        (runner, options, onProgress, token) => runner.ExecuteDeleteQuery(query, options, context, onProgress, token), returnContextToPool, Operations.Operations.OperationType.DeleteByQuery);
-
-                    return Task.CompletedTask;
->>>>>>> e0e9fe12
+                        queryContext, Operations.Operations.OperationType.DeleteByQuery);
                 }
             }
             catch
@@ -401,7 +394,7 @@
                     isTest: true,
                     collectResultsNeeded: true,
                     returnDocument: false
-                  
+
                 );
 
                 using (context.OpenWriteTransaction())
@@ -489,15 +482,8 @@
 
                 await ExecuteQueryOperation(query,
                     (runner, options, onProgress, token) => runner.ExecutePatchQuery(
-<<<<<<< HEAD
                         query, options, patch, query.QueryParameters, queryContext, onProgress, token),
-                    queryContext, queryContext, Operations.Operations.OperationType.UpdateByQuery);
-=======
-                        query, options, patch, query.QueryParameters, context, onProgress, token),
-                    returnContextToPool, Operations.Operations.OperationType.UpdateByQuery);
-
-                return Task.CompletedTask;
->>>>>>> e0e9fe12
+                    queryContext, Operations.Operations.OperationType.UpdateByQuery);
             }
             catch
             {
@@ -526,10 +512,6 @@
                 QueryOperationOptions,
                 Action<IOperationProgress>, OperationCancelToken,
                 Task<IOperationResult>> operation,
-<<<<<<< HEAD
-                QueryOperationContext queryContext,
-=======
->>>>>>> e0e9fe12
                 IDisposable returnContextToPool,
                 Operations.Operations.OperationType operationType)
         {
@@ -553,14 +535,10 @@
                 operationType,
                 onProgress => operation(Database.QueryRunner, options, onProgress, token), operationId, details, token);
 
-<<<<<<< HEAD
-            await using (var writer = new AsyncBlittableJsonTextWriter(queryContext.Documents, ResponseBodyStream()))
-=======
             using (ContextPool.AllocateOperationContext(out JsonOperationContext context))
-            using (var writer = new BlittableJsonTextWriter(context, ResponseBodyStream()))
->>>>>>> e0e9fe12
-            {
-                writer.WriteOperationIdAndNodeTag(queryContext.Documents, operationId, ServerStore.NodeTag);
+            await using (var writer = new AsyncBlittableJsonTextWriter(context, ResponseBodyStream()))
+            {
+                writer.WriteOperationIdAndNodeTag(context, operationId, ServerStore.NodeTag);
             }
 
             _ = task.ContinueWith(_ =>
