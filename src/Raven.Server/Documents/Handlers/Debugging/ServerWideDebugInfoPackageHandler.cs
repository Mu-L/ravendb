--- conflicted
+++ resolved
@@ -88,22 +88,10 @@
 
                             using (var localArchive = new ZipArchive(localMemoryStream, ZipArchiveMode.Create, true))
                             {
-<<<<<<< HEAD
-                                await WriteServerWide(localArchive, jsonOperationContext, localEndpointClient, _serverWidePrefix);
-                                await WriteForAllLocalDatabases(localArchive, jsonOperationContext, localEndpointClient);
-                                await WriteLogFile(localArchive);
-                            }
-=======
-                                //assuming that if the name tag is empty
-                                var nodeName = $"Node - [{ServerStore.NodeTag ?? "Empty node tag"}]";
-
-                                using (var localArchive = new ZipArchive(localMemoryStream, ZipArchiveMode.Create, true))
-                                {
                                     await WriteServerWide(localArchive, jsonOperationContext, localEndpointClient, _serverWidePrefix, token.Token);
                                     await WriteForAllLocalDatabases(localArchive, jsonOperationContext, localEndpointClient, token: token.Token);
                                     await WriteLogFile(localArchive, token.Token);
-                                }
->>>>>>> cfd98bdf
+                            }
 
                             localMemoryStream.Position = 0;
                             var entry = archive.CreateEntry($"{nodeName}.zip");
@@ -170,16 +158,10 @@
                                 }
                             }
                         }
-<<<<<<< HEAD
-=======
-
-                        ms.Position = 0;
+                    }
+
+                    ms.Position = 0;
                         await ms.CopyToAsync(ResponseBodyStream(), token.Token);
->>>>>>> cfd98bdf
-                    }
-
-                    ms.Position = 0;
-                    await ms.CopyToAsync(ResponseBodyStream());
                 }
             }
 
@@ -235,40 +217,21 @@
 
             await ServerStore.Operations.AddOperation(null, "Created debug package for current server only", Operations.Operations.OperationType.DebugPackage, async _ =>
             {
-<<<<<<< HEAD
             using (ServerStore.ContextPool.AllocateOperationContext(out JsonOperationContext context))
-            {
                 await using (var ms = new MemoryStream())
                 {
                     using (var archive = new ZipArchive(ms, ZipArchiveMode.Create, true))
                     {
                         var localEndpointClient = new LocalEndpointClient(Server);
-                        await WriteServerWide(archive, context, localEndpointClient, _serverWidePrefix);
-                        await WriteForAllLocalDatabases(archive, context, localEndpointClient);
-                        await WriteLogFile(archive);
-                    }
-
-                    ms.Position = 0;
-                    await ms.CopyToAsync(ResponseBodyStream());
-                }
-            }
-=======
-                using (ServerStore.ContextPool.AllocateOperationContext(out JsonOperationContext context))
-                await using (var ms = new MemoryStream())
-                {
-                        using (var archive = new ZipArchive(ms, ZipArchiveMode.Create, true))
-                        {
-                            var localEndpointClient = new LocalEndpointClient(Server);
         
                         await WriteServerWide(archive, context, localEndpointClient, _serverWidePrefix, token.Token);
                         await WriteForAllLocalDatabases(archive, context, localEndpointClient, token: token.Token);
                         await WriteLogFile(archive, token.Token);
-                        }
-
-                        ms.Position = 0;
+                    }
+
+                    ms.Position = 0;
                     await ms.CopyToAsync(ResponseBodyStream(), token.Token);
-                    }
->>>>>>> cfd98bdf
+                }
 
                 return null;
             }, operationId, token: token);
