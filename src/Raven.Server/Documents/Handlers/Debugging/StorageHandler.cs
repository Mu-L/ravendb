--- conflicted
+++ resolved
@@ -107,13 +107,8 @@
             }
         }
 
-<<<<<<< HEAD
         [RavenAction("/databases/*/debug/storage/btree-structure", "GET", AuthorizationStatus.ValidUser, EndpointType.Read, IsDebugInformationEndpoint = false)]
-        public Task BTreeStructure()
-=======
-        [RavenAction("/databases/*/debug/storage/btree-structure", "GET", AuthorizationStatus.ValidUser, IsDebugInformationEndpoint = false)]
         public async Task BTreeStructure()
->>>>>>> 39a13be3
         {
             var treeName = GetStringQueryString("name", required: true);
 
@@ -130,13 +125,8 @@
             }
         }
 
-<<<<<<< HEAD
         [RavenAction("/databases/*/debug/storage/fst-structure", "GET", AuthorizationStatus.ValidUser, EndpointType.Read, IsDebugInformationEndpoint = false)]
-        public Task FixedSizeTreeStructure()
-=======
-        [RavenAction("/databases/*/debug/storage/fst-structure", "GET", AuthorizationStatus.ValidUser, IsDebugInformationEndpoint = false)]
         public async Task FixedSizeTreeStructure()
->>>>>>> 39a13be3
         {
             var treeName = GetStringQueryString("name", required: true);
 
