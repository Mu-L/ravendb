﻿using System;
using System.Collections;
using System.Collections.Generic;
using System.Diagnostics;
using System.Linq;
using System.Threading;
using Raven.Server.Config.Categories;
using Raven.Server.Documents.Indexes.Persistence.Lucene;
using Raven.Server.ServerWide.Context;
using Raven.Server.Utils;
using Sparrow.Json;
using Sparrow.Logging;
using Voron;

namespace Raven.Server.Documents.Indexes.Workers
{
    public class HandleDocumentReferences : HandleReferences
    {
        public HandleDocumentReferences(Index index, Dictionary<string, HashSet<CollectionName>> referencedCollections, DocumentsStorage documentsStorage, IndexStorage indexStorage, IndexingConfiguration configuration)
            : this(index, referencedCollections, documentsStorage, indexStorage, indexStorage.ReferencesForDocuments, configuration)
        {
        }

        protected HandleDocumentReferences(Index index, Dictionary<string, HashSet<CollectionName>> referencedCollections, DocumentsStorage documentsStorage, IndexStorage indexStorage, IndexStorage.ReferencesBase referencesStorage, IndexingConfiguration configuration)
            : base(index, referencedCollections, documentsStorage, indexStorage, referencesStorage, configuration)
        {
        }

        protected override unsafe IndexItem GetItem(DocumentsOperationContext databaseContext, Slice key)
        {
            using (DocumentIdWorker.GetLower(databaseContext.Allocator, key.Content.Ptr, key.Size, out var loweredKey))
            {
                // when there is conflict, we need to apply same behavior as if the document would not exist
                var doc = _documentsStorage.Get(databaseContext, loweredKey, throwOnConflict: false);
                if (doc == null)
                    return default;

                return new DocumentIndexItem(doc.Id, doc.LowerId, doc.Etag, doc.LastModified, doc.Data.Size, doc);
            }
        }

        public override void HandleDelete(Tombstone tombstone, string collection, Lazy<IndexWriteOperation> writer, TransactionOperationContext indexContext, IndexingStatsScope stats)
        {
            var tx = indexContext.Transaction.InnerTransaction;

            using (Slice.External(tx.Allocator, tombstone.LowerId, out Slice tombstoneKeySlice))
                _referencesStorage.RemoveReferences(tombstoneKeySlice, collection, null, indexContext.Transaction);
        }
    }

    public abstract class HandleReferences : HandleReferencesBase
    {
        private readonly Dictionary<string, HashSet<CollectionName>> _referencedCollections;

        protected HandleReferences(Index index, Dictionary<string, HashSet<CollectionName>> referencedCollections, DocumentsStorage documentsStorage, IndexStorage indexStorage, IndexStorage.ReferencesBase referencesStorage, IndexingConfiguration configuration)
            : base(index, documentsStorage, indexStorage, referencesStorage, configuration)
        {
            _referencedCollections = referencedCollections;
        }

        protected override bool TryGetReferencedCollectionsFor(string collection, out HashSet<CollectionName> referencedCollections)
        {
            return _referencedCollections.TryGetValue(collection, out referencedCollections);
        }
    }

    public abstract partial class HandleReferencesBase : IIndexingWork
    {
        private readonly ReferencesState _referencesState = new ReferencesState();

        private readonly Logger _logger;

        private readonly Index _index;

        protected readonly DocumentsStorage _documentsStorage;
        private readonly IndexingConfiguration _configuration;
        protected readonly IndexStorage _indexStorage;
        protected readonly IndexStorage.ReferencesBase _referencesStorage;
        protected readonly Reference _reference = new Reference();

        protected HandleReferencesBase(Index index, DocumentsStorage documentsStorage, IndexStorage indexStorage, IndexStorage.ReferencesBase referencesStorage, IndexingConfiguration configuration)
        {
            _index = index;
            _documentsStorage = documentsStorage;
            _configuration = configuration;
            _indexStorage = indexStorage;
            _referencesStorage = referencesStorage;
            _logger = LoggingSource.Instance
                .GetLogger<HandleReferences>(_indexStorage.DocumentDatabase.Name);
        }

        public string Name => "References";

        protected virtual bool ItemsAndReferencesAreUsingSameEtagPool => true;

        public (bool MoreWorkFound, Index.CanContinueBatchResult BatchContinuationResult) Execute(QueryOperationContext queryContext, TransactionOperationContext indexContext,
            Lazy<IndexWriteOperation> writeOperation, IndexingStatsScope stats, CancellationToken token)
        {
            const long pageSize = long.MaxValue;
            var maxTimeForDocumentTransactionToRemainOpen = Debugger.IsAttached == false
                            ? _configuration.MaxTimeForDocumentTransactionToRemainOpen.AsTimeSpan
                            : TimeSpan.FromMinutes(15);

            var tombstonesHandlingResult = HandleItems(ActionType.Tombstone, queryContext, indexContext, writeOperation, stats, pageSize, maxTimeForDocumentTransactionToRemainOpen, token);
            var documentsHandlingResult = HandleItems(ActionType.Document, queryContext, indexContext, writeOperation, stats, pageSize, maxTimeForDocumentTransactionToRemainOpen, token);

            var batchContinuationResult = Index.CanContinueBatchResult.True;

            if (tombstonesHandlingResult.BatchContinuationResult == Index.CanContinueBatchResult.False || documentsHandlingResult.BatchContinuationResult == Index.CanContinueBatchResult.False)
                batchContinuationResult = Index.CanContinueBatchResult.False;

            return (tombstonesHandlingResult.MoreWorkFound | documentsHandlingResult.MoreWorkFound, batchContinuationResult);
        }

        protected abstract bool TryGetReferencedCollectionsFor(string collection, out HashSet<CollectionName> referencedCollections);

<<<<<<< HEAD
        private (bool MoreWorkFound, Index.CanContinueBatchResult BatchContinuationResult) HandleItems(ActionType actionType, QueryOperationContext queryContext, TransactionOperationContext indexContext, Lazy<IndexWriteOperation> writeOperation, IndexingStatsScope stats, long pageSize, TimeSpan maxTimeForDocumentTransactionToRemainOpen, CancellationToken token)
=======
        private bool HandleItems(ActionType actionType, QueryOperationContext queryContext, TransactionOperationContext indexContext, Lazy<IndexWriteOperation> writeOperation, IndexingStatsScope stats, long pageSize, TimeSpan maxTimeForDocumentTransactionToRemainOpen, CancellationToken token)
>>>>>>> 043b4f32
        {
            var moreWorkFound = false;
            var batchContinuationResult = Index.CanContinueBatchResult.None;

            Dictionary<string, long> lastIndexedEtagsByCollection = null;

            var totalProcessedCount = 0;
            foreach (var collection in _index.Collections)
            {
                if (TryGetReferencedCollectionsFor(collection, out var referencedCollections) == false)
                    continue;

                if (lastIndexedEtagsByCollection == null)
                    lastIndexedEtagsByCollection = new Dictionary<string, long>(StringComparer.OrdinalIgnoreCase);

                if (lastIndexedEtagsByCollection.TryGetValue(collection, out long lastIndexedEtag) == false)
                    lastIndexedEtagsByCollection[collection] = lastIndexedEtag = _indexStorage.ReadLastIndexedEtag(indexContext.Transaction, collection);

                if (lastIndexedEtag == 0) // we haven't indexed yet, so we are skipping references for now
                    continue;

                var referenceState = _referencesState.For(actionType, collection);
                foreach (var referencedCollection in referencedCollections)
                {
                    var inMemoryStats = _index.GetReferencesStats(referencedCollection.Name);

                    using (var collectionStats = stats.For("Collection_" + referencedCollection.Name))
                    {
                        long lastReferenceEtag;

                        switch (actionType)
                        {
                            case ActionType.Document:
                                lastReferenceEtag =
                                    _referencesStorage.ReadLastProcessedReferenceEtag(indexContext.Transaction.InnerTransaction, collection, referencedCollection);
                                break;
                            case ActionType.Tombstone:
                                lastReferenceEtag = _referencesStorage.ReadLastProcessedReferenceTombstoneEtag(indexContext.Transaction.InnerTransaction, collection,
                                    referencedCollection);
                                break;
                            default:
                                throw new NotSupportedException();
                        }

                        var lastEtag = lastReferenceEtag;
                        var resultsCount = 0;

                        var sw = new Stopwatch();

                        var keepRunning = true;
                        var earlyExit = false;
                        var lastCollectionEtag = -1L;
                        while (keepRunning)
                        {
                            var hasChanges = false;
                            var indexed = new HashSet<string>(StringComparer.OrdinalIgnoreCase);
                            using (queryContext.OpenReadTransaction())
                            {
                                sw.Restart();

                                IEnumerable<Reference> references;
                                switch (actionType)
                                {
                                    case ActionType.Document:
                                        if (lastCollectionEtag == -1)
                                            lastCollectionEtag = _index.GetLastItemEtagInCollection(queryContext, collection);

                                        references = GetItemReferences(queryContext, referencedCollection, lastEtag, pageSize);
                                        break;
                                    case ActionType.Tombstone:
                                        if (lastCollectionEtag == -1)
                                            lastCollectionEtag = _index.GetLastTombstoneEtagInCollection(queryContext, collection);

                                        references = GetTombstoneReferences(queryContext, referencedCollection, lastEtag, pageSize);
                                        break;
                                    default:
                                        throw new NotSupportedException();
                                }

                                foreach (var referencedItem in references)
                                {
                                    hasChanges = true;

                                    using (referencedItem)
                                    {
                                        if (ItemsAndReferencesAreUsingSameEtagPool && _index._indexStorage.LowerThanLastDatabaseEtagOnIndexCreation(referencedItem.Etag))
                                        {
                                            // the referenced item will be indexed in the map step
                                            lastEtag = referencedItem.Etag;
                                            inMemoryStats.UpdateLastEtag(lastEtag, actionType == ActionType.Tombstone);
                                            totalProcessedCount++;

                                            token.ThrowIfCancellationRequested();

                                            if (CanContinueReferenceBatch() == false)
                                                break;

                                            continue;
                                        }

                                        var items = GetItemsFromCollectionThatReference(queryContext, indexContext, collection, referencedItem, lastIndexedEtag, indexed, referenceState);
                                        using (var itemsEnumerator = _index.GetMapEnumerator(items, collection, indexContext, collectionStats, _index.Type))
                                        {
                                            long lastIndexedParentEtag = 0;
                                            while (itemsEnumerator.MoveNext(queryContext.Documents, out IEnumerable mapResults, out var etag))
                                            {
                                                token.ThrowIfCancellationRequested();

                                                var current = itemsEnumerator.Current;

                                                if (CanContinueReferenceBatch() == false)
                                                {
                                                    _referencesState.Set(actionType, collection, referencedItem, current.LowerSourceDocumentId ?? current.Id, lastIndexedParentEtag, indexContext);
                                                    earlyExit = true;
                                                    break;
                                                }

                                                lastIndexedParentEtag = current.Etag;
                                                totalProcessedCount++;
                                                collectionStats.RecordMapReferenceAttempt();
                                                stats.RecordDocumentSize(current.Size);

                                                try
                                                {
                                                    var numberOfResults = _index.HandleMap(current, mapResults, writeOperation, indexContext, collectionStats);

                                                    resultsCount += numberOfResults;
                                                    collectionStats.RecordMapReferenceSuccess();
                                                    _index.MapsPerSec?.MarkSingleThreaded(numberOfResults);
                                                }
                                                catch (Exception e) when (e.IsIndexError())
                                                {
                                                    itemsEnumerator.OnError();
                                                    _index.ErrorIndexIfCriticalException(e);

                                                    collectionStats.RecordMapReferenceError();
                                                    if (_logger.IsInfoEnabled)
                                                        _logger.Info($"Failed to execute mapping function on '{current.Id}' for '{_index.Name}'.", e);

                                                    collectionStats.AddMapReferenceError(current.Id,
                                                        $"Failed to execute mapping function on {current.Id}. Exception: {e}");
                                                }

                                                _index.UpdateThreadAllocations(indexContext, writeOperation, stats, updateReduceStats: false);
                                            }
                                        }

                                        if (earlyExit)
                                            break;

                                        lastEtag = referencedItem.Etag;
                                        inMemoryStats.UpdateLastEtag(lastEtag, actionType == ActionType.Tombstone);

                                        if (CanContinueReferenceBatch() == false)
                                            break;
                                    }
                                }

                                if (hasChanges == false)
                                    break;
                            }

                            bool CanContinueReferenceBatch()
                            {
<<<<<<< HEAD
                                batchContinuationResult = _index.CanContinueBatch(stats, queryContext, indexContext, indexWriter, 
=======
                                var canContinueBatch = _index.CanContinueBatch(stats, queryContext, indexContext, writeOperation,
>>>>>>> 043b4f32
                                    lastEtag, lastCollectionEtag, totalProcessedCount, sw, ref maxTimeForDocumentTransactionToRemainOpen);
                                if (batchContinuationResult != Index.CanContinueBatchResult.True)
                                {
                                    keepRunning = batchContinuationResult == Index.CanContinueBatchResult.RenewTransaction;
                                    return false;
                                }

                                if (totalProcessedCount >= pageSize)
                                {
                                    keepRunning = false;
                                    return false;
                                }

                                return true;
                            }
                        }

                        if (lastReferenceEtag == lastEtag)
                        {
                            // the last referenced etag hasn't changed
                            if (keepRunning == false && earlyExit)
                                return (true, batchContinuationResult);

                            continue;
                        }

                        moreWorkFound = true;

                        if (_logger.IsInfoEnabled)
                            _logger.Info($"Executed handle references for '{_index.Name}' index and '{referencedCollection.Name}' collection. " +
                                         $"Got {resultsCount:#,#;;0} map results in {collectionStats.Duration.TotalMilliseconds:#,#;;0} ms.");

                        switch (actionType)
                        {
                            case ActionType.Document:
                                _referencesStorage.WriteLastReferenceEtag(indexContext.Transaction, collection, referencedCollection, lastEtag);
                                break;
                            case ActionType.Tombstone:
                                _referencesStorage.WriteLastReferenceTombstoneEtag(indexContext.Transaction, collection, referencedCollection, lastEtag);
                                break;
                            default:
                                throw new NotSupportedException();
                        }

                        _referencesState.Clear(earlyExit, actionType, collection, indexContext);
                    }
                }
            }

            if (moreWorkFound == false)
                _referencesState.Clear(actionType);

            return (moreWorkFound, batchContinuationResult);
        }

        private IEnumerable<IndexItem> GetItemsFromCollectionThatReference(QueryOperationContext queryContext, TransactionOperationContext indexContext,
            string collection, Reference referencedItem, long lastIndexedEtag, HashSet<string> indexed, ReferencesState.ReferenceState referenceState)
        {
            var lastProcessedItemId = referenceState?.GetLastProcessedItemId(referencedItem);
            foreach (var key in _referencesStorage.GetItemKeysFromCollectionThatReference(collection, referencedItem.Key, indexContext.Transaction, lastProcessedItemId))
            {
                var item = GetItem(queryContext.Documents, key);
                if (item == null)
                    continue;

                if (indexed.Add(item.Id) == false)
                {
                    item.Dispose();
                    continue;
                }

                if (item.Etag > lastIndexedEtag)
                {
                    item.Dispose();
                    continue;
                }

                if (ItemsAndReferencesAreUsingSameEtagPool && item.Etag > referencedItem.Etag)
                {
                    //if the map worker already mapped this "doc" version it must be with this version of "referencedItem" and if the map worker didn't mapped the "doc" so it will process it later
                    item.Dispose();
                    continue;
                }

                yield return item;
            }
        }

        protected virtual IEnumerable<Reference> GetItemReferences(QueryOperationContext queryContext, CollectionName referencedCollection, long lastEtag, long pageSize)
        {
            return _documentsStorage
                .GetDocumentsFrom(queryContext.Documents, referencedCollection.Name, lastEtag + 1, 0, pageSize, DocumentFields.Id)
                .Select(document =>
                {
                    _reference.Key = document.Id;
                    _reference.Etag = document.Etag;

                    return _reference;
                });
        }

        protected virtual IEnumerable<Reference> GetTombstoneReferences(QueryOperationContext queryContext, CollectionName referencedCollection, long lastEtag, long pageSize)
        {
            return _documentsStorage
                .GetTombstonesFrom(queryContext.Documents, referencedCollection.Name, lastEtag + 1, 0, pageSize)
                .Select(tombstone =>
                {
                    _reference.Key = tombstone.LowerId;
                    _reference.Etag = tombstone.Etag;

                    return _reference;
                });
        }

        public InMemoryReferencesInfo GetReferencesInfo(string collection)
        {
            return _referencesState.GetReferencesInfo(collection);
        }

        protected abstract IndexItem GetItem(DocumentsOperationContext databaseContext, Slice key);

        public abstract void HandleDelete(Tombstone tombstone, string collection, Lazy<IndexWriteOperation> writer, TransactionOperationContext indexContext, IndexingStatsScope stats);

        public class Reference : IDisposable
        {
            public LazyStringValue Key;

            public long Etag;

            public void Dispose()
            {
                Key?.Dispose();
            }
        }

        public enum ActionType
        {
            Document,
            Tombstone
        }

        public class InMemoryReferencesInfo
        {
            public static InMemoryReferencesInfo Default = new InMemoryReferencesInfo();

            public long ParentItemEtag;
            public long ParentTombstoneEtag;
        }
    }
}<|MERGE_RESOLUTION|>--- conflicted
+++ resolved
@@ -114,11 +114,7 @@
 
         protected abstract bool TryGetReferencedCollectionsFor(string collection, out HashSet<CollectionName> referencedCollections);
 
-<<<<<<< HEAD
         private (bool MoreWorkFound, Index.CanContinueBatchResult BatchContinuationResult) HandleItems(ActionType actionType, QueryOperationContext queryContext, TransactionOperationContext indexContext, Lazy<IndexWriteOperation> writeOperation, IndexingStatsScope stats, long pageSize, TimeSpan maxTimeForDocumentTransactionToRemainOpen, CancellationToken token)
-=======
-        private bool HandleItems(ActionType actionType, QueryOperationContext queryContext, TransactionOperationContext indexContext, Lazy<IndexWriteOperation> writeOperation, IndexingStatsScope stats, long pageSize, TimeSpan maxTimeForDocumentTransactionToRemainOpen, CancellationToken token)
->>>>>>> 043b4f32
         {
             var moreWorkFound = false;
             var batchContinuationResult = Index.CanContinueBatchResult.None;
@@ -283,11 +279,7 @@
 
                             bool CanContinueReferenceBatch()
                             {
-<<<<<<< HEAD
-                                batchContinuationResult = _index.CanContinueBatch(stats, queryContext, indexContext, indexWriter, 
-=======
-                                var canContinueBatch = _index.CanContinueBatch(stats, queryContext, indexContext, writeOperation,
->>>>>>> 043b4f32
+                                batchContinuationResult = _index.CanContinueBatch(stats, queryContext, indexContext, writeOperation, 
                                     lastEtag, lastCollectionEtag, totalProcessedCount, sw, ref maxTimeForDocumentTransactionToRemainOpen);
                                 if (batchContinuationResult != Index.CanContinueBatchResult.True)
                                 {
