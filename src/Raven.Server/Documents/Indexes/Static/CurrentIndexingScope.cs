--- conflicted
+++ resolved
@@ -83,7 +83,6 @@
                 var source = Source;
                 var id = GetSourceId(source);
 
-<<<<<<< HEAD
                 if (source is DynamicBlittableJson)
                 {
                     if (keyLazy != null && id.Equals(keyLazy))
@@ -98,33 +97,9 @@
 
                 // we intentionally don't dispose of the scope here, this is being tracked by the references
                 // and will be disposed there.
+
                 Slice.From(QueryContext.Documents.Allocator, id, out var idSlice);
                 var references = GetReferencesForItem(idSlice);
-=======
-                // we intentionally don't dispose of the scope here, this is being tracked by the references
-                // and will be disposed there.
-                    
-                // making sure that we normalize the case of the key so we'll be able to find
-                // it in case insensitive manner
-                // In addition, special characters need to be escaped
-                Slice keySlice;
-                if (keyLazy != null)
-                {
-                    if (keyLazy.Length == 0)
-                        return DynamicNullObject.Null;
-                    
-                    DocumentIdWorker.GetSliceFromId(_documentsContext, keyLazy, out keySlice);
-                }
-                else
-                {
-                    if (keyString.Length == 0)
-                        return DynamicNullObject.Null;
-                    
-                    DocumentIdWorker.GetSliceFromId(_documentsContext, keyString, out keySlice);
-                }
-                
-                var references = GetReferencesForDocument(id);
->>>>>>> 83bd1db2
 
                 references.Add(keySlice);
 
@@ -191,28 +166,28 @@
         private bool TryGetKeySlice(LazyStringValue keyLazy, string keyString, out Slice keySlice)
         {
             keySlice = default;
-            if (keyLazy != null)
-            {
-                if (keyLazy.Length == 0)
-                    return false;
-
-                // we intentionally don't dispose of the scope here, this is being tracked by the references
-                // and will be disposed there.
-                Slice.External(QueryContext.Documents.Allocator, keyLazy, out keySlice);
-            }
-            else
-            {
-                if (keyString.Length == 0)
-                    return false;
-
-                // we intentionally don't dispose of the scope here, this is being tracked by the references
-                // and will be disposed there.
-                Slice.From(QueryContext.Documents.Allocator, keyString, out keySlice);
-            }
+
+            // we intentionally don't dispose of the scope here, this is being tracked by the references
+            // and will be disposed there.
 
             // making sure that we normalize the case of the key so we'll be able to find
             // it in case insensitive manner
-            QueryContext.Documents.Allocator.ToLowerCase(ref keySlice.Content);
+            // In addition, special characters need to be escaped
+
+            if (keyLazy != null)
+            {
+                if (keyLazy.Length == 0)
+                    return false;
+
+                DocumentIdWorker.GetSliceFromId(QueryContext.Documents, keyLazy, out keySlice);
+            }
+            else
+            {
+                if (keyString.Length == 0)
+                    return false;
+
+                DocumentIdWorker.GetSliceFromId(QueryContext.Documents, keyString, out keySlice);
+            }
 
             return true;
         }
