--- conflicted
+++ resolved
@@ -79,11 +79,6 @@
         private readonly string _keyFieldName;
         protected readonly bool _storeValue;
 
-<<<<<<< HEAD
-        private byte[] _storeValueBuffer;
-
-=======
->>>>>>> 50e5911d
         public void Clean()
         {
             if (_fieldsCache.Count > 256)
@@ -127,34 +122,19 @@
 
             _indexImplicitNull = indexImplicitNull;
             _indexEmptyEntries = indexEmptyEntries;
-<<<<<<< HEAD
 
             _numberOfBaseFields = numberOfBaseFields;
             _keyFieldName = keyFieldName ?? (storeValue ? Constants.Documents.Indexing.Fields.ReduceKeyHashFieldName : Constants.Documents.Indexing.Fields.DocumentIdFieldName);
             _storeValue = storeValue;
             _storeValueField = new Field(storeValueFieldName, new byte[0], 0, 0, Field.Store.YES);
-
-            if (storeValue)
-                _storeValueBuffer = new byte[0];
         }
 
         // returned document needs to be written do index right after conversion because the same cached instance is used here
-        public IDisposable SetDocument(LazyStringValue key, LazyStringValue sourceDocumentId, object document, JsonOperationContext indexContext, out bool shouldSkip)
+        public IDisposable SetDocument(LazyStringValue key, LazyStringValue sourceDocumentId, object document, JsonOperationContext indexContext, IWriteOperationBuffer writeBuffer, out bool shouldSkip)
         {
             Document.GetFields().Clear();
 
-            int numberOfFields = GetFields(new DefaultDocumentLuceneWrapper(Document), key, sourceDocumentId, document, indexContext);
-=======
-            _reduceOutput = reduceOutput;
-        }
-
-        // returned document needs to be written do index right after conversion because the same cached instance is used here
-        public IDisposable SetDocument(LazyStringValue key, object document, JsonOperationContext indexContext, IWriteOperationBuffer writeBuffer, out bool shouldSkip)
-        {
-            Document.GetFields().Clear();
-
-            int numberOfFields = GetFields(new DefaultDocumentLuceneWrapper(Document), key, document, indexContext, writeBuffer);
->>>>>>> 50e5911d
+            int numberOfFields = GetFields(new DefaultDocumentLuceneWrapper(Document), key, sourceDocumentId, document, indexContext, writeBuffer);
             if (_fields.Count > 0)
             {
                 shouldSkip = _indexEmptyEntries == false && numberOfFields <= _numberOfBaseFields; // there is always a key field, but we want to filter-out empty documents, some indexes (e.g. TS indexes contain more than 1 field by default)
@@ -166,11 +146,7 @@
             return Scope;
         }
 
-<<<<<<< HEAD
-        protected abstract int GetFields<T>(T instance, LazyStringValue key, LazyStringValue sourceDocumentId, object document, JsonOperationContext indexContext) where T : ILuceneDocumentWrapper;
-=======
-        protected abstract int GetFields<T>(T instance, LazyStringValue key, object document, JsonOperationContext indexContext, IWriteOperationBuffer writeBuffer) where T : ILuceneDocumentWrapper;
->>>>>>> 50e5911d
+        protected abstract int GetFields<T>(T instance, LazyStringValue key, LazyStringValue sourceDocumentId, object document, JsonOperationContext indexContext, IWriteOperationBuffer writeBuffer) where T : ILuceneDocumentWrapper;
 
         /// <summary>
         /// This method generate the fields for indexing documents in lucene from the values.
@@ -711,49 +687,26 @@
             return true;
         }
 
-<<<<<<< HEAD
-        protected AbstractField GetStoredValueField(BlittableJsonReaderObject value)
-        {
-            _storeValueField.SetValue(GetStoredValue(value), 0, value.Size);
-=======
-        protected AbstractField GetReduceResultValueField(BlittableJsonReaderObject reduceResult, IWriteOperationBuffer writeBuffer)
-        {
-            _reduceValueField.SetValue(GetReduceResult(reduceResult, writeBuffer), 0, reduceResult.Size);
->>>>>>> 50e5911d
+        protected AbstractField GetStoredValueField(BlittableJsonReaderObject value, IWriteOperationBuffer writeBuffer)
+        {
+            _storeValueField.SetValue(GetStoredValue(value, writeBuffer), 0, value.Size);
 
             return _storeValueField;
         }
 
-<<<<<<< HEAD
-        private byte[] GetStoredValue(BlittableJsonReaderObject value)
-=======
-        private byte[] GetReduceResult(BlittableJsonReaderObject reduceResult, IWriteOperationBuffer writeBuffer)
->>>>>>> 50e5911d
+        private byte[] GetStoredValue(BlittableJsonReaderObject value, IWriteOperationBuffer writeBuffer)
         {
             var necessarySize = Bits.PowerOf2(value.Size);
 
-<<<<<<< HEAD
-            if (_storeValueBuffer.Length < necessarySize)
-                _storeValueBuffer = new byte[necessarySize];
+            var storeValueBuffer = writeBuffer.GetBuffer(necessarySize);
 
             unsafe
             {
-                fixed (byte* v = _storeValueBuffer)
+                fixed (byte* v = storeValueBuffer)
                     value.CopyTo(v);
             }
 
-            return _storeValueBuffer;
-=======
-            var reduceValueBuffer = writeBuffer.GetBuffer(necessarySize);
-
-            unsafe
-            {
-                fixed (byte* v = reduceValueBuffer)
-                    reduceResult.CopyTo(v);
-            }
-
-            return reduceValueBuffer;
->>>>>>> 50e5911d
+            return storeValueBuffer;
         }
 
         public void Dispose()
