--- conflicted
+++ resolved
@@ -64,7 +64,7 @@
                 WriteLastEtags(indexContext); // we need to write etags here, because if we filtered everything during map then we will loose last indexed etag information and this will cause an endless indexing loop
                 return false;
             }
-            
+
             _aggregationBatch.Clear();
 
             _reduceResultsSchema.Create(indexContext.Transaction.InnerTransaction, "PageNumberToReduceResult");
@@ -247,11 +247,7 @@
                         }
                         else
                         {
-<<<<<<< HEAD
-                            StoreAggregationResult(page.PageNumber, page.NumberOfEntries, table, result);
-=======
                             StoreAggregationResult(page.PageNumber, page.NumberOfEntries, table, result, stats);
->>>>>>> abe7cff3
                             parentPagesToAggregate.Add(parentPage);
                         }
 
@@ -283,17 +279,10 @@
                 foreach (var freedPage in modifiedStore.FreedPages)
                 {
                     tmp = Bits.SwapBytes(freedPage);
-<<<<<<< HEAD
-                    table.DeleteByKey(pageNumberSlice); 
-                }
-            }
-            
-=======
                     table.DeleteByKey(pageNumberSlice);
                 }
             }
 
->>>>>>> abe7cff3
             while (parentPagesToAggregate.Count > 0 || branchesToAggregate.Count > 0)
             {
                 token.ThrowIfCancellationRequested();
@@ -305,9 +294,6 @@
                 {
                     var page = lowLevelTransaction.GetPage(pageNumber).ToTreePage();
 
-<<<<<<< HEAD
-                    int aggregatedEntries = 0;
-
                     try
                     {
                         if (page.IsBranch == false)
@@ -316,24 +302,11 @@
                                                                 page.PageNumber);
                         }
 
+                        stats.RecordReduceAttempts(page.NumberOfEntries);
+
                         var parentPage = tree.GetParentPageOf(page);
 
-                        using (var result = AggregateBranchPage(page, table, indexContext, branchesToAggregate, token, out aggregatedEntries))
-=======
-                    try
-                    {
-                        if (page.IsBranch == false)
-                        {
-                            throw new InvalidOperationException("Parent page was found that wasn't a branch, error at " +
-                                                                page.PageNumber);
-                        }
-
-                        stats.RecordReduceAttempts(page.NumberOfEntries);
-
-                        var parentPage = tree.GetParentPageOf(page);
-
                         using (var result = AggregateBranchPage(page, table, indexContext, branchesToAggregate, stats, token))
->>>>>>> abe7cff3
                         {
                             if (parentPage == -1)
                             {
@@ -348,11 +321,7 @@
                             {
                                 parentPagesToAggregate.Add(parentPage);
 
-<<<<<<< HEAD
-                                StoreAggregationResult(page.PageNumber, aggregatedEntries, table, result);
-=======
                                 StoreAggregationResult(page.PageNumber, page.NumberOfEntries, table, result, stats);
->>>>>>> abe7cff3
                             }
 
                             _metrics.MapReduceReducedPerSecond.Mark(page.NumberOfEntries);
@@ -402,60 +371,11 @@
             }
         }
 
-<<<<<<< HEAD
-        private AggregationResult AggregateBranchPage(TreePage page, Table table, TransactionOperationContext indexContext, HashSet<long> remainingBranchesToAggregate, CancellationToken token, out int aggregatedEntries)
-=======
         private AggregationResult AggregateBranchPage(TreePage page, Table table, TransactionOperationContext indexContext, HashSet<long> remainingBranchesToAggregate,
             IndexingStatsScope stats, CancellationToken token)
->>>>>>> abe7cff3
         {
             using (stats.For(IndexingOperation.Reduce.BranchAggregation))
             {
-<<<<<<< HEAD
-                var pageNumber = page.GetNode(i)->PageNumber;
-                var childPageNumber = Bits.SwapBytes(pageNumber);
-                Slice childPageNumberSlice;
-                TableValueReader tvr;
-                using (Slice.External(indexContext.Allocator, (byte*)&childPageNumber, sizeof(long), out childPageNumberSlice))
-                {
-                    tvr = table.ReadByKey(childPageNumberSlice);
-                    if (tvr == null)
-                    {
-                        if (remainingBranchesToAggregate.Contains(pageNumber))
-                        {
-                            // we have a modified branch page but its children were not modified (branch page splitting) so we didn't aggregated it yet, let's do it now
-
-                            try
-                            {
-                                var unaggregatedPage = indexContext.Transaction.InnerTransaction.LowLevelTransaction.GetPage(pageNumber).ToTreePage();
-                                int aggregated;
-                                using (var result = AggregateBranchPage(unaggregatedPage, table, indexContext, remainingBranchesToAggregate, token, out aggregated))
-                                {
-                                    StoreAggregationResult(unaggregatedPage.PageNumber, aggregated, table, result);
-                                }
-                            }
-                            finally
-                            {
-                                remainingBranchesToAggregate.Remove(pageNumber);
-                            }
-                            
-                            tvr = table.ReadByKey(childPageNumberSlice);
-                        }
-                        else
-                        {
-                            throw new InvalidOperationException("Couldn't find pre-computed results for existing page " + pageNumber);
-                        }
-                    }
-
-                    int size;
-                    aggregatedEntries += *(int*)tvr.Read(1, out size);
-
-                    var numberOfResults = *(int*)tvr.Read(2, out size);
-
-                    for (int j = 0; j < numberOfResults; j++)
-                    {
-                        _aggregationBatch.Add(new BlittableJsonReaderObject(tvr.Read(3 + j, out size), size, indexContext));
-=======
                 for (int i = 0; i < page.NumberOfEntries; i++)
                 {
                     var pageNumber = page.GetNode(i)->PageNumber;
@@ -500,7 +420,6 @@
                         {
                             _aggregationBatch.Add(new BlittableJsonReaderObject(tvr.Read(3 + j, out size), size, indexContext));
                         }
->>>>>>> abe7cff3
                     }
                 }
 
@@ -524,18 +443,9 @@
             return result;
         }
 
-<<<<<<< HEAD
-        private void StoreAggregationResult(long modifiedPage, int aggregatedEntries, Table table, AggregationResult result)
-        {
-            var pageNumber = Bits.SwapBytes(modifiedPage);
-            var numberOfOutputs = result.Count;
-
-            var tvb = new TableValueBuilder
-=======
         private void StoreAggregationResult(long modifiedPage, int aggregatedEntries, Table table, AggregationResult result, IndexingStatsScope stats)
         {
             using (stats.For(IndexingOperation.Reduce.StoringReduceResult))
->>>>>>> abe7cff3
             {
                 var pageNumber = Bits.SwapBytes(modifiedPage);
                 var numberOfOutputs = result.Count;
