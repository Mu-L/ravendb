﻿using System;
using System.Collections.Generic;
using System.Diagnostics;
using System.IO;
using System.IO.Compression;
using System.Linq;
using System.Threading;
using System.Threading.Tasks;
using Raven.Client.Documents.Operations.Backups;
using Raven.Client.Documents.Operations.Configuration;
using Raven.Client.Documents.Smuggler;
using Raven.Client.Exceptions.Database;
using Raven.Client.Extensions;
using Raven.Client.ServerWide;
using Raven.Client.ServerWide.Operations;
using Raven.Client.Util;
using Raven.Server.Commercial;
using Raven.Server.Config;
using Raven.Server.Documents.ETL;
using Raven.Server.Documents.Expiration;
using Raven.Server.Documents.Handlers;
using Raven.Server.Documents.Indexes;
using Raven.Server.Documents.Patch;
using Raven.Server.Documents.PeriodicBackup;
using Raven.Server.Documents.PeriodicBackup.Restore;
using Raven.Server.Documents.Queries;
using Raven.Server.Documents.Replication;
using Raven.Server.Documents.Subscriptions;
using Raven.Server.Documents.TcpHandlers;
using Raven.Server.Documents.TimeSeries;
using Raven.Server.Json;
using Raven.Server.NotificationCenter.Notifications;
using Raven.Server.NotificationCenter.Notifications.Details;
using Raven.Server.Routing;
using Raven.Server.ServerWide;
using Raven.Server.ServerWide.Commands;
using Raven.Server.ServerWide.Context;
using Raven.Server.Smuggler.Documents;
using Raven.Server.Smuggler.Documents.Data;
using Raven.Server.Utils;
using Raven.Server.Utils.IoMetrics;
using Sparrow;
using Sparrow.Collections;
using Sparrow.Json;
using Sparrow.Json.Parsing;
using Sparrow.Logging;
using Sparrow.Platform;
using Sparrow.Server;
using Sparrow.Server.Meters;
using Sparrow.Server.Utils;
using Sparrow.Threading;
using Sparrow.Utils;
using Voron;
using Voron.Exceptions;
using Voron.Impl.Backup;
using Constants = Raven.Client.Constants;
using DatabaseInfo = Raven.Client.ServerWide.Operations.DatabaseInfo;
using DatabaseSmuggler = Raven.Server.Smuggler.Documents.DatabaseSmuggler;
using Size = Raven.Client.Util.Size;

namespace Raven.Server.Documents
{
    public class DocumentDatabase : IDisposable
    {
        private readonly ServerStore _serverStore;
        private readonly Action<string> _addToInitLog;
        private readonly Logger _logger;
        private readonly DisposeOnce<SingleAttempt> _disposeOnce;
        private TestingStuff _forTestingPurposes;

        private readonly CancellationTokenSource _databaseShutdown = new CancellationTokenSource();

        private readonly object _idleLocker = new object();

        private readonly object _clusterLocker = new object();

        /// <summary>
        /// The current lock, used to make sure indexes have a unique names
        /// </summary>
        private Task _indexStoreTask;

        private long _usages;
        private readonly ManualResetEventSlim _waitForUsagesOnDisposal = new ManualResetEventSlim(false);
        private long _lastIdleTicks = DateTime.UtcNow.Ticks;
        private DateTime _nextIoMetricsCleanupTime;
        private long _lastTopologyIndex = -1;
        private long _preventUnloadCounter;

        public string DatabaseGroupId;

        public readonly ClusterTransactionWaiter ClusterTransactionWaiter;

        public void ResetIdleTime()
        {
            _lastIdleTicks = DateTime.MinValue.Ticks;
        }

        public DocumentDatabase(string name, RavenConfiguration configuration, ServerStore serverStore, Action<string> addToInitLog)
        {
            Name = name;
            _logger = LoggingSource.Instance.GetLogger<DocumentDatabase>(Name);
            _serverStore = serverStore;
            _addToInitLog = addToInitLog;
            StartTime = Time.GetUtcNow();
            LastAccessTime = Time.GetUtcNow();
            Configuration = configuration;
            _nextIoMetricsCleanupTime = DateTime.UtcNow.Add(Configuration.Storage.IoMetricsCleanupInterval.AsTimeSpan);
            Scripts = new ScriptRunnerCache(this, Configuration);

            Is32Bits = PlatformDetails.Is32Bits || Configuration.Storage.ForceUsing32BitsPager;

            _disposeOnce = new DisposeOnce<SingleAttempt>(DisposeInternal);
            try
            {
                if (configuration.Initialized == false)
                    throw new InvalidOperationException("Cannot create a new document database instance without initialized configuration");

                TryAcquireWriteLock();

                using (_serverStore.ContextPool.AllocateOperationContext(out TransactionOperationContext ctx))
                using (ctx.OpenReadTransaction())
                {
                    MasterKey = serverStore.GetSecretKey(ctx, Name);

                    using (var rawRecord = _serverStore.Cluster.ReadRawDatabaseRecord(ctx, Name))
                    {
                        if (rawRecord != null)
                        {
                            var isEncrypted = rawRecord.IsEncrypted;
                            // can happen when we are in the process of restoring a database
                            if (isEncrypted && MasterKey == null)
                                throw new InvalidOperationException($"Attempt to create encrypted db {Name} without supplying the secret key");
                            if (isEncrypted == false && MasterKey != null)
                                throw new InvalidOperationException($"Attempt to create a non-encrypted db {Name}, but a secret key exists for this db.");
                        }
                    }
                }

                ClusterTransactionWaiter = new ClusterTransactionWaiter(this);
                QueryMetadataCache = new QueryMetadataCache();
                IoChanges = new IoChangesNotifications
                {
                    DisableIoMetrics = configuration.Storage.EnableIoMetrics == false
                };
                Changes = new DocumentsChanges();
                TombstoneCleaner = new TombstoneCleaner(this);
                DocumentsStorage = new DocumentsStorage(this, addToInitLog);
                IndexStore = new IndexStore(this, serverStore);
                QueryRunner = new QueryRunner(this);
                EtlLoader = new EtlLoader(this, serverStore);
                ReplicationLoader = new ReplicationLoader(this, serverStore);
                SubscriptionStorage = new SubscriptionStorage(this, serverStore);
                Metrics = new MetricCounters();
                MetricCacher = new DatabaseMetricCacher(this);
                TxMerger = new TransactionOperationsMerger(this, DatabaseShutdown);
                ConfigurationStorage = new ConfigurationStorage(this);
                NotificationCenter = new NotificationCenter.NotificationCenter(ConfigurationStorage.NotificationsStorage, Name, DatabaseShutdown, configuration);
                HugeDocuments = new HugeDocuments(NotificationCenter, ConfigurationStorage.NotificationsStorage, Name, configuration.PerformanceHints.HugeDocumentsCollectionSize,
                    configuration.PerformanceHints.HugeDocumentSize.GetValue(SizeUnit.Bytes));
                Operations = new Operations.Operations(Name, ConfigurationStorage.OperationsStorage, NotificationCenter, Changes,
                    Is32Bits ? TimeSpan.FromHours(12) : TimeSpan.FromDays(2));
                DatabaseInfoCache = serverStore.DatabaseInfoCache;
                RachisLogIndexNotifications = new RachisLogIndexNotifications(DatabaseShutdown);
                CatastrophicFailureNotification = new CatastrophicFailureNotification((environmentId, environmentPath, e, stacktrace) =>
                {
                    serverStore.DatabasesLandlord.CatastrophicFailureHandler.Execute(name, e, environmentId, environmentPath, stacktrace);
                });
                _hasClusterTransaction = new AsyncManualResetEvent(DatabaseShutdown);
                IdentityPartsSeparator = '/';
            }
            catch (Exception)
            {
                Dispose();
                throw;
            }
        }

        public ServerStore ServerStore => _serverStore;

        public DateTime LastIdleTime => new DateTime(_lastIdleTicks);

        public DateTime LastAccessTime;

        public DatabaseInfoCache DatabaseInfoCache { get; set; }

        public readonly SystemTime Time = new SystemTime();

        public ScriptRunnerCache Scripts;
        private FileStream _writeLockFile;
        private string _lockFile;
        public readonly TransactionOperationsMerger TxMerger;

        public SubscriptionStorage SubscriptionStorage { get; }

        public string Name { get; }

        public Guid DbId => DocumentsStorage.Environment?.DbId ?? Guid.Empty;

        public string DbBase64Id => DocumentsStorage.Environment?.Base64Id ?? "";

        public RavenConfiguration Configuration { get; }

        public QueryRunner QueryRunner { get; }

        public CancellationToken DatabaseShutdown => _databaseShutdown.Token;

        public AsyncManualResetEvent DatabaseShutdownCompleted { get; } = new AsyncManualResetEvent();

        public DocumentsStorage DocumentsStorage { get; private set; }

        public ExpiredDocumentsCleaner ExpiredDocumentsCleaner { get; private set; }

        public TimeSeriesPolicyRunner TimeSeriesPolicyRunner { get; private set; }

        public PeriodicBackupRunner PeriodicBackupRunner { get; private set; }

        public TombstoneCleaner TombstoneCleaner { get; private set; }

        public DocumentsChanges Changes { get; }

        public IoChangesNotifications IoChanges { get; }

        public CatastrophicFailureNotification CatastrophicFailureNotification { get; }

        public NotificationCenter.NotificationCenter NotificationCenter { get; private set; }

        public Operations.Operations Operations { get; private set; }

        public HugeDocuments HugeDocuments { get; }

        public MetricCounters Metrics { get; }

        public IndexStore IndexStore { get; private set; }

        public ConfigurationStorage ConfigurationStorage { get; }

        public ReplicationLoader ReplicationLoader { get; private set; }

        public EtlLoader EtlLoader { get; private set; }

        public readonly ConcurrentSet<TcpConnectionOptions> RunningTcpConnections = new ConcurrentSet<TcpConnectionOptions>();

        public readonly DateTime StartTime;

        public readonly RachisLogIndexNotifications RachisLogIndexNotifications;

        public readonly byte[] MasterKey;

        public char IdentityPartsSeparator { get; private set; }

        public ClientConfiguration ClientConfiguration { get; private set; }

        public StudioConfiguration StudioConfiguration { get; private set; }

        public bool Is32Bits { get; }

        private long _lastDatabaseRecordChangeIndex;

        public long LastDatabaseRecordChangeIndex
        {
            get => Volatile.Read(ref _lastDatabaseRecordChangeIndex);
            private set => _lastDatabaseRecordChangeIndex = value; // we write this always under lock
        }

        private long _lastValueChangeIndex;

        public long LastValueChangeIndex
        {
            get => Volatile.Read(ref _lastValueChangeIndex);
            private set => _lastValueChangeIndex = value; // we write this always under lock
        }

        public bool CanUnload => Interlocked.Read(ref _preventUnloadCounter) == 0;

        public readonly QueryMetadataCache QueryMetadataCache;

        public long LastTransactionId => DocumentsStorage.Environment.CurrentReadTransactionId;

        public void Initialize(InitializeOptions options = InitializeOptions.None, DateTime? wakeup = null)
        {
            try
            {
                Configuration.CheckDirectoryPermissions();

                _addToInitLog("Initializing NotificationCenter");
                NotificationCenter.Initialize(this);

                _addToInitLog("Initializing DocumentStorage");
                DocumentsStorage.Initialize((options & InitializeOptions.GenerateNewDatabaseId) == InitializeOptions.GenerateNewDatabaseId);
                _addToInitLog("Starting Transaction Merger");
                TxMerger.Start();
                _addToInitLog("Initializing ConfigurationStorage");
                ConfigurationStorage.Initialize();

                if ((options & InitializeOptions.SkipLoadingDatabaseRecord) == InitializeOptions.SkipLoadingDatabaseRecord)
                    return;

                _addToInitLog("Loading Database");

                MetricCacher.Initialize();

                long index;
                DatabaseRecord record;
                using (_serverStore.ContextPool.AllocateOperationContext(out TransactionOperationContext context))
                using (context.OpenReadTransaction())
                    record = _serverStore.Cluster.ReadDatabase(context, Name, out index);

                if (record == null)
                    DatabaseDoesNotExistException.Throw(Name);

                PeriodicBackupRunner = new PeriodicBackupRunner(this, _serverStore, wakeup);

                _addToInitLog("Initializing IndexStore (async)");
                _indexStoreTask = IndexStore.InitializeAsync(record, index, _addToInitLog);
                _addToInitLog("Initializing Replication");
                ReplicationLoader?.Initialize(record);
                _addToInitLog("Initializing ETL");
                EtlLoader.Initialize(record);

                TombstoneCleaner.Start();

                try
                {
                    // we need to wait here for the task to complete
                    // if we will not do that the process will continue
                    // and we will be left with opened files
                    // we are checking cancellation token before each index initialization
                    // so in worst case we will have to wait for 1 index to be opened
                    // if the cancellation is requested during index store initialization
                    _indexStoreTask.Wait();
                }
                finally
                {
                    _indexStoreTask = null;
                }

                DatabaseShutdown.ThrowIfCancellationRequested();

                SubscriptionStorage.Initialize();
                _addToInitLog("Initializing SubscriptionStorage completed");

                _serverStore.StorageSpaceMonitor.Subscribe(this);

<<<<<<< HEAD
                TaskExecutor.Execute(_ =>
=======
                ThreadPool.QueueUserWorkItem( _ =>
>>>>>>> fc58a995
                {
                    try
                    {
                        NotifyFeaturesAboutStateChange(record, index);
                    }
                    catch
                    {
                        // We ignore the exception since it was caught in the function itself
                    }
                }, null);

                Task.Run(async () =>
                {
                    try
                    {
                        await ExecuteClusterTransactionTask();

                    }
                    catch (OperationCanceledException)
                    {
                        // database shutdown
                    }
                    catch (Exception e)
                    {
                        if (_logger.IsInfoEnabled)
                        {
                            _logger.Info("An unhandled exception closed the cluster transaction task", e);
                        }
                    }
                }, DatabaseShutdown);
            }
            catch (Exception)
            {
                Dispose();
                throw;
            }
        }

        private void TryAcquireWriteLock()
        {
            if (Configuration.Core.RunInMemory)
                return; // no lock required;

            _addToInitLog("Creating db.lock file");

            _lockFile = Configuration.Core.DataDirectory.Combine("db.lock").FullPath;

            try
            {
                if (Directory.Exists(Configuration.Core.DataDirectory.FullPath) == false)
                    Directory.CreateDirectory(Configuration.Core.DataDirectory.FullPath);

                _writeLockFile = new FileStream(_lockFile, FileMode.Create,
                    FileAccess.ReadWrite, FileShare.None, 4096, FileOptions.DeleteOnClose);
                _writeLockFile.SetLength(1);
                _writeLockFile.Lock(0, 1);
            }
            catch (PlatformNotSupportedException)
            {
                // locking part of the file isn't supported on macOS
                // new FileStream will lock the file on this platform
            }
            catch (Exception e)
            {
                throw new InvalidOperationException("Cannot open database because RavenDB was unable create file lock on: " + _lockFile, e);
            }
        }

        public IDisposable PreventFromUnloading()
        {
            Interlocked.Increment(ref _preventUnloadCounter);

            return new DisposableAction(() => Interlocked.Decrement(ref _preventUnloadCounter));
        }

        public DatabaseUsage DatabaseInUse(bool skipUsagesCount)
        {
            return new DatabaseUsage(this, skipUsagesCount);
        }

        internal void ThrowDatabaseShutdown(Exception e = null)
        {
            throw CreateDatabaseShutdownException(e);
        }

        internal DatabaseDisabledException CreateDatabaseShutdownException(Exception e = null)
        {
            return new DatabaseDisabledException("The database " + Name + " is shutting down", e);
        }

        private readonly AsyncManualResetEvent _hasClusterTransaction;
        public readonly DatabaseMetricCacher MetricCacher;

        public void NotifyOnPendingClusterTransaction(long index, DatabasesLandlord.ClusterDatabaseChangeType changeType)
        {
            if (changeType == DatabasesLandlord.ClusterDatabaseChangeType.ClusterTransactionCompleted)
            {
                RachisLogIndexNotifications.NotifyListenersAbout(index, null);
                return;
            }

            _hasClusterTransaction.Set();
        }

        private long? _nextClusterCommand;
        private long _lastCompletedClusterTransaction;
        public long LastCompletedClusterTransaction => _lastCompletedClusterTransaction;
        public bool IsEncrypted => MasterKey != null;

        private int _clusterTransactionDelayOnFailure = 1000;

        private async Task ExecuteClusterTransactionTask()
        {
            while (DatabaseShutdown.IsCancellationRequested == false)
            {
                var topology = ServerStore.LoadDatabaseTopology(Name);
                if (topology.Promotables.Contains(ServerStore.NodeTag))
                {
                    await Task.Delay(1000, DatabaseShutdown);
                    continue;
                }

                await _hasClusterTransaction.WaitAsync(DatabaseShutdown);
                if (DatabaseShutdown.IsCancellationRequested)
                    return;

                _hasClusterTransaction.Reset();

                using (ServerStore.ContextPool.AllocateOperationContext(out TransactionOperationContext context))
                using (context.OpenReadTransaction())
                {
                    try
                    {
                        var batch = new List<ClusterTransactionCommand.SingleClusterDatabaseCommand>(
                            ClusterTransactionCommand.ReadCommandsBatch(context, Name, fromCount: _nextClusterCommand, take: 256));

                        if (batch.Count == 0)
                        {
                            continue;
                        }

                        var mergedCommands = new BatchHandler.ClusterTransactionMergedCommand(this, batch);
                        try
                        {
                            //If we get a database shutdown while we process a cluster tx command this
                            //will cause us to stop running and disposing the context while its memory is still been used by the merger execution
                            await TxMerger.Enqueue(mergedCommands);
                        }
                        catch (Exception e)
                        {
                            if (_logger.IsInfoEnabled)
                            {
                                _logger.Info($"Failed to execute cluster transaction batch (count: {batch.Count}), will retry them one-by-one.", e);
                            }
                            await ExecuteClusterTransactionOneByOne(batch);
                            continue;
                        }
                        foreach (var command in batch)
                        {
                            OnClusterTransactionCompletion(command, mergedCommands);
                        }
                    }
                    catch (Exception e)
                    {
                        if (_logger.IsInfoEnabled)
                        {
                            _logger.Info($"Can't perform cluster transaction on database '{Name}'.", e);
                        }
                    }
                }
            }
        }

        private async Task ExecuteClusterTransactionOneByOne(List<ClusterTransactionCommand.SingleClusterDatabaseCommand> batch)
        {
            foreach (var command in batch)
            {
                var singleCommand = new List<ClusterTransactionCommand.SingleClusterDatabaseCommand>
                {
                    command
                };
                var mergedCommand = new BatchHandler.ClusterTransactionMergedCommand(this, singleCommand);
                try
                {
                    await TxMerger.Enqueue(mergedCommand);
                    OnClusterTransactionCompletion(command, mergedCommand);

                    _clusterTransactionDelayOnFailure = 1000;
                }
                catch (Exception e)
                {
                    OnClusterTransactionCompletion(command, mergedCommand, exception: e);
                    NotificationCenter.Add(AlertRaised.Create(
                        Name,
                        "Cluster transaction failed to execute",
                        $"Failed to execute cluster transactions with raft index: {command.Index}. {Environment.NewLine}" +
                        $"With the following document ids involved: {string.Join(", ", command.Commands.Select(item => JsonDeserializationServer.ClusterTransactionDataCommand((BlittableJsonReaderObject)item).Id))} {Environment.NewLine}" +
                        "Performing cluster transactions on this database will be stopped until the issue is resolved.",
                        AlertType.ClusterTransactionFailure,
                        NotificationSeverity.Error,
                        $"{Name}/ClusterTransaction",
                        new ExceptionDetails(e)));

                    await Task.Delay(_clusterTransactionDelayOnFailure, DatabaseShutdown);
                    _clusterTransactionDelayOnFailure = Math.Min(_clusterTransactionDelayOnFailure * 2, 15000);

                    return;
                }
            }
        }

        private void OnClusterTransactionCompletion(ClusterTransactionCommand.SingleClusterDatabaseCommand command,
            BatchHandler.ClusterTransactionMergedCommand mergedCommands, Exception exception = null)
        {
            try
            {
                var index = command.Index;
                var options = mergedCommands.Options[index];
                if (exception == null)
                {
                    Task indexTask = null;
                    if (options.WaitForIndexesTimeout != null)
                    {
                        indexTask = BatchHandler.WaitForIndexesAsync(DocumentsStorage.ContextPool, this, options.WaitForIndexesTimeout.Value,
                            options.SpecifiedIndexesQueryString, options.WaitForIndexThrow,
                            mergedCommands.LastChangeVector, mergedCommands.LastTombstoneEtag, mergedCommands.ModifiedCollections);
                    }

                    var result = new BatchHandler.ClusterTransactionCompletionResult
                    {
                        Array = mergedCommands.Replies[index],
                        IndexTask = indexTask,
                    };
                    ClusterTransactionWaiter.SetResult(options.TaskId, index, result);
                    _nextClusterCommand = command.PreviousCount + command.Commands.Length;
                    _lastCompletedClusterTransaction = _nextClusterCommand.Value - 1;
                    return;
                }

                ClusterTransactionWaiter.SetException(options.TaskId, index, exception);
            }
            catch (Exception e)
            {
                // nothing we can do
                if (_logger.IsInfoEnabled)
                {
                    _logger.Info($"Failed to notify about transaction completion for database '{Name}'.", e);
                }
            }
        }

        public struct DatabaseUsage : IDisposable
        {
            private readonly DocumentDatabase _parent;
            private readonly bool _skipUsagesCount;

            public DatabaseUsage(DocumentDatabase parent, bool skipUsagesCount)
            {
                _parent = parent;
                _skipUsagesCount = skipUsagesCount;

                if (_skipUsagesCount == false)
                    Interlocked.Increment(ref _parent._usages);

                if (_parent.DatabaseShutdown.IsCancellationRequested)
                {
                    Dispose();
                    _parent.ThrowDatabaseShutdown();
                }
            }

            public void Dispose()
            {
                if (_skipUsagesCount)
                    return;

                var currentUsagesCount = Interlocked.Decrement(ref _parent._usages);

                if (_parent._databaseShutdown.IsCancellationRequested && currentUsagesCount == 0)
                    _parent._waitForUsagesOnDisposal.Set();
            }
        }

        public void Dispose()
        {
            _disposeOnce.Dispose();
        }

        private unsafe void DisposeInternal()
        {
            _databaseShutdown.Cancel();

            _forTestingPurposes?.ActionToCallDuringDocumentDatabaseInternalDispose?.Invoke();

            //before we dispose of the database we take its latest info to be displayed in the studio
            try
            {
                var databaseInfo = GenerateOfflineDatabaseInfo();
                if (databaseInfo != null)
                    DatabaseInfoCache?.InsertDatabaseInfo(databaseInfo, Name);
            }
            catch (Exception e)
            {
                // if we encountered a catastrophic failure we might not be able to retrieve database info

                if (_logger.IsInfoEnabled)
                    _logger.Info("Failed to generate and store database info", e);
            }

            if (_forTestingPurposes == null || _forTestingPurposes.SkipDrainAllRequests == false)
            {
                // we'll wait for 1 minute to drain all the requests
                // from the database
                var sp = Stopwatch.StartNew();
                while (sp.ElapsedMilliseconds < 60 * 1000)
                {
                    if (Interlocked.Read(ref _usages) == 0)
                        break;

                    if (_waitForUsagesOnDisposal.Wait(1000))
                        _waitForUsagesOnDisposal.Reset();
                }
            }

            var exceptionAggregator = new ExceptionAggregator(_logger, $"Could not dispose {nameof(DocumentDatabase)} {Name}");

            var lockTaken = false;
            Monitor.TryEnter(_clusterLocker, TimeSpan.FromSeconds(5), ref lockTaken);

            if (lockTaken == false && _logger.IsOperationsEnabled)
                _logger.Operations("Failed to acquire lock during database dispose for cluster notifications. Will dispose rudely...");

            exceptionAggregator.Execute(() =>
            {
                _serverStore.StorageSpaceMonitor.Unsubscribe(this);
            });

            foreach (var connection in RunningTcpConnections)
            {
                exceptionAggregator.Execute(() =>
                {
                    connection.Dispose();
                });
            }

            exceptionAggregator.Execute(() =>
            {
                TxMerger?.Dispose();
            });

            // must acquire the lock in order to prevent concurrent access to index files
            if (lockTaken == false)
                Monitor.Enter(_clusterLocker);

            var indexStoreTask = _indexStoreTask;
            if (indexStoreTask != null)
            {
                exceptionAggregator.Execute(() =>
                {
                    // we need to wait here for the task to complete
                    // if we will not do that the process will continue
                    // and we will be left with opened files
                    // we are checking cancellation token before each index initialization
                    // so in worst case we will have to wait for 1 index to be opened
                    // if the cancellation is requested during index store initialization
                    indexStoreTask.Wait();
                });
            }

            exceptionAggregator.Execute(() =>
            {
                IndexStore?.Dispose();
            });

            exceptionAggregator.Execute(() =>
            {
                ExpiredDocumentsCleaner?.Dispose();
            });

            exceptionAggregator.Execute(() =>
            {
                PeriodicBackupRunner?.Dispose();
            });

            exceptionAggregator.Execute(() =>
            {
                TombstoneCleaner?.Dispose();
            });

            exceptionAggregator.Execute(() =>
            {
                ReplicationLoader?.Dispose();
            });

            exceptionAggregator.Execute(() =>
            {
                EtlLoader?.Dispose();
            });

            exceptionAggregator.Execute(() =>
            {
                Operations?.Dispose(exceptionAggregator);
            });

            exceptionAggregator.Execute(() =>
            {
                HugeDocuments?.Dispose();
            });

            exceptionAggregator.Execute(() =>
            {
                NotificationCenter?.Dispose();
            });

            exceptionAggregator.Execute(() =>
            {
                SubscriptionStorage?.Dispose();
            });

            exceptionAggregator.Execute(() =>
            {
                ConfigurationStorage?.Dispose();
            });

            exceptionAggregator.Execute(() =>
            {
                DocumentsStorage?.Dispose();
            });

            exceptionAggregator.Execute(() =>
            {
                _databaseShutdown.Dispose();
            });

            exceptionAggregator.Execute(() =>
            {
                if (MasterKey == null)
                    return;
                fixed (byte* pKey = MasterKey)
                {
                    Sodium.sodium_memzero(pKey, (UIntPtr)MasterKey.Length);
                }
            });

            exceptionAggregator.Execute(() =>
            {
                if (_writeLockFile != null)
                {
                    try
                    {
                        _writeLockFile.Unlock(0, 1);
                    }
                    catch (PlatformNotSupportedException)
                    {
                        // Unlock isn't supported on macOS
                    }

                    _writeLockFile.Dispose();

                    try
                    {
                        if (File.Exists(_lockFile))
                            File.Delete(_lockFile);
                    }
                    catch (IOException)
                    {
                    }
                }
            });

            exceptionAggregator.Execute(RachisLogIndexNotifications);

            exceptionAggregator.Execute(_hasClusterTransaction);

            exceptionAggregator.ThrowIfNeeded();
        }

        public DynamicJsonValue GenerateOfflineDatabaseInfo()
        {
            var envs = GetAllStoragesEnvironment().ToList();
            if (envs.Count == 0 || envs.Any(x => x.Environment == null))
                return null;

            var size = GetSizeOnDisk();
            var databaseInfo = new DynamicJsonValue
            {
                [nameof(DatabaseInfo.HasRevisionsConfiguration)] = DocumentsStorage.RevisionsStorage.Configuration != null,
                [nameof(DatabaseInfo.HasExpirationConfiguration)] = (ExpiredDocumentsCleaner?.ExpirationConfiguration?.Disabled ?? true) == false,
                [nameof(DatabaseInfo.HasRefreshConfiguration)] = (ExpiredDocumentsCleaner?.RefreshConfiguration?.Disabled ?? true) == false,
                [nameof(DatabaseInfo.IsAdmin)] = true, //TODO: implement me!
                [nameof(DatabaseInfo.IsEncrypted)] = DocumentsStorage.Environment.Options.Encryption.IsEnabled,
                [nameof(DatabaseInfo.Name)] = Name,
                [nameof(DatabaseInfo.Disabled)] = false, //TODO: this value should be overwritten by the studio since it is cached
                [nameof(DatabaseInfo.TotalSize)] = new DynamicJsonValue
                {
                    [nameof(Size.HumaneSize)] = size.Data.HumaneSize,
                    [nameof(Size.SizeInBytes)] = size.Data.SizeInBytes
                },
                [nameof(DatabaseInfo.TempBuffersSize)] = new DynamicJsonValue
                {
                    [nameof(Size.HumaneSize)] = "0 Bytes",
                    [nameof(Size.SizeInBytes)] = 0
                },
                [nameof(DatabaseInfo.IndexingErrors)] = IndexStore.GetIndexes().Sum(index => index.GetErrorCount()),
                [nameof(DatabaseInfo.Alerts)] = NotificationCenter.GetAlertCount(),
                [nameof(DatabaseInfo.PerformanceHints)] = NotificationCenter.GetPerformanceHintCount(),
                [nameof(DatabaseInfo.UpTime)] = null, //it is shutting down
                [nameof(DatabaseInfo.BackupInfo)] = PeriodicBackupRunner?.GetBackupInfo(),
                [nameof(DatabaseInfo.MountPointsUsage)] = new DynamicJsonArray(GetMountPointsUsage(includeTempBuffers: false).Select(x => x.ToJson())),
                [nameof(DatabaseInfo.DocumentsCount)] = DocumentsStorage.GetNumberOfDocuments(),
                [nameof(DatabaseInfo.IndexesCount)] = IndexStore.GetIndexes().Count(),
                [nameof(DatabaseInfo.RejectClients)] = false, //TODO: implement me!
                [nameof(DatabaseInfo.IndexingStatus)] = IndexStore.Status.ToString(),
                ["CachedDatabaseInfo"] = true
            };
            return databaseInfo;
        }

        public DatabaseSummary GetDatabaseSummary()
        {
            using (DocumentsStorage.ContextPool.AllocateOperationContext(out DocumentsOperationContext documentsContext))
            using (ServerStore.ContextPool.AllocateOperationContext(out TransactionOperationContext transactionContext))
            using (documentsContext.OpenReadTransaction())
            using (transactionContext.OpenReadTransaction())
            {
                return new DatabaseSummary
                {
                    DocumentsCount = DocumentsStorage.GetNumberOfDocuments(documentsContext),
                    AttachmentsCount = DocumentsStorage.AttachmentsStorage.GetNumberOfAttachments(documentsContext).AttachmentCount,
                    RevisionsCount = DocumentsStorage.RevisionsStorage.GetNumberOfRevisionDocuments(documentsContext),
                    ConflictsCount = DocumentsStorage.ConflictsStorage.GetNumberOfConflicts(documentsContext),
                    CounterEntriesCount = DocumentsStorage.CountersStorage.GetNumberOfCounterEntries(documentsContext),
                    CompareExchangeCount = ServerStore.Cluster.GetNumberOfCompareExchange(transactionContext, DocumentsStorage.DocumentDatabase.Name),
                    CompareExchangeTombstonesCount = ServerStore.Cluster.GetNumberOfCompareExchangeTombstones(transactionContext, DocumentsStorage.DocumentDatabase.Name),
                    IdentitiesCount = ServerStore.Cluster.GetNumberOfIdentities(transactionContext, DocumentsStorage.DocumentDatabase.Name),
                    TimeSeriesSegmentsCount = DocumentsStorage.TimeSeriesStorage.GetNumberOfTimeSeriesSegments(documentsContext)
                };
            }
        }

        public long ReadLastEtag()
        {
            using (DocumentsStorage.ContextPool.AllocateOperationContext(out DocumentsOperationContext documentsContext))
            using (var tx = documentsContext.OpenReadTransaction())
            {
                return DocumentsStorage.ReadLastEtag(tx.InnerTransaction);
            }
        }

        public (long Etag, string ChangeVector) ReadLastEtagAndChangeVector()
        {
            using (DocumentsStorage.ContextPool.AllocateOperationContext(out DocumentsOperationContext documentsContext))
            using (var tx = documentsContext.OpenReadTransaction())
            {
                return (DocumentsStorage.ReadLastEtag(tx.InnerTransaction), DocumentsStorage.GetDatabaseChangeVector(tx.InnerTransaction));
            }
        }

        public void SetChangeVector(string changeVector)
        {
            using (DocumentsStorage.ContextPool.AllocateOperationContext(out DocumentsOperationContext documentsContext))
            using (var tx = documentsContext.OpenWriteTransaction())
            {
                DocumentsStorage.SetDatabaseChangeVector(documentsContext, changeVector);
                tx.Commit();
            }
        }

        public void RunIdleOperations()
        {
            if (Monitor.TryEnter(_idleLocker) == false)
                return;

            try
            {
                var sp = Stopwatch.StartNew();
                var utcNow = DateTime.UtcNow;

                _lastIdleTicks = utcNow.Ticks;
                IndexStore?.RunIdleOperations();
                Operations?.CleanupOperations();
                SubscriptionStorage?.CleanupSubscriptions();

                Scripts?.RunIdleOperations();
                DocumentsStorage.Environment.Cleanup();
                ConfigurationStorage.Environment.Cleanup();

                if (utcNow >= _nextIoMetricsCleanupTime)
                {
                    IoMetricsUtil.CleanIoMetrics(GetAllStoragesEnvironment(), _nextIoMetricsCleanupTime.Ticks);
                    _nextIoMetricsCleanupTime = utcNow.Add(Configuration.Storage.IoMetricsCleanupInterval.AsTimeSpan);
                }

                if (_logger.IsInfoEnabled)
                    _logger.Info($"Ran idle operations for database '{Name}', took: {sp.ElapsedMilliseconds}ms");
            }
            finally
            {
                Monitor.Exit(_idleLocker);
            }
        }

        public IEnumerable<StorageEnvironmentWithType> GetAllStoragesEnvironment()
        {
            // TODO :: more storage environments ?
            var documentsStorage = DocumentsStorage;
            if (documentsStorage != null)
                yield return
                    new StorageEnvironmentWithType(Name, StorageEnvironmentWithType.StorageEnvironmentType.Documents,
                        documentsStorage.Environment);
            var configurationStorage = ConfigurationStorage;
            if (configurationStorage != null)
                yield return
                    new StorageEnvironmentWithType("Configuration",
                        StorageEnvironmentWithType.StorageEnvironmentType.Configuration, configurationStorage.Environment);

            //check for null to prevent NRE when disposing the DocumentDatabase
            foreach (var index in (IndexStore?.GetIndexes()).EmptyIfNull())
            {
                var env = index?._indexStorage?.Environment();
                if (env != null)
                    yield return
                        new StorageEnvironmentWithType(index.Name,
                            StorageEnvironmentWithType.StorageEnvironmentType.Index, env)
                        {
                            LastIndexQueryTime = index.GetLastQueryingTime()
                        };
            }
        }

        private IEnumerable<FullBackup.StorageEnvironmentInformation> GetAllStoragesForBackup()
        {
            foreach (var storageEnvironmentWithType in GetAllStoragesEnvironment())
            {
                switch (storageEnvironmentWithType.Type)
                {
                    case StorageEnvironmentWithType.StorageEnvironmentType.Documents:
                        yield return new FullBackup.StorageEnvironmentInformation
                        {
                            Name = string.Empty,
                            Folder = Constants.Documents.PeriodicBackup.Folders.Documents,
                            Env = storageEnvironmentWithType.Environment
                        };
                        break;
                    case StorageEnvironmentWithType.StorageEnvironmentType.Index:
                        yield return new FullBackup.StorageEnvironmentInformation
                        {
                            Name = IndexDefinitionBase.GetIndexNameSafeForFileSystem(storageEnvironmentWithType.Name),
                            Folder = Constants.Documents.PeriodicBackup.Folders.Indexes,
                            Env = storageEnvironmentWithType.Environment
                        };
                        break;
                    case StorageEnvironmentWithType.StorageEnvironmentType.Configuration:
                        yield return new FullBackup.StorageEnvironmentInformation
                        {
                            Name = string.Empty,
                            Folder = Constants.Documents.PeriodicBackup.Folders.Configuration,
                            Env = storageEnvironmentWithType.Environment
                        };
                        break;
                    default:
                        throw new ArgumentOutOfRangeException();
                }
            }
        }

        public SmugglerResult FullBackupTo(string backupPath, CompressionLevel compressionLevel = CompressionLevel.Optimal,
            Action<(string Message, int FilesCount)> infoNotify = null, CancellationToken cancellationToken = default)
        {
            SmugglerResult smugglerResult;

            using (var file = SafeFileStream.Create(backupPath, FileMode.Create))
            using (var package = new ZipArchive(file, ZipArchiveMode.Create, leaveOpen: true))
            {
                using (_serverStore.ContextPool.AllocateOperationContext(out TransactionOperationContext serverContext))
                {
                    var zipArchiveEntry = package.CreateEntry(RestoreSettings.SmugglerValuesFileName, compressionLevel);
                    using (var zipStream = zipArchiveEntry.Open())
                    using (var outputStream = GetOutputStream(zipStream))
                    {
                        var smugglerSource = new DatabaseSource(this, 0, 0, _logger);
                        using (DocumentsStorage.ContextPool.AllocateOperationContext(out DocumentsOperationContext documentsContext))
                        {
                            var smugglerDestination = new StreamDestination(outputStream, documentsContext, smugglerSource);
                            var databaseSmugglerOptionsServerSide = new DatabaseSmugglerOptionsServerSide
                            {
                                AuthorizationStatus = AuthorizationStatus.DatabaseAdmin,
                                OperateOnTypes = DatabaseItemType.CompareExchange | DatabaseItemType.Identities
                            };
                            var smuggler = new DatabaseSmuggler(this,
                                smugglerSource,
                                smugglerDestination,
                                Time,
                                options: databaseSmugglerOptionsServerSide,
                                token: cancellationToken);

                            smugglerResult = smuggler.Execute();
                        }

                        outputStream.Flush();
                    }

                    infoNotify?.Invoke(("Backed up Database Record", 1));

                    zipArchiveEntry = package.CreateEntry(RestoreSettings.SettingsFileName, compressionLevel);
                    using (var zipStream = zipArchiveEntry.Open())
                    using (var outputStream = GetOutputStream(zipStream))
                    using (var writer = new BlittableJsonTextWriter(serverContext, outputStream))
                    {
                        writer.WriteStartObject();

                        // read and save the database record
                        writer.WritePropertyName(nameof(RestoreSettings.DatabaseRecord));
                        using (serverContext.OpenReadTransaction())
                        using (var databaseRecord = _serverStore.Cluster.ReadRawDatabaseRecord(serverContext, Name, out _))
                        {
                            serverContext.Write(writer, databaseRecord.Raw);
                        }

                        // save the database values (subscriptions, periodic backups statuses, etl states...)
                        writer.WriteComma();
                        writer.WritePropertyName(nameof(RestoreSettings.DatabaseValues));
                        writer.WriteStartObject();

                        var first = true;
                        var prefix = Helpers.ClusterStateMachineValuesPrefix(Name);

                        using (serverContext.OpenReadTransaction())
                        {
                            foreach (var keyValue in ClusterStateMachine.ReadValuesStartingWith(serverContext, prefix))
                            {
                                cancellationToken.ThrowIfCancellationRequested();

                                if (first == false)
                                    writer.WriteComma();

                                first = false;

                                var key = keyValue.Key.ToString().Substring(prefix.Length);
                                writer.WritePropertyName(key);
                                serverContext.Write(writer, keyValue.Value);
                            }
                        }

                        writer.WriteEndObject();
                        // end of values

                        writer.WriteEndObject();
                        writer.Flush();
                        outputStream.Flush();
                    }
                }

                infoNotify?.Invoke(("Backed up database values", 1));

                BackupMethods.Full.ToFile(GetAllStoragesForBackup(), package, compressionLevel,
                    infoNotify: infoNotify, cancellationToken: cancellationToken);

                file.Flush(true); // make sure that we fully flushed to disk
            }

            return smugglerResult;
        }

        public Stream GetOutputStream(Stream fileStream)
        {
            return MasterKey == null ? fileStream : new EncryptingXChaCha20Poly1305Stream(fileStream, MasterKey);
        }

        /// <summary>
        /// this event is intended for entities that are not singletons 
        /// per database and still need to be informed on changes to the database record.
        /// </summary>
        public event Action<DatabaseRecord> DatabaseRecordChanged;

        public void ValueChanged(long index)
        {
            try
            {
                if (_databaseShutdown.IsCancellationRequested)
                    ThrowDatabaseShutdown();

                DatabaseRecord record;
                using (_serverStore.ContextPool.AllocateOperationContext(out TransactionOperationContext context))
                using (context.OpenReadTransaction())
                {
                    record = _serverStore.Cluster.ReadDatabase(context, Name);
                }

                NotifyFeaturesAboutValueChange(record, index);
                RachisLogIndexNotifications.NotifyListenersAbout(index, null);

            }
            catch (Exception e)
            {
                RachisLogIndexNotifications.NotifyListenersAbout(index, e);

                if (_databaseShutdown.IsCancellationRequested)
                    ThrowDatabaseShutdown();

                throw;
            }
        }

        public void StateChanged(long index)
        {
            try
            {
                if (_databaseShutdown.IsCancellationRequested)
                    ThrowDatabaseShutdown();

                DatabaseRecord record;
                using (_serverStore.ContextPool.AllocateOperationContext(out TransactionOperationContext context))
                using (context.OpenReadTransaction())
                {
                    record = _serverStore.Cluster.ReadDatabase(context, Name);
                }

                if (_lastTopologyIndex < record.Topology.Stamp.Index)
                    _lastTopologyIndex = record.Topology.Stamp.Index;

                ClientConfiguration = record.Client;
                IdentityPartsSeparator = record.Client?.IdentityPartsSeparator ?? '/';

                StudioConfiguration = record.Studio;

                NotifyFeaturesAboutStateChange(record, index);
                RachisLogIndexNotifications.NotifyListenersAbout(index, null);
            }
            catch (Exception e)
            {
                DatabaseDisabledException throwShutDown = null;

                if (_databaseShutdown.IsCancellationRequested && e is DatabaseDisabledException == false)
                    e = throwShutDown = CreateDatabaseShutdownException(e);

                RachisLogIndexNotifications.NotifyListenersAbout(index, e);

                if (_logger.IsInfoEnabled)
                    _logger.Info($"Got exception during StateChanged({index}).", e);

                if (throwShutDown != null)
                    throw throwShutDown;

                throw;
            }
        }

        private void NotifyFeaturesAboutStateChange(DatabaseRecord record, long index)
        {
            if (CanSkipDatabaseRecordChange(record.DatabaseName, index))
                return;

            var taken = false;
            while (taken == false)
            {
                Monitor.TryEnter(_clusterLocker, TimeSpan.FromSeconds(5), ref taken);

                try
                {
                    if (CanSkipDatabaseRecordChange(record.DatabaseName, index))
                        return;

                    if (DatabaseShutdown.IsCancellationRequested)
                        return;

                    if (taken == false)
                        continue;

                    Debug.Assert(string.Equals(Name, record.DatabaseName, StringComparison.OrdinalIgnoreCase),
                        $"{Name} != {record.DatabaseName}");

                    if (_logger.IsInfoEnabled)
                        _logger.Info($"Starting to process record {index} (current {LastDatabaseRecordChangeIndex}) for {record.DatabaseName}.");

                    try
                    {
                        DatabaseGroupId = record.Topology.DatabaseTopologyIdBase64;

                        SetUnusedDatabaseIds(record);
                        InitializeFromDatabaseRecord(record);
                        IndexStore.HandleDatabaseRecordChange(record, index);
                        ReplicationLoader?.HandleDatabaseRecordChange(record);
                        EtlLoader?.HandleDatabaseRecordChange(record);
                        SubscriptionStorage?.HandleDatabaseRecordChange(record);

                        OnDatabaseRecordChanged(record);

                        LastDatabaseRecordChangeIndex = index;

                        if (_logger.IsInfoEnabled)
                            _logger.Info($"Finish to process record {index} for {record.DatabaseName}.");
                    }
                    catch (Exception e)
                    {
                        if (_logger.IsInfoEnabled)
                            _logger.Info($"Encounter an error while processing record {index} for {record.DatabaseName}.", e);
                        throw;
                    }
                }
                finally
                {
                    if (taken)
                        Monitor.Exit(_clusterLocker);
                }
            }
        }

        private void SetUnusedDatabaseIds(DatabaseRecord record)
        {
            if (record.UnusedDatabaseIds == null && DocumentsStorage.UnusedDatabaseIds == null)
                return;

            if (record.UnusedDatabaseIds == null || DocumentsStorage.UnusedDatabaseIds == null)
            {
                Interlocked.Exchange(ref DocumentsStorage.UnusedDatabaseIds, record.UnusedDatabaseIds);
                return;
            }

            if (DocumentsStorage.UnusedDatabaseIds.SetEquals(record.UnusedDatabaseIds) == false)
            {
                Interlocked.Exchange(ref DocumentsStorage.UnusedDatabaseIds, record.UnusedDatabaseIds);
            }
        }

        private bool CanSkipDatabaseRecordChange(string database, long index)
        {
            if (LastDatabaseRecordChangeIndex > index)
            {
                // index and LastDatabaseRecordIndex could have equal values when we transit from/to passive and want to update the tasks. 
                if (_logger.IsInfoEnabled)
                    _logger.Info($"Skipping record {index} (current {LastDatabaseRecordChangeIndex}) for {database} because it was already precessed.");
                return true;
            }

            return false;
        }

        private bool CanSkipValueChange(string database, long index)
        {
            if (LastValueChangeIndex > index)
            {
                // index and LastDatabaseRecordIndex could have equal values when we transit from/to passive and want to update the tasks. 
                if (_logger.IsInfoEnabled)
                    _logger.Info($"Skipping value change for index {index} (current {LastValueChangeIndex}) for {database} because it was already precessed.");
                return true;
            }

            return false;
        }

        private void NotifyFeaturesAboutValueChange(DatabaseRecord record, long index)
        {
            if (CanSkipValueChange(record.DatabaseName, index))
                return;

            var taken = false;
            while (taken == false)
            {
                Monitor.TryEnter(_clusterLocker, TimeSpan.FromSeconds(5), ref taken);

                try
                {
                    if (CanSkipValueChange(record.DatabaseName, index))
                        return;

                    if (DatabaseShutdown.IsCancellationRequested)
                        return;

                    if (taken == false)
                        continue;

                    DatabaseShutdown.ThrowIfCancellationRequested();
                    SubscriptionStorage?.HandleDatabaseRecordChange(record);
                    EtlLoader?.HandleDatabaseValueChanged(record);

                    LastValueChangeIndex = index;
                }
                finally
                {
                    if (taken)
                        Monitor.Exit(_clusterLocker);
                }
            }
        }

        public void RefreshFeatures()
        {
            if (_databaseShutdown.IsCancellationRequested)
                ThrowDatabaseShutdown();

            DatabaseRecord record;
            long index;
            using (_serverStore.ContextPool.AllocateOperationContext(out TransactionOperationContext context))
            using (context.OpenReadTransaction())
            {
                record = _serverStore.Cluster.ReadDatabase(context, Name, out index);
            }
            NotifyFeaturesAboutStateChange(record, index);
        }

        private void InitializeFromDatabaseRecord(DatabaseRecord record)
        {
            if (record == null || DocumentsStorage == null)
                return;

            ClientConfiguration = record.Client;
            StudioConfiguration = record.Studio;
            DocumentsStorage.RevisionsStorage.InitializeFromDatabaseRecord(record);
            DocumentsStorage.DocumentPut.InitializeFromDatabaseRecord(record);
            ExpiredDocumentsCleaner = ExpiredDocumentsCleaner.LoadConfigurations(this, record, ExpiredDocumentsCleaner);
            TimeSeriesPolicyRunner = TimeSeriesPolicyRunner.LoadConfigurations(this, record, TimeSeriesPolicyRunner);
            PeriodicBackupRunner.UpdateConfigurations(record);
        }

        public string WhoseTaskIsIt(
            DatabaseTopology databaseTopology,
            IDatabaseTask configuration,
            IDatabaseTaskStatus taskStatus,
            bool keepTaskOnOriginalMemberNode = false)
        {
            var whoseTaskIsIt = databaseTopology.WhoseTaskIsIt(
                ServerStore.Engine.CurrentState, configuration,
                getLastResponsibleNode:
                () =>
                {
                    var lastResponsibleNode = taskStatus?.NodeTag;
                    if (lastResponsibleNode == null)
                    {
                        // first time this task is assigned
                        return null;
                    }

                    if (databaseTopology.AllNodes.Contains(lastResponsibleNode) == false)
                    {
                        // the topology doesn't include the last responsible node anymore
                        // we'll choose a different one
                        return null;
                    }

                    if (taskStatus is PeriodicBackupStatus)
                    {
                        if (databaseTopology.Rehabs.Contains(lastResponsibleNode) &&
                            databaseTopology.PromotablesStatus.TryGetValue(lastResponsibleNode, out var status) &&
                            (status == DatabasePromotionStatus.OutOfCpuCredits || 
                             status == DatabasePromotionStatus.EarlyOutOfMemory ||
                             status == DatabasePromotionStatus.HighDirtyMemory))
                        {
                            // avoid moving backup tasks when the machine is out of CPU credit
                            return lastResponsibleNode;
                        }
                    }

                    if (ServerStore.LicenseManager.HasHighlyAvailableTasks() == false)
                    {
                        // can't redistribute, keep it on the original node
                        RaiseAlertIfNecessary(databaseTopology, configuration, lastResponsibleNode);
                        return lastResponsibleNode;
                    }

                    if (keepTaskOnOriginalMemberNode &&
                        databaseTopology.Members.Contains(lastResponsibleNode))
                    {
                        // keep the task on the original node
                        return lastResponsibleNode;
                    }

                    return null;
                });

            if (whoseTaskIsIt == null && taskStatus is PeriodicBackupStatus)
                return taskStatus.NodeTag; // we don't want to stop backup process

            return whoseTaskIsIt;
        }

        private void RaiseAlertIfNecessary(DatabaseTopology databaseTopology, IDatabaseTask configuration, string lastResponsibleNode)
        {
            // raise alert if redistribution is necessary 
            if (databaseTopology.Count > 1 &&
                ServerStore.NodeTag != lastResponsibleNode &&
                databaseTopology.Members.Contains(lastResponsibleNode) == false)
            {
                var alert = LicenseManager.CreateHighlyAvailableTasksAlert(databaseTopology, configuration, lastResponsibleNode);
                NotificationCenter.Add(alert);
            }
        }

        public IEnumerable<DatabasePerformanceMetrics> GetAllPerformanceMetrics()
        {
            yield return TxMerger.GeneralWaitPerformanceMetrics;
            yield return TxMerger.TransactionPerformanceMetrics;
        }

        private void OnDatabaseRecordChanged(DatabaseRecord record)
        {
            DatabaseRecordChanged?.Invoke(record);
        }

        public bool HasTopologyChanged(long index)
        {
            // only if have a newer topology index
            return _lastTopologyIndex > index;
        }

        public bool HasClientConfigurationChanged(long index)
        {
            var serverIndex = GetClientConfigurationEtag();
            return index < serverIndex;
        }

        public long GetClientConfigurationEtag()
        {
            return ClientConfiguration == null || ClientConfiguration.Disabled && ServerStore.LastClientConfigurationIndex > ClientConfiguration.Etag
                ? ServerStore.LastClientConfigurationIndex
                : ClientConfiguration.Etag;
        }

        public (Size Data, Size TempBuffers) GetSizeOnDisk()
        {
            var storageEnvironments = GetAllStoragesEnvironment();
            if (storageEnvironments == null)
                return (new Size(0), new Size(0));

            long dataInBytes = 0;
            long tempBuffersInBytes = 0;
            foreach (var environment in storageEnvironments)
            {
                if (environment == null)
                    continue;

                var sizeOnDisk = environment.Environment.GenerateSizeReport(includeTempBuffers: true);
                dataInBytes += sizeOnDisk.DataFileInBytes + sizeOnDisk.JournalsInBytes;
                tempBuffersInBytes += sizeOnDisk.TempBuffersInBytes + sizeOnDisk.TempRecyclableJournalsInBytes;
            }

            return (new Size(dataInBytes), new Size(tempBuffersInBytes));
        }

        public IEnumerable<MountPointUsage> GetMountPointsUsage(bool includeTempBuffers)
        {
            var storageEnvironments = GetAllStoragesEnvironment();
            if (storageEnvironments == null)
                yield break;

            foreach (var environment in storageEnvironments)
            {
                foreach (var mountPoint in ServerStore.GetMountPointUsageDetailsFor(environment, includeTempBuffers: includeTempBuffers))
                {
                    yield return mountPoint;
                }
            }
        }

        public DatabaseRecord ReadDatabaseRecord()
        {
            using (ServerStore.ContextPool.AllocateOperationContext(out TransactionOperationContext context))
            using (context.OpenReadTransaction())
            {
                return ServerStore.Cluster.ReadDatabase(context, Name);
            }
        }

        internal void HandleNonDurableFileSystemError(object sender, NonDurabilitySupportEventArgs e)
        {
            _serverStore?.NotificationCenter.Add(AlertRaised.Create(
                Name,
                $"Non Durable File System - {Name ?? "Unknown Database"}",
                e.Message,
                AlertType.NonDurableFileSystem,
                NotificationSeverity.Warning,
                Name,
                details: new MessageDetails { Message = e.Details }));
        }

        internal void HandleOnDatabaseRecoveryError(object sender, RecoveryErrorEventArgs e)
        {
            HandleOnRecoveryError(StorageEnvironmentWithType.StorageEnvironmentType.Documents, Name, sender, e);
        }

        internal void HandleOnConfigurationRecoveryError(object sender, RecoveryErrorEventArgs e)
        {
            HandleOnRecoveryError(StorageEnvironmentWithType.StorageEnvironmentType.Configuration, Name, sender, e);
        }

        internal void HandleOnIndexRecoveryError(string indexName, object sender, RecoveryErrorEventArgs e)
        {
            HandleOnRecoveryError(StorageEnvironmentWithType.StorageEnvironmentType.Index, indexName, sender, e);
        }

        private void HandleOnRecoveryError(StorageEnvironmentWithType.StorageEnvironmentType type, string resourceName, object environment, RecoveryErrorEventArgs e)
        {
            NotificationCenter.NotificationCenter nc;
            string title;

            switch (type)
            {
                case StorageEnvironmentWithType.StorageEnvironmentType.Configuration:
                case StorageEnvironmentWithType.StorageEnvironmentType.Documents:
                    nc = _serverStore?.NotificationCenter;
                    title = $"Database Recovery Error - {resourceName ?? "Unknown Database"}";

                    if (type == StorageEnvironmentWithType.StorageEnvironmentType.Configuration)
                        title += " (configuration storage)";
                    break;
                case StorageEnvironmentWithType.StorageEnvironmentType.Index:
                    nc = NotificationCenter;
                    title = $"Index Recovery Error - {resourceName ?? "Unknown Index"}";
                    break;
                default:
                    throw new ArgumentOutOfRangeException(nameof(type), type.ToString());
            }

            nc?.Add(AlertRaised.Create(Name,
                title,
                $"{e.Message}{Environment.NewLine}{Environment.NewLine}Environment: {environment}",
                AlertType.RecoveryError,
                NotificationSeverity.Error,
                key: resourceName));
        }

        internal void HandleOnDatabaseIntegrityErrorOfAlreadySyncedData(object sender, DataIntegrityErrorEventArgs e)
        {
            HandleOnIntegrityErrorOfAlreadySyncedData(StorageEnvironmentWithType.StorageEnvironmentType.Documents, Name, sender, e);
        }

        internal void HandleOnConfigurationIntegrityErrorOfAlreadySyncedData(object sender, DataIntegrityErrorEventArgs e)
        {
            HandleOnIntegrityErrorOfAlreadySyncedData(StorageEnvironmentWithType.StorageEnvironmentType.Configuration, Name, sender, e);
        }

        internal void HandleOnIndexIntegrityErrorOfAlreadySyncedData(string indexName, object sender, DataIntegrityErrorEventArgs e)
        {
            HandleOnIntegrityErrorOfAlreadySyncedData(StorageEnvironmentWithType.StorageEnvironmentType.Index, indexName, sender, e);
        }

        private void HandleOnIntegrityErrorOfAlreadySyncedData(StorageEnvironmentWithType.StorageEnvironmentType type, string resourceName, object environment, DataIntegrityErrorEventArgs e)
        {
            NotificationCenter.NotificationCenter nc;
            string title;

            switch (type)
            {
                case StorageEnvironmentWithType.StorageEnvironmentType.Configuration:
                case StorageEnvironmentWithType.StorageEnvironmentType.Documents:
                    nc = _serverStore?.NotificationCenter;
                    title = $"Integrity error of already synced data - {resourceName ?? "Unknown Database"}";

                    if (type == StorageEnvironmentWithType.StorageEnvironmentType.Configuration)
                        title += " (configuration storage)";
                    break;
                case StorageEnvironmentWithType.StorageEnvironmentType.Index:
                    nc = NotificationCenter;
                    title = $"Integrity error of already synced index data - {resourceName ?? "Unknown Index"}";
                    break;
                default:
                    throw new ArgumentOutOfRangeException(nameof(type), type.ToString());
            }

            nc?.Add(AlertRaised.Create(Name,
                title,
                $"{e.Message}{Environment.NewLine}{Environment.NewLine}Environment: {environment}",
                AlertType.IntegrityErrorOfAlreadySyncedData,
                NotificationSeverity.Warning,
                key: resourceName));
        }

        public long GetEnvironmentsHash()
        {
            long hash = 0;
            foreach (var env in GetAllStoragesEnvironment())
            {
                hash = Hashing.Combine(hash, env.Environment.CurrentReadTransactionId);
                if (env.LastIndexQueryTime.HasValue)
                {
                    // 2 ** 27 = 134217728, Ticks is 10 mill per sec, so about 13.4 seconds
                    // are the rounding point here
                    var aboutEvery13Seconds = env.LastIndexQueryTime.Value.Ticks >> 27;
                    hash = Hashing.Combine(hash, aboutEvery13Seconds);
                }
            }

            return hash;
        }

        internal TestingStuff ForTestingPurposesOnly()
        {
            if (_forTestingPurposes != null)
                return _forTestingPurposes;

            return _forTestingPurposes = new TestingStuff();
        }

        internal class TestingStuff
        {
            internal Action ActionToCallDuringDocumentDatabaseInternalDispose;

            internal bool SkipDrainAllRequests = false;

            internal IDisposable CallDuringDocumentDatabaseInternalDispose(Action action)
            {
                ActionToCallDuringDocumentDatabaseInternalDispose = action;

                return new DisposableAction(() => ActionToCallDuringDocumentDatabaseInternalDispose = null);
            }
        }
    }
}<|MERGE_RESOLUTION|>--- conflicted
+++ resolved
@@ -341,11 +341,7 @@
 
                 _serverStore.StorageSpaceMonitor.Subscribe(this);
 
-<<<<<<< HEAD
-                TaskExecutor.Execute(_ =>
-=======
                 ThreadPool.QueueUserWorkItem( _ =>
->>>>>>> fc58a995
                 {
                     try
                     {
