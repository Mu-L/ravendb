--- conflicted
+++ resolved
@@ -1327,11 +1327,7 @@
                     if (nonPersistentFlags.Contain(NonPersistentDocumentFlags.FromReplication) == false &&
                         (revisionsStorage.Configuration != null || flags.Contain(DocumentFlags.Resolved)))
                     {
-<<<<<<< HEAD
-                        revisionsStorage.Delete(context, id, lowerId, collectionName, changeVector, modifiedTicks, doc.NonPersistentFlags, documentFlags);
-=======
-                        revisionsStorage.Delete(context, id, lowerId, collectionName, changeVector, modifiedTicks, nonPersistentFlags, flags);
->>>>>>> 6fc00ad8
+                        revisionsStorage.Delete(context, id, lowerId, collectionName, changeVector, modifiedTicks, nonPersistentFlags, documentFlags);
                     }
                 }
 
