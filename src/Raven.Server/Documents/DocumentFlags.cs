--- conflicted
+++ resolved
@@ -49,12 +49,9 @@
         ByCountersUpdate = 0x400,
         FromResolver = 0x800,
         ByEnforceRevisionConfiguration = 0x1000,
-<<<<<<< HEAD
         ResolveTimeSeriesConflict = 0x2000,
-        ByTimeSeriesUpdate = 0x4000
-=======
-        LegacyDeleteMarker = 0x2000
->>>>>>> fe3fcdef
+        ByTimeSeriesUpdate = 0x4000,
+        LegacyDeleteMarker = 0x8000
     }
 
     public static class EnumExtensions
