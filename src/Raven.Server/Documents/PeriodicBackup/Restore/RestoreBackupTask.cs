using System;
using System.Collections.Generic;
using System.Diagnostics;
using System.IO;
using System.IO.Compression;
using System.Linq;
using System.Threading.Tasks;
using Raven.Client;
using Raven.Client.Documents.Indexes;
using Raven.Client.Documents.Operations;
using Raven.Client.Documents.Operations.Backups;
using Raven.Client.Documents.Smuggler;
using Raven.Client.ServerWide;
using Raven.Client.ServerWide.Operations;
using Raven.Server.Config;
using Raven.Server.Documents.Indexes.Auto;
using Raven.Server.Json;
using Raven.Server.NotificationCenter.Notifications;
using Raven.Server.NotificationCenter.Notifications.Details;
using Raven.Server.Routing;
using Raven.Server.ServerWide;
using Raven.Server.ServerWide.Commands.Indexes;
using Raven.Server.ServerWide.Context;
using Raven.Server.Smuggler.Documents;
using Raven.Server.Smuggler.Documents.Data;
using Raven.Server.Utils;
using Raven.Server.Web.System;
using Sparrow.Json;
using Sparrow.Logging;
using Sparrow.Platform;
using Voron.Impl.Backup;
using Voron.Util.Settings;
using DatabaseSmuggler = Raven.Client.Documents.Smuggler.DatabaseSmuggler;

namespace Raven.Server.Documents.PeriodicBackup.Restore
{
    public class RestoreBackupTask
    {
        private static readonly Logger Logger = LoggingSource.Instance.GetLogger<RestoreBackupTask>("Server");

        private readonly ServerStore _serverStore;
        private readonly RestoreBackupConfiguration _restoreConfiguration;
        private readonly string _nodeTag;
        private readonly OperationCancelToken _operationCancelToken;
        private List<string> _filesToRestore;
        private bool _hasEncryptionKey;
        private readonly bool _restoringToDefaultDataDirectory;

        public RestoreBackupTask(ServerStore serverStore,
            RestoreBackupConfiguration restoreConfiguration,
            string nodeTag,
            OperationCancelToken operationCancelToken)
        {
            _serverStore = serverStore;
            _restoreConfiguration = restoreConfiguration;
            _nodeTag = nodeTag;
            _operationCancelToken = operationCancelToken;

            ValidateArguments(out _restoringToDefaultDataDirectory);
        }

        public async Task<IOperationResult> Execute(Action<IOperationProgress> onProgress)
        {
            var databaseName = _restoreConfiguration.DatabaseName;
            var result = new RestoreResult
            {
                DataDirectory = _restoreConfiguration.DataDirectory
            };

            try
            {
                using (_serverStore.ContextPool.AllocateOperationContext(out JsonOperationContext serverContext))
                {
                if (onProgress == null)
                    onProgress = _ => { };

                Stopwatch sw = null;
                RestoreSettings restoreSettings = null;
                var firstFile = _filesToRestore[0];
                var lastFile = _filesToRestore.Last();

                var extension = Path.GetExtension(firstFile);
                var snapshotRestore = false;

                if ((extension == Constants.Documents.PeriodicBackup.SnapshotExtension) ||
                    (extension == Constants.Documents.PeriodicBackup.EncryptedSnapshotExtension))
                {
                    onProgress.Invoke(result.Progress);

                    snapshotRestore = true;
                    sw = Stopwatch.StartNew();
                    if (extension == Constants.Documents.PeriodicBackup.EncryptedSnapshotExtension)
                    {
                        _hasEncryptionKey = ((_restoreConfiguration.EncryptionKey != null) ||
                                             (_restoreConfiguration.BackupEncryptionSettings?.Key != null));
                    }
                    // restore the snapshot
                        restoreSettings = SnapshotRestore(
                            serverContext,
                            firstFile,
                        _restoreConfiguration.DataDirectory,
                        onProgress,
                        result);

                    if (restoreSettings != null && _restoreConfiguration.SkipIndexes)
                    {
                        // remove all indexes from the database record
                        restoreSettings.DatabaseRecord.AutoIndexes = null;
                        restoreSettings.DatabaseRecord.Indexes = null;
                    }
                    // removing the snapshot from the list of files
                    _filesToRestore.RemoveAt(0);
                }
                else
                {
                    result.SnapshotRestore.Skipped = true;
                    result.SnapshotRestore.Processed = true;

                    onProgress.Invoke(result.Progress);
                }

                if (restoreSettings == null)
                {
                    restoreSettings = new RestoreSettings
                    {
                        DatabaseRecord = new DatabaseRecord(databaseName)
                        {
                            // we only have a smuggler restore
                            // use the encryption key to encrypt the database
                            Encrypted = _hasEncryptionKey
                        }
                    };

                    DatabaseHelper.Validate(databaseName, restoreSettings.DatabaseRecord, _serverStore.Configuration);
                }

                var databaseRecord = restoreSettings.DatabaseRecord;
                if (databaseRecord.Settings == null)
                    databaseRecord.Settings = new Dictionary<string, string>();

                var runInMemoryConfigurationKey = RavenConfiguration.GetKey(x => x.Core.RunInMemory);
                databaseRecord.Settings.Remove(runInMemoryConfigurationKey);
                if (_serverStore.Configuration.Core.RunInMemory)
                    databaseRecord.Settings[runInMemoryConfigurationKey] = "false";

                var dataDirectoryConfigurationKey = RavenConfiguration.GetKey(x => x.Core.DataDirectory);
                databaseRecord.Settings.Remove(dataDirectoryConfigurationKey); // removing because we want to restore to given location, not to serialized in backup one
                if (_restoringToDefaultDataDirectory == false)
                    databaseRecord.Settings[dataDirectoryConfigurationKey] = _restoreConfiguration.DataDirectory;

                if (_hasEncryptionKey)
                {
                    // save the encryption key so we'll be able to access the database
                    _serverStore.PutSecretKey(_restoreConfiguration.EncryptionKey,
                        databaseName, overwrite: false);
                }

                var addToInitLog = new Action<string>(txt => // init log is not save in mem during RestoreBackup
                {
                    var msg = $"[RestoreBackup] {DateTime.UtcNow} :: Database '{databaseName}' : {txt}";
                    if (Logger.IsInfoEnabled)
                        Logger.Info(msg);
                });

                var configuration = _serverStore
                    .DatabasesLandlord
                    .CreateDatabaseConfiguration(databaseName, ignoreDisabledDatabase: true, ignoreBeenDeleted: true, ignoreNotRelevant: true, databaseRecord);

                using (var database = new DocumentDatabase(databaseName, configuration, _serverStore, addToInitLog))
                {
                    // smuggler needs an existing document database to operate
                    var options = InitializeOptions.SkipLoadingDatabaseRecord;
                    if (snapshotRestore)
                        options |= InitializeOptions.GenerateNewDatabaseId;

                    database.Initialize(options);

                    if (snapshotRestore)
                    {
                        result.SnapshotRestore.Processed = true;

                        var summary = database.GetDatabaseSummary();
                        result.Documents.ReadCount += summary.DocumentsCount;
                        result.Documents.Attachments.ReadCount += summary.AttachmentsCount;
                        result.Counters.ReadCount += summary.CounterEntriesCount;
                        result.RevisionDocuments.ReadCount += summary.RevisionsCount;
                        result.Conflicts.ReadCount += summary.ConflictsCount;
                        result.Indexes.ReadCount += databaseRecord.GetIndexesCount();
                        result.AddInfo($"Successfully restored {result.SnapshotRestore.ReadCount} " +
                                       $"files during snapshot restore, took: {sw.ElapsedMilliseconds:#,#;;0}ms");
                        onProgress.Invoke(result.Progress);
                    }

                    using (database.DocumentsStorage.ContextPool.AllocateOperationContext(out DocumentsOperationContext context))
                    {
                        SmugglerRestore(_restoreConfiguration.BackupLocation, database, context, databaseRecord, onProgress, result);

                        result.DatabaseRecord.Processed = true;
                        result.Documents.Processed = true;
                        result.RevisionDocuments.Processed = true;
                        result.Conflicts.Processed = true;
                        result.Indexes.Processed = true;
                        result.Counters.Processed = true;
                        onProgress.Invoke(result.Progress);

                        databaseRecord.Topology = new DatabaseTopology();
                        // restoring to the current node only
                        databaseRecord.Topology.Members.Add(_nodeTag);
                        databaseRecord.Disabled = true; // we are currently restoring, shouldn't try to access it
                        _serverStore.EnsureNotPassive();

                        DisableOngoingTasksIfNeeded(databaseRecord);

                        var (index, _) = await _serverStore.WriteDatabaseRecordAsync(databaseName, databaseRecord, null, restoreSettings.DatabaseValues, isRestore: true);
                        await _serverStore.Cluster.WaitForIndexNotification(index);

                        // restore identities & cmpXchg values
                        RestoreFromLastFile(onProgress, database, lastFile, context, result);
                    }
                }

                // after the db for restore is done, we can safely set the db status to active
                databaseRecord = _serverStore.LoadDatabaseRecord(databaseName, out _);
                databaseRecord.Disabled = false;

                var (updateIndex, _) = await _serverStore.WriteDatabaseRecordAsync(databaseName, databaseRecord, null);
                await _serverStore.Cluster.WaitForIndexNotification(updateIndex);

                if (databaseRecord.Topology.RelevantFor(_serverStore.NodeTag))
                {
                    // we need to wait for the database record change to be propagated properly
                    var db = await _serverStore.DatabasesLandlord.TryGetOrCreateResourceStore(databaseName);
                    await db.RachisLogIndexNotifications.WaitForIndexNotification(updateIndex, _operationCancelToken.Token);
                }

                return result;
            }
            }
            catch (Exception e)
            {
                if (Logger.IsOperationsEnabled)
                    Logger.Operations("Failed to restore database", e);

                var alert = AlertRaised.Create(
                    _restoreConfiguration.DatabaseName,
                    "Failed to restore database",
                    $"Could not restore database named {_restoreConfiguration.DatabaseName}",
                    AlertType.RestoreError,
                    NotificationSeverity.Error,
                    details: new ExceptionDetails(e));
                _serverStore.NotificationCenter.Add(alert);

                if (_serverStore.LoadDatabaseRecord(_restoreConfiguration.DatabaseName, out var _) == null)
                {
                    // delete any files that we already created during the restore
                    IOExtensions.DeleteDirectory(_restoreConfiguration.DataDirectory);
                }
                else
                {
                    var deleteResult = await _serverStore.DeleteDatabaseAsync(_restoreConfiguration.DatabaseName, true, new[] { _serverStore.NodeTag });
                    await _serverStore.Cluster.WaitForIndexNotification(deleteResult.Index);
                }

                result.AddError($"Error occurred during restore of database {databaseName}. Exception: {e.Message}");
                onProgress.Invoke(result.Progress);
                throw;
            }
            finally
            {
                _operationCancelToken.Dispose();
            }
        }

        private void DisableOngoingTasksIfNeeded(DatabaseRecord databaseRecord)
        {
            if (_restoreConfiguration.DisableOngoingTasks == false)
                return;

            if (databaseRecord.ExternalReplications != null)
            {
                foreach (var task in databaseRecord.ExternalReplications)
                {
                    task.Disabled = true;
                }
            }

            if (databaseRecord.RavenEtls != null)
            {
                foreach (var task in databaseRecord.RavenEtls)
                {
                    task.Disabled = true;
                }
            }

            if (databaseRecord.SqlEtls != null)
            {
                foreach (var task in databaseRecord.SqlEtls)
                {
                    task.Disabled = true;
                }
            }

            if (databaseRecord.PeriodicBackups != null)
            {
                foreach (var task in databaseRecord.PeriodicBackups)
                {
                    task.Disabled = true;
                }
            }
        }

        private void RestoreFromLastFile(Action<IOperationProgress> onProgress, DocumentDatabase database, string lastFile, DocumentsOperationContext context, RestoreResult result)
        {
            var destination = new DatabaseDestination(database);
            var smugglerOptions = new DatabaseSmugglerOptionsServerSide
            {
                AuthorizationStatus = AuthorizationStatus.DatabaseAdmin,
<<<<<<< HEAD
                OperateOnTypes = DatabaseItemType.CompareExchange | DatabaseItemType.Identities | DatabaseItemType.Subscriptions,
                SkipRevisionCreation = true
=======
                OperateOnTypes = DatabaseItemType.CompareExchange | DatabaseItemType.Identities,
                SkipRevisionCreation = true,
                KeepOriginalChangeVector = true
>>>>>>> 9b0c9fac
            };
            var lastPath = Path.Combine(_restoreConfiguration.BackupLocation, lastFile);
            var extension = Path.GetExtension(lastPath);
            if ((extension == Constants.Documents.PeriodicBackup.SnapshotExtension) ||
                (extension == Constants.Documents.PeriodicBackup.EncryptedSnapshotExtension))
            {
                using (var zip = ZipFile.Open(lastPath, ZipArchiveMode.Read, System.Text.Encoding.UTF8))
                {
                    foreach (var entry in zip.Entries)
                    {
                        if (entry.Name == RestoreSettings.SmugglerValuesFileName)
                        {
                            using (var input = entry.Open())
                            using (var inputStream = GetSnapshotInputStream(input, database.Name))
                            using (var uncompressed = new GZipStream(inputStream, CompressionMode.Decompress))
                            {
                                var source = new StreamSource(uncompressed, context, database);
                                var smuggler = new Smuggler.Documents.DatabaseSmuggler(database, source, destination,
                                    database.Time, smugglerOptions, onProgress: onProgress, token: _operationCancelToken.Token);

                                smuggler.Execute();
                            }
                            break;
                        }
                    }
                }
            }
            else
            {
                ImportSingleBackupFile(database, onProgress, null, lastPath, context, destination, smugglerOptions);
            }

            result.Identities.Processed = true;
            result.CompareExchange.Processed = true;
            result.Subscriptions.Processed = true;
            onProgress.Invoke(result.Progress);
        }

        private void ValidateArguments(out bool restoringToDefaultDataDirectory)
        {
            if (string.IsNullOrWhiteSpace(_restoreConfiguration.BackupLocation))
                throw new ArgumentException("Backup location can't be null or empty");

            if (Directory.Exists(_restoreConfiguration.BackupLocation) == false)
                throw new ArgumentException($"Backup location doesn't exist, path: {_restoreConfiguration.BackupLocation}");

            var hasRestoreDataDirectory = string.IsNullOrWhiteSpace(_restoreConfiguration.DataDirectory) == false;
            if (hasRestoreDataDirectory &&
                HasFilesOrDirectories(_restoreConfiguration.DataDirectory))
                throw new ArgumentException("New data directory must be empty of any files or folders, " +
                                            $"path: {_restoreConfiguration.DataDirectory}");

            if (hasRestoreDataDirectory == false)
                _restoreConfiguration.DataDirectory = GetDataDirectory();

            restoringToDefaultDataDirectory = IsDefaultDataDirectory(_restoreConfiguration.DataDirectory, _restoreConfiguration.DatabaseName);

            _filesToRestore = GetFilesForRestore(_restoreConfiguration.BackupLocation);
            if (_filesToRestore.Count == 0)
                throw new ArgumentException("No files to restore from the backup location, " +
                                            $"path: {_restoreConfiguration.BackupLocation}");

            _hasEncryptionKey = string.IsNullOrWhiteSpace(_restoreConfiguration.EncryptionKey) == false;
            if (_hasEncryptionKey)
            {
                var key = Convert.FromBase64String(_restoreConfiguration.EncryptionKey);

                if (key.Length != 256 / 8)
                    throw new InvalidOperationException($"The size of the encryption key must be 256 bits, but was {key.Length * 8} bits.");
            }
        }

        private bool IsDefaultDataDirectory(string dataDirectory, string databaseName)
        {
            var defaultDataDirectory = RavenConfiguration.GetDataDirectoryPath(
                _serverStore.Configuration.Core,
                databaseName,
                ResourceType.Database);

            return PlatformDetails.RunningOnPosix == false
                ? string.Equals(defaultDataDirectory, dataDirectory, StringComparison.OrdinalIgnoreCase)
                : string.Equals(defaultDataDirectory, dataDirectory, StringComparison.Ordinal);
        }

        private string GetDataDirectory()
        {
            var dataDirectory =
                RavenConfiguration.GetDataDirectoryPath(
                    _serverStore.Configuration.Core,
                    _restoreConfiguration.DatabaseName,
                    ResourceType.Database);

            var i = 0;
            while (HasFilesOrDirectories(dataDirectory))
                dataDirectory += $"-{++i}";

            return dataDirectory;
        }

        private List<string> GetFilesForRestore(string backupLocation)
        {
            var orderedFiles = Directory.GetFiles(backupLocation)
                .Where(RestoreUtils.IsBackupOrSnapshot)
                .OrderBackups();

            if (string.IsNullOrWhiteSpace(_restoreConfiguration.LastFileNameToRestore))
                return orderedFiles.ToList();

            var filesToRestore = new List<string>();
            foreach (var file in orderedFiles)
            {
                filesToRestore.Add(file);
                var fileName = Path.GetFileName(file);
                if (fileName.Equals(_restoreConfiguration.LastFileNameToRestore, StringComparison.OrdinalIgnoreCase))
                    break;
            }

            return filesToRestore;
        }

        private void SmugglerRestore(
            string backupDirectory,
            DocumentDatabase database,
            DocumentsOperationContext context,
            DatabaseRecord databaseRecord,
            Action<IOperationProgress> onProgress,
            RestoreResult result)
        {
            Debug.Assert(onProgress != null);

            // the files are already ordered by name
            // take only the files that are relevant for smuggler restore
            _filesToRestore = _filesToRestore
                .Where(BackupUtils.IsBackupFile)
                .OrderBackups()
                .ToList();

            if (_filesToRestore.Count == 0)
                return;

            // we do have at least one smuggler backup, we'll take the indexes from the last file
            databaseRecord.AutoIndexes = new Dictionary<string, AutoIndexDefinition>();
            databaseRecord.Indexes = new Dictionary<string, IndexDefinition>();

            // restore the smuggler backup
            var options = new DatabaseSmugglerOptionsServerSide
            {
                AuthorizationStatus = AuthorizationStatus.DatabaseAdmin,
<<<<<<< HEAD
                OperateOnTypes = ~(DatabaseItemType.CompareExchange | DatabaseItemType.Identities | DatabaseItemType.Subscriptions),
                SkipRevisionCreation = true
=======
                OperateOnTypes = ~(DatabaseItemType.CompareExchange | DatabaseItemType.Identities),
                SkipRevisionCreation = true,
                KeepOriginalChangeVector = true
>>>>>>> 9b0c9fac
            };

            options.OperateOnTypes |= DatabaseItemType.LegacyDocumentDeletions;
            options.OperateOnTypes |= DatabaseItemType.LegacyAttachments;
            options.OperateOnTypes |= DatabaseItemType.LegacyAttachmentDeletions;

            var oldOperateOnTypes = DatabaseSmuggler.ConfigureOptionsForIncrementalImport(options);
            var destination = new DatabaseDestination(database);
            for (var i = 0; i < _filesToRestore.Count - 1; i++)
            {
                result.AddInfo($"Restoring file {(i + 1):#,#;;0}/{_filesToRestore.Count:#,#;;0}");
                onProgress.Invoke(result.Progress);

                var filePath = Path.Combine(backupDirectory, _filesToRestore[i]);
                ImportSingleBackupFile(database, onProgress, result, filePath, context, destination, options,
                    onDatabaseRecordAction: smugglerDatabaseRecord =>
                    {
                        // need to enable revisions before import
                        database.DocumentsStorage.RevisionsStorage.InitializeFromDatabaseRecord(smugglerDatabaseRecord);
                    });
            }

            options.OperateOnTypes = oldOperateOnTypes;
            var lastFilePath = Path.Combine(backupDirectory, _filesToRestore.Last());

            result.AddInfo($"Restoring file {_filesToRestore.Count:#,#;;0}/{_filesToRestore.Count:#,#;;0}");

            onProgress.Invoke(result.Progress);

            ImportSingleBackupFile(database, onProgress, result, lastFilePath, context, destination, options,
                onIndexAction: indexAndType =>
                {
                    if (_restoreConfiguration.SkipIndexes)
                        return;

                    switch (indexAndType.Type)
                    {
                        case IndexType.AutoMap:
                        case IndexType.AutoMapReduce:
                            var autoIndexDefinition = (AutoIndexDefinitionBase)indexAndType.IndexDefinition;
                            databaseRecord.AutoIndexes[autoIndexDefinition.Name] =
                                PutAutoIndexCommand.GetAutoIndexDefinition(autoIndexDefinition, indexAndType.Type);
                            break;
                        case IndexType.Map:
                        case IndexType.MapReduce:
                        case IndexType.JavaScriptMap:
                        case IndexType.JavaScriptMapReduce:
                            var indexDefinition = (IndexDefinition)indexAndType.IndexDefinition;
                            databaseRecord.Indexes[indexDefinition.Name] = indexDefinition;
                            break;
                        case IndexType.None:
                        case IndexType.Faulty:
                            break;
                        default:
                            throw new ArgumentOutOfRangeException();
                    }
                },
                onDatabaseRecordAction: smugglerDatabaseRecord =>
                {
                    databaseRecord.ConflictSolverConfig = smugglerDatabaseRecord.ConflictSolverConfig;
                    foreach (var setting in smugglerDatabaseRecord.Settings)
                    {
                        databaseRecord.Settings[setting.Key] = setting.Value;
                    }
                    databaseRecord.SqlEtls = smugglerDatabaseRecord.SqlEtls;
                    databaseRecord.RavenEtls = smugglerDatabaseRecord.RavenEtls;
                    databaseRecord.PeriodicBackups = smugglerDatabaseRecord.PeriodicBackups;
                    databaseRecord.ExternalReplications = smugglerDatabaseRecord.ExternalReplications;
                    databaseRecord.Sorters = smugglerDatabaseRecord.Sorters;
                    databaseRecord.SinkPullReplications = smugglerDatabaseRecord.SinkPullReplications;
                    databaseRecord.HubPullReplications = smugglerDatabaseRecord.HubPullReplications;
                    databaseRecord.Revisions = smugglerDatabaseRecord.Revisions;
                    databaseRecord.Expiration = smugglerDatabaseRecord.Expiration;
                    databaseRecord.RavenConnectionStrings = smugglerDatabaseRecord.RavenConnectionStrings;
                    databaseRecord.SqlConnectionStrings = smugglerDatabaseRecord.SqlConnectionStrings;
                    databaseRecord.Client = smugglerDatabaseRecord.Client;

                    // need to enable revisions before import
                    database.DocumentsStorage.RevisionsStorage.InitializeFromDatabaseRecord(smugglerDatabaseRecord);
                });
        }

        private void ImportSingleBackupFile(DocumentDatabase database,
            Action<IOperationProgress> onProgress, RestoreResult restoreResult,
            string filePath, DocumentsOperationContext context,
            DatabaseDestination destination, DatabaseSmugglerOptionsServerSide options,
            Action<IndexDefinitionAndType> onIndexAction = null,
            Action<DatabaseRecord> onDatabaseRecordAction = null)
        {
            using (var fileStream = File.Open(filePath, FileMode.Open))
            using (var inputStream = GetInputStream(fileStream))
            using (var gzipStream = new GZipStream(inputStream, CompressionMode.Decompress))
            using (var source = new StreamSource(gzipStream, context, database))
            {
                var smuggler = new Smuggler.Documents.DatabaseSmuggler(database, source, destination,
                    database.Time, options, result: restoreResult, onProgress: onProgress, token: _operationCancelToken.Token)
                {
                    OnIndexAction = onIndexAction,
                    OnDatabaseRecordAction = onDatabaseRecordAction
                };
                smuggler.Execute(ensureStepsProcessed: false);
            }
        }

        private Stream GetSnapshotInputStream(Stream fileStream, string database)
        {
            using (_serverStore.ContextPool.AllocateOperationContext(out TransactionOperationContext ctx))
            using (ctx.OpenReadTransaction())
            {
                var key = _serverStore.GetSecretKey(ctx, database);
                if (key != null)
                {
                    return new DecryptingXChaCha20Oly1305Stream(fileStream, key);
                }
            }

            return fileStream;
        }

        private Stream GetInputStream(Stream fileStream)
        {
            return _restoreConfiguration.BackupEncryptionSettings?.Key != null ? new DecryptingXChaCha20Oly1305Stream(fileStream, Convert.FromBase64String(_restoreConfiguration.BackupEncryptionSettings.Key)) : fileStream;
        }

        private RestoreSettings SnapshotRestore(
            JsonOperationContext context,
            string backupPath,
            string dataDirectory,
            Action<IOperationProgress> onProgress,
            RestoreResult restoreResult)
        {
            Debug.Assert(onProgress != null);

            RestoreSettings restoreSettings = null;

            var voronBackupPath = new VoronPathSetting(backupPath);
            var voronDataDirectory = new VoronPathSetting(dataDirectory);

            using (var zip = ZipFile.Open(voronBackupPath.FullPath, ZipArchiveMode.Read, System.Text.Encoding.UTF8))
            {
                foreach (var zipEntries in zip.Entries.GroupBy(x => x.FullName.Substring(0, x.FullName.Length - x.Name.Length)))
                {
                    var directory = zipEntries.Key;

                    if (string.IsNullOrWhiteSpace(directory))
                    {
                        foreach (var zipEntry in zipEntries)
                        {
                            if (string.Equals(zipEntry.Name, RestoreSettings.SettingsFileName, StringComparison.OrdinalIgnoreCase))
                            {
                                using (var entryStream = zipEntry.Open())
                                {
                                    var stream = _restoreConfiguration.BackupEncryptionSettings?.EncryptionMode == EncryptionMode.UseDatabaseKey ?
                                        new DecryptingXChaCha20Oly1305Stream(entryStream, Convert.FromBase64String(_restoreConfiguration.EncryptionKey)) 
                                        : entryStream;

                                    var json = context.Read(stream, "read database settings for restore");
                                    json.BlittableValidation();

                                    restoreSettings = JsonDeserializationServer.RestoreSettings(json);

                                    restoreSettings.DatabaseRecord.DatabaseName = _restoreConfiguration.DatabaseName;
                                    DatabaseHelper.Validate(_restoreConfiguration.DatabaseName, restoreSettings.DatabaseRecord, _serverStore.Configuration);

                                    if (restoreSettings.DatabaseRecord.Encrypted && _hasEncryptionKey == false)
                                        throw new ArgumentException("Database snapshot is encrypted but the encryption key is missing!");

                                    if (restoreSettings.DatabaseRecord.Encrypted == false && _hasEncryptionKey)
                                        throw new ArgumentException("Cannot encrypt a non encrypted snapshot backup during restore!");
                                }
                            }
                        }

                        continue;
                    }

                    var restoreDirectory = directory.StartsWith(Constants.Documents.PeriodicBackup.Folders.Documents, StringComparison.OrdinalIgnoreCase)
                        ? voronDataDirectory
                        : voronDataDirectory.Combine(directory);

                    BackupMethods.Full.Restore(
                        zipEntries,
                        restoreDirectory,
                        journalDir: null,
                        onProgress: message =>
                        {
                            restoreResult.AddInfo(message);
                            restoreResult.SnapshotRestore.ReadCount++;
                            onProgress.Invoke(restoreResult.Progress);
                        },
                        cancellationToken: _operationCancelToken.Token);
                }
            }

            if (restoreSettings == null)
                throw new InvalidDataException("Cannot restore the snapshot without the settings file!");

            return restoreSettings;
        }

        private static bool HasFilesOrDirectories(string location)
        {
            if (Directory.Exists(location) == false)
                return false;

            return Directory.GetFiles(location).Length > 0 ||
                   Directory.GetDirectories(location).Length > 0;
        }
    }
}<|MERGE_RESOLUTION|>--- conflicted
+++ resolved
@@ -315,14 +315,9 @@
             var smugglerOptions = new DatabaseSmugglerOptionsServerSide
             {
                 AuthorizationStatus = AuthorizationStatus.DatabaseAdmin,
-<<<<<<< HEAD
                 OperateOnTypes = DatabaseItemType.CompareExchange | DatabaseItemType.Identities | DatabaseItemType.Subscriptions,
-                SkipRevisionCreation = true
-=======
-                OperateOnTypes = DatabaseItemType.CompareExchange | DatabaseItemType.Identities,
                 SkipRevisionCreation = true,
                 KeepOriginalChangeVector = true
->>>>>>> 9b0c9fac
             };
             var lastPath = Path.Combine(_restoreConfiguration.BackupLocation, lastFile);
             var extension = Path.GetExtension(lastPath);
@@ -471,14 +466,9 @@
             var options = new DatabaseSmugglerOptionsServerSide
             {
                 AuthorizationStatus = AuthorizationStatus.DatabaseAdmin,
-<<<<<<< HEAD
                 OperateOnTypes = ~(DatabaseItemType.CompareExchange | DatabaseItemType.Identities | DatabaseItemType.Subscriptions),
-                SkipRevisionCreation = true
-=======
-                OperateOnTypes = ~(DatabaseItemType.CompareExchange | DatabaseItemType.Identities),
                 SkipRevisionCreation = true,
                 KeepOriginalChangeVector = true
->>>>>>> 9b0c9fac
             };
 
             options.OperateOnTypes |= DatabaseItemType.LegacyDocumentDeletions;
