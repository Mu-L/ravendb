﻿using System;
using System.Collections.Generic;
using System.Diagnostics;
using System.Runtime.CompilerServices;
using Jint;
using Jint.Native;
using Jint.Native.Array;
using Jint.Native.Object;
using Jint.Runtime;
using Lucene.Net.Store;
using Raven.Client;
using Raven.Client.Documents.Operations.Attachments;
using Raven.Server.Documents.Indexes;
using Raven.Server.Documents.Indexes.Static;
using Raven.Server.Documents.Indexes.Static.JavaScript;
using Raven.Server.Documents.Queries.Results;
using Sparrow.Json;
using Sparrow.Json.Parsing;

namespace Raven.Server.Documents.Patch
{
    public class JavaScriptUtils
    {
        private JsonOperationContext Context
        {
            get
            {
                Debug.Assert(_context != null, "_context != null");
                return _context;
            }
        }

        private JsonOperationContext _context;
        private readonly ScriptRunner _runner;
        private readonly List<IDisposable> _disposables = new List<IDisposable>();
        private readonly Engine _scriptEngine;

        public bool ReadOnly;

        public JavaScriptUtils(ScriptRunner runner, Engine engine)
        {
            _runner = runner;
            _scriptEngine = engine;
        }

        internal JsValue GetMetadata(JsValue self, JsValue[] args)
        {
<<<<<<< HEAD
            if (args.Length != 1 || !(args[0].AsObject() is BlittableObjectInstance boi))
                throw new InvalidOperationException("metadataFor(doc) must be called with a single entity argument");
=======
            if (args.Length != 1 && args.Length != 2 || //length == 2 takes into account Query Arguments that can be added to args
                !(args[0].AsObject() is BlittableObjectInstance boi)) 
                throw new InvalidOperationException("getMetadata(doc) must be called with a single entity argument");
>>>>>>> f48584dd

            if (!(boi.Blittable[Constants.Documents.Metadata.Key] is BlittableJsonReaderObject metadata))
                return JsValue.Null;
            metadata.Modifications = new DynamicJsonValue
            {
                [Constants.Documents.Metadata.ChangeVector] = boi.ChangeVector,
                [Constants.Documents.Metadata.Id] = boi.DocumentId,
                [Constants.Documents.Metadata.LastModified] = boi.LastModified,
            };

            if (boi.IndexScore != null)
                metadata.Modifications[Constants.Documents.Metadata.IndexScore] = boi.IndexScore.Value;

            if (boi.Distance != null)
                metadata.Modifications[Constants.Documents.Metadata.SpatialResult] = boi.Distance.Value.ToJson();

            // we cannot dispose the metadata here because the BOI is accessing blittable directly using the .Blittable property
            //using (var old = metadata)
            {
                metadata = Context.ReadObject(metadata, boi.DocumentId);
                JsValue metadataJs = TranslateToJs(_scriptEngine, Context, metadata);
                boi.Set(new JsString(Constants.Documents.Metadata.Key), metadataJs);

                return metadataJs;
            }
        }

        internal JsValue AttachmentsFor(JsValue self, JsValue[] args)
        {
            if (args.Length != 1 || !(args[0].AsObject() is BlittableObjectInstance boi))
                throw new InvalidOperationException($"{nameof(AttachmentsFor)} must be called with a single entity argument");

            if (!(boi.Blittable[Constants.Documents.Metadata.Key] is BlittableJsonReaderObject metadata))
                return EmptyArray(_scriptEngine);

            if (metadata.TryGet(Constants.Documents.Metadata.Attachments, out BlittableJsonReaderArray attachments) == false)
                return EmptyArray(_scriptEngine);

            JsValue[] attachmentsArray = new JsValue[attachments.Length];
            for (var i = 0; i < attachments.Length; i++)
                attachmentsArray[i] = new AttachmentNameObjectInstance(_scriptEngine, (BlittableJsonReaderObject)attachments[i]);

            return _scriptEngine.Array.Construct(attachmentsArray);

            static ArrayInstance EmptyArray(Engine engine)
            {
                return engine.Array.Construct(0);
            }
        }

        internal JsValue LoadAttachment(JsValue self, JsValue[] args)
        {
            if (args.Length != 2)
                throw new InvalidOperationException($"{nameof(LoadAttachment)} may only be called with two arguments, but '{args.Length}' were passed.");

            if (args[0].IsNull())
                return DynamicJsNull.ImplicitNull;

            if (args[0].IsObject() == false)
                ThrowInvalidFirstParameter();

            var doc = args[0].AsObject() as BlittableObjectInstance;
            if (doc == null)
                ThrowInvalidFirstParameter();

            if (args[1].IsString() == false)
                ThrowInvalidSecondParameter();

            var attachmentName = args[1].AsString();

            if (CurrentIndexingScope.Current == null)
                throw new InvalidOperationException($"Indexing scope was not initialized. Attachment Name: {attachmentName}");

            var attachment = CurrentIndexingScope.Current.LoadAttachment(doc.DocumentId, attachmentName);
            if (attachment is DynamicNullObject)
                return DynamicJsNull.ImplicitNull;

            return new AttachmentObjectInstance(_scriptEngine, (DynamicAttachment)attachment);

            void ThrowInvalidFirstParameter()
            {
                throw new InvalidOperationException($"{nameof(LoadAttachments)} may only be called with a non-null entity as a first parameter, but was called with a parameter of type {args[0].GetType().FullName}.");
            }

            void ThrowInvalidSecondParameter()
            {
                throw new InvalidOperationException($"{nameof(LoadAttachment)} may only be called with a string, but was called with a parameter of type {args[1].GetType().FullName}.");
            }
        }

        internal JsValue LoadAttachments(JsValue self, JsValue[] args)
        {
            if (args.Length != 1)
                throw new InvalidOperationException($"{nameof(LoadAttachment)} may only be called with one argument, but '{args.Length}' were passed.");

            if (args[0].IsNull())
                return DynamicJsNull.ImplicitNull;

            if (args[0].IsObject() == false)
                ThrowInvalidParameter();

            var doc = args[0].AsObject() as BlittableObjectInstance;
            if (doc == null)
                ThrowInvalidParameter();

            if (CurrentIndexingScope.Current == null)
                throw new InvalidOperationException($"Indexing scope was not initialized.");

            var attachments = CurrentIndexingScope.Current.LoadAttachments(doc.DocumentId, GetAttachmentNames());
            if (attachments.Count == 0)
                return EmptyArray(_scriptEngine);

            var values = new JsValue[attachments.Count];
            for (var i = 0; i < values.Length; i++)
                values[i] = new AttachmentObjectInstance(_scriptEngine, attachments[i]);

            var array = _scriptEngine.Array.Construct(Arguments.Empty);
            _scriptEngine.Array.PrototypeObject.Push(array, values);

            return array;

            void ThrowInvalidParameter()
            {
                throw new InvalidOperationException($"{nameof(LoadAttachments)} may only be called with a non-null entity as a parameter, but was called with a parameter of type {args[0].GetType().FullName}.");
            }

            IEnumerable<string> GetAttachmentNames()
            {
                var metadata = doc.Get(Constants.Documents.Metadata.Key) as BlittableObjectInstance;
                if (metadata == null)
                    yield break;

                var attachments = metadata.Get(Constants.Documents.Metadata.Attachments);
                if (attachments == null || attachments.IsArray() == false)
                    yield break;

                foreach (var attachment in attachments.AsArray())
                {
                    var attachmentObject = attachment.AsObject();
                    yield return attachment.Get(nameof(AttachmentName.Name)).AsString();
                }
            }

            static ArrayInstance EmptyArray(Engine engine)
            {
                return engine.Array.Construct(0);
            }
        }

        internal JsValue GetTimeSeriesNamesFor(JsValue self, JsValue[] args)
        {
            return GetNamesFor(self, args, Constants.Documents.Metadata.TimeSeries, "timeSeriesNamesFor");
        }

        internal JsValue GetCounterNamesFor(JsValue self, JsValue[] args)
        {
            return GetNamesFor(self, args, Constants.Documents.Metadata.Counters, "counterNamesFor");
        }

        private JsValue GetNamesFor(JsValue self, JsValue[] args, string metadataKey, string methodName)
        {
            if (args.Length != 1 || !(args[0].AsObject() is BlittableObjectInstance boi))
                throw new InvalidOperationException($"{methodName}(doc) must be called with a single entity argument");

            if (!(boi.Blittable[Constants.Documents.Metadata.Key] is BlittableJsonReaderObject metadata))
                return EmptyArray(_scriptEngine);

            if (metadata.TryGet(metadataKey, out BlittableJsonReaderArray timeSeries) == false)
                return EmptyArray(_scriptEngine);

            JsValue[] timeSeriesArray = new JsValue[timeSeries.Length];
            for (var i = 0; i < timeSeries.Length; i++)
                timeSeriesArray[i] = timeSeries[i]?.ToString();

            return _scriptEngine.Array.Construct(timeSeriesArray);

            static ArrayInstance EmptyArray(Engine engine)
            {
                return engine.Array.Construct(0);
            }
        }

        internal JsValue GetDocumentId(JsValue self, JsValue[] args)
        {
            if (args.Length != 1 && args.Length != 2) //length == 2 takes into account Query Arguments that can be added to args
                throw new InvalidOperationException("id(doc) must be called with a single argument");

            if (args[0].IsNull() || args[0].IsUndefined())
                return args[0];

            if (args[0].IsObject() == false)
                throw new InvalidOperationException("id(doc) must be called with an object argument");

            var objectInstance = args[0].AsObject();

            if (objectInstance is BlittableObjectInstance doc && doc.DocumentId != null)
                return doc.DocumentId;

            var jsValue = objectInstance.Get(Constants.Documents.Metadata.Key);
            // search either @metadata.@id or @id
            var metadata = jsValue.IsObject() == false ? objectInstance : jsValue.AsObject();
            var value = metadata.Get(Constants.Documents.Metadata.Id);
            if (value.IsString() == false)
            {
                // search either @metadata.Id or Id
                value = metadata.Get(Constants.Documents.Metadata.IdProperty);
                if (value.IsString() == false)
                    return JsValue.Null;
            }
            return value;
        }

        internal JsValue TranslateToJs(Engine engine, JsonOperationContext context, object o)
        {
            if (o is Tuple<Document, Lucene.Net.Documents.Document, IState, Dictionary<string, IndexField>, bool?, ProjectionOptions> t)
            {
                var d = t.Item1;
                return new BlittableObjectInstance(engine, null, Clone(d.Data, context), d)
                {
                    LuceneDocument = t.Item2,
                    LuceneState = t.Item3,
                    LuceneIndexFields = t.Item4,
                    LuceneAnyDynamicIndexFields = t.Item5 ?? false,
                    Projection = t.Item6
                };
            }
            if (o is Document doc)
            {
                return new BlittableObjectInstance(engine, null, Clone(doc.Data, context), doc);
            }
            if (o is DocumentConflict dc)
            {
                return new BlittableObjectInstance(engine, null, Clone(dc.Doc, context), dc.Id, dc.LastModified, dc.ChangeVector);
            }

            if (o is BlittableJsonReaderObject json)
            {
                return new BlittableObjectInstance(engine, null, Clone(json, context), null, null, null);
            }

            if (o == null)
                return Undefined.Instance;
            if (o is long lng)
                return lng;
            if (o is BlittableJsonReaderArray bjra)
            {
                var jsArray = engine.Array.Construct(Array.Empty<JsValue>());
                var args = new JsValue[1];
                for (var i = 0; i < bjra.Length; i++)
                {
                    args[0] = TranslateToJs(engine, context, bjra[i]);
                    engine.Array.PrototypeObject.Push(jsArray, args);
                }
                return jsArray;
            }
            if (o is List<object> list)
            {
                var jsArray = engine.Array.Construct(Array.Empty<JsValue>());
                var args = new JsValue[1];
                for (var i = 0; i < list.Count; i++)
                {
                    args[0] = TranslateToJs(engine, context, list[i]);
                    engine.Array.PrototypeObject.Push(jsArray, args);
                }
                return jsArray;
            }
            if (o is List<Document> docList)
            {
                var jsArray = engine.Array.Construct(Array.Empty<JsValue>());
                var args = new JsValue[1];
                for (var i = 0; i < docList.Count; i++)
                {
                    args[0] = new BlittableObjectInstance(engine, null, Clone(docList[i].Data, context), docList[i]);
                    engine.Array.PrototypeObject.Push(jsArray, args);
                }
                return jsArray;
            }
            // for admin
            if (o is RavenServer || o is DocumentDatabase)
            {
                AssertAdminScriptInstance();
                return JsValue.FromObject(engine, o);
            }
            if (o is ObjectInstance j)
                return j;
            if (o is bool b)
                return b ? JsBoolean.True : JsBoolean.False;
            if (o is int integer)
                return integer;
            if (o is double dbl)
                return dbl;
            if (o is string s)
                return s;
            if (o is LazyStringValue ls)
                return ls.ToString();
            if (o is LazyCompressedStringValue lcs)
                return lcs.ToString();
            if (o is LazyNumberValue lnv)
            {
                return BlittableObjectInstance.BlittableObjectProperty.GetJsValueForLazyNumber(engine, lnv);
            }
            if (o is JsValue js)
                return js;
            throw new InvalidOperationException("No idea how to convert " + o + " to JsValue");
        }

        private void AssertAdminScriptInstance()
        {
            if (_runner._enableClr == false)
                throw new InvalidOperationException("Unable to run admin scripts using this instance of the script runner, the EnableClr is set to false");
        }

        [MethodImpl(MethodImplOptions.AggressiveInlining)]
        private BlittableJsonReaderObject Clone(BlittableJsonReaderObject origin, JsonOperationContext context)
        {
            if (ReadOnly)
                return origin;

            var noCache = origin.NoCache;
            origin.NoCache = true;
            // RavenDB-8286
            // here we need to make sure that we aren't sending a value to
            // the js engine that might be modified by the actions of the js engine
            // for example, calling put() might cause the original data to change
            // because we defrag the data that we looked at. We are handling this by
            // ensuring that we have our own, safe, copy.
            var cloned = origin.Clone(context);
            cloned.NoCache = true;
            _disposables.Add(cloned);

            origin.NoCache = noCache;
            return cloned;
        }

        public void Clear()
        {
            foreach (var disposable in _disposables)
                disposable.Dispose();
            _disposables.Clear();
            _context = null;
        }

        public void Reset(JsonOperationContext ctx)
        {
            _context = ctx;
        }
    }
}<|MERGE_RESOLUTION|>--- conflicted
+++ resolved
@@ -45,14 +45,9 @@
 
         internal JsValue GetMetadata(JsValue self, JsValue[] args)
         {
-<<<<<<< HEAD
-            if (args.Length != 1 || !(args[0].AsObject() is BlittableObjectInstance boi))
-                throw new InvalidOperationException("metadataFor(doc) must be called with a single entity argument");
-=======
             if (args.Length != 1 && args.Length != 2 || //length == 2 takes into account Query Arguments that can be added to args
                 !(args[0].AsObject() is BlittableObjectInstance boi)) 
-                throw new InvalidOperationException("getMetadata(doc) must be called with a single entity argument");
->>>>>>> f48584dd
+                throw new InvalidOperationException("metadataFor(doc) must be called with a single entity argument");
 
             if (!(boi.Blittable[Constants.Documents.Metadata.Key] is BlittableJsonReaderObject metadata))
                 return JsValue.Null;
