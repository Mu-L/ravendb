--- conflicted
+++ resolved
@@ -1609,7 +1609,7 @@
 
             // if the document is in conflict, that's fine
             // we will recreate '@timeseries' in metadata when the conflict is resolved
-            var doc = _documentDatabase.DocumentsStorage.Get(ctx, docId, throwOnConflict: false);
+            var doc = _documentDatabase.DocumentsStorage.Get(ctx, docId, throwOnConflict: false); 
             if (doc == null)
                 return;
 
@@ -1630,7 +1630,7 @@
                     {
                         [Constants.Documents.Metadata.Key] = new DynamicJsonValue
                         {
-                            [Constants.Documents.Metadata.TimeSeries] = new[] { tsName }
+                            [Constants.Documents.Metadata.TimeSeries] = new[] {tsName}
                         }
                     };
                 }
@@ -2097,7 +2097,6 @@
 
             return table.GetNumberOfEntriesAfter(indexDef, afterEtag, out totalCount);
         }
-<<<<<<< HEAD
         
         public long GetNumberOfTimeSeriesDeletedRangesToProcess(DocumentsOperationContext context, string collection, in long afterEtag, out long totalCount)
         {
@@ -2120,9 +2119,6 @@
 
             return table.GetNumberOfEntriesAfter(indexDef, afterEtag, out totalCount);
         }
-=======
-
->>>>>>> e981a0cc
         
         [Conditional("DEBUG")]
         private static void EnsureStatsAndDataIntegrity(DocumentsOperationContext context, string docId, string name, TimeSeriesValuesSegment segment)
