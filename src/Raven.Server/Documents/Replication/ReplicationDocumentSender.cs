﻿using System;
using System.Collections;
using System.Collections.Generic;
using System.Diagnostics;
using System.IO;
using System.Linq;
using System.Runtime.CompilerServices;
using System.Threading;
using Raven.Client.Documents.Attachments;
using Raven.Client.Documents.Operations.Replication;
using Raven.Client.Documents.Replication.Messages;
using Raven.Client.Exceptions;
using Sparrow;
using Sparrow.Json.Parsing;
using Sparrow.Logging;
using Raven.Server.ServerWide.Context;
using Raven.Server.Utils;
using Sparrow.Json;
using Voron;

namespace Raven.Server.Documents.Replication
{
    public class ReplicationDocumentSender
    {
        private readonly Logger _log;
        private long _lastEtag;

        private readonly SortedList<long, ReplicationBatchItem> _orderedReplicaItems = new SortedList<long, ReplicationBatchItem>();
        private readonly Dictionary<Slice, ReplicationBatchItem> _replicaAttachmentStreams = new Dictionary<Slice, ReplicationBatchItem>();
        private readonly List<ReplicationBatchItem> _countersToReplicate = new List<ReplicationBatchItem>();
        private readonly byte[] _tempBuffer = new byte[32 * 1024];
        private readonly Stream _stream;
        private readonly OutgoingReplicationHandler _parent;
        private OutgoingReplicationStatsScope _statsInstance;
        private readonly ReplicationStats _stats = new ReplicationStats();
        public bool MissingAttachmentsInLastBatch { get; private set; }

        public ReplicationDocumentSender(Stream stream, OutgoingReplicationHandler parent, Logger log)
        {
            _log = log;
            _stream = stream;
            _parent = parent;
        }

        public class MergedReplicationBatchEnumerator : IEnumerator<ReplicationBatchItem>
        {
            private readonly List<IEnumerator<ReplicationBatchItem>> _workEnumerators = new List<IEnumerator<ReplicationBatchItem>>();
            private ReplicationBatchItem _currentItem;
            private readonly OutgoingReplicationStatsScope _documentRead;
            private readonly OutgoingReplicationStatsScope _attachmentRead;
            private readonly OutgoingReplicationStatsScope _tombstoneRead;

            private readonly OutgoingReplicationStatsScope _countersRead;


            public MergedReplicationBatchEnumerator(OutgoingReplicationStatsScope documentRead, OutgoingReplicationStatsScope attachmentRead, OutgoingReplicationStatsScope tombstoneRead, OutgoingReplicationStatsScope counterRead)
            {
                _documentRead = documentRead;
                _attachmentRead = attachmentRead;
                _tombstoneRead = tombstoneRead;
                _countersRead = counterRead;
            }

            public void AddEnumerator(ReplicationBatchItem.ReplicationItemType type, IEnumerator<ReplicationBatchItem> enumerator)
            {
                if (enumerator == null)
                    return;

                if (enumerator.MoveNext())
                {
                    using (GetStatsFor(type).Start())
                    {
                        _workEnumerators.Add(enumerator);
                    }
                }
            }

            [MethodImpl(MethodImplOptions.AggressiveInlining)]
            private OutgoingReplicationStatsScope GetStatsFor(ReplicationBatchItem.ReplicationItemType type)
            {
                switch (type)
                {
                    case ReplicationBatchItem.ReplicationItemType.Document:
                        return _documentRead;
                    case ReplicationBatchItem.ReplicationItemType.Attachment:
                        return _attachmentRead;
                    case ReplicationBatchItem.ReplicationItemType.CounterBatch:
                        return _countersRead;
                    case ReplicationBatchItem.ReplicationItemType.DocumentTombstone:
                    case ReplicationBatchItem.ReplicationItemType.AttachmentTombstone:
                    case ReplicationBatchItem.ReplicationItemType.RevisionTombstone:
                        return _tombstoneRead;
                    default:
                        throw new ArgumentOutOfRangeException();
                }
            }

            public bool MoveNext()
            {
                if (_workEnumerators.Count == 0)
                    return false;

                var current = _workEnumerators[0];
                for (var index = 1; index < _workEnumerators.Count; index++)
                {
                    if (_workEnumerators[index].Current.Etag < current.Current.Etag)
                    {
                        current = _workEnumerators[index];
                    }
                }

                _currentItem = current.Current;
                using (GetStatsFor(_currentItem.Type).Start())
                {
                    if (current.MoveNext() == false)
                    {
                        _workEnumerators.Remove(current);
                    }

                    return true;
                }
            }

            public void Reset()
            {
                throw new NotSupportedException();
            }

            public ReplicationBatchItem Current => _currentItem;

            object IEnumerator.Current => Current;

            public void Dispose()
            {
                foreach (var workEnumerator in _workEnumerators)
                {
                    workEnumerator.Dispose();
                }
                _workEnumerators.Clear();
            }
        }

        private IEnumerable<ReplicationBatchItem> GetReplicationItems(DocumentsOperationContext ctx, long etag, ReplicationStats stats)
        {
            var docs = _parent._database.DocumentsStorage.GetDocumentsFrom(ctx, etag + 1);
            var tombs = _parent._database.DocumentsStorage.GetTombstonesFrom(ctx, etag + 1);
            var conflicts = _parent._database.DocumentsStorage.ConflictsStorage.GetConflictsFrom(ctx, etag + 1).Select(ReplicationBatchItem.From);
            var revisionsStorage = _parent._database.DocumentsStorage.RevisionsStorage;
            var revisions = revisionsStorage.GetRevisionsFrom(ctx, etag + 1, int.MaxValue).Select(ReplicationBatchItem.From);
            var attachments = _parent._database.DocumentsStorage.AttachmentsStorage.GetAttachmentsFrom(ctx, etag + 1);
            var counters = _parent._database.DocumentsStorage.CountersStorage.GetCountersFrom(ctx, etag + 1);


            using (var docsIt = docs.GetEnumerator())
            using (var tombsIt = tombs.GetEnumerator())
            using (var conflictsIt = conflicts.GetEnumerator())
            using (var versionsIt = revisions.GetEnumerator())
            using (var attachmentsIt = attachments.GetEnumerator())
            using (var countersIt = counters.GetEnumerator())
            using (var mergedInEnumerator = new MergedReplicationBatchEnumerator(stats.DocumentRead, stats.AttachmentRead, stats.TombstoneRead, stats.CounterRead))
            {
                mergedInEnumerator.AddEnumerator(ReplicationBatchItem.ReplicationItemType.Document, docsIt);
                mergedInEnumerator.AddEnumerator(ReplicationBatchItem.ReplicationItemType.DocumentTombstone, tombsIt);
                mergedInEnumerator.AddEnumerator(ReplicationBatchItem.ReplicationItemType.Document, conflictsIt);
                mergedInEnumerator.AddEnumerator(ReplicationBatchItem.ReplicationItemType.Document, versionsIt);
                mergedInEnumerator.AddEnumerator(ReplicationBatchItem.ReplicationItemType.Attachment, attachmentsIt);
                mergedInEnumerator.AddEnumerator(ReplicationBatchItem.ReplicationItemType.CounterBatch, countersIt);

                while (mergedInEnumerator.MoveNext())
                {
                    yield return mergedInEnumerator.Current;
                }
            }
        }

        public bool ExecuteReplicationOnce(OutgoingReplicationStatsScope stats, ref long next)
        {
            EnsureValidStats(stats);
            var wasInterrupted = false;
            var delay = GetDelayReplication();
            var currentNext = next;
            using (_parent._database.DocumentsStorage.ContextPool.AllocateOperationContext(out DocumentsOperationContext documentsContext))
            using (documentsContext.OpenReadTransaction())
            {
                try
                {
                    // we scan through the documents to send to the other side, we need to be careful about
                    // filtering a lot of documents, because we need to let the other side know about this, and 
                    // at the same time, we need to send a heartbeat to keep the tcp connection alive
                    _lastEtag = _parent._lastSentDocumentEtag;
                    _parent.CancellationToken.ThrowIfCancellationRequested();

                    var batchSize = _parent._database.Configuration.Replication.MaxItemsCount;
                    var maxSizeToSend = _parent._database.Configuration.Replication.MaxSizeToSend;
                    long size = 0;
                    var numberOfItemsSent = 0;
                    var skippedReplicationItemsInfo = new SkippedReplicationItemsInfo();
                    short lastTransactionMarker = -1;
                    long prevLastEtag = _lastEtag;

                    using (_stats.Storage.Start())
                    {                        
                        foreach (var item in GetReplicationItems(documentsContext, _lastEtag, _stats))
                        {
                            if (lastTransactionMarker != item.TransactionMarker)
                            {
                                if (delay.Ticks > 0)
                                {
                                    var nextReplication = item.LastModifiedTicks + delay.Ticks;
                                    if (_parent._database.Time.GetUtcNow().Ticks < nextReplication)
                                    {
                                        if (Interlocked.CompareExchange(ref next, nextReplication, currentNext) == currentNext)
                                        {
                                            wasInterrupted = true;
                                            break;
                                        }
                                    }
                                }
                                lastTransactionMarker = item.TransactionMarker;

<<<<<<< HEAD
                                if (_parent.SupportedFeatures.Replication.CountersBatch == false)
                                {                                    
=======
                                if (_parent.SupportedFeatures.Replication.Counters == false)
                                {
>>>>>>> 1f51b12b
                                    AssertNotCounterForLegacyReplication(item);
                                }

                                if (_parent.SupportedFeatures.Replication.ClusterTransaction == false)
                                {
                                    AssertNotClusterTransactionDocumentForLegacyReplication(item);
                                }

                                // Include the attachment's document which is right after its latest attachment.
                                if ((item.Type == ReplicationBatchItem.ReplicationItemType.Document ||
                                     item.Type == ReplicationBatchItem.ReplicationItemType.DocumentTombstone) &&
                                    // We want to limit batch sizes to reasonable limits.
                                    ((maxSizeToSend.HasValue && size > maxSizeToSend.Value.GetValue(SizeUnit.Bytes)) ||
                                     (batchSize.HasValue && numberOfItemsSent > batchSize.Value)))
                                {
                                    wasInterrupted = true;
                                    break;
                                }

                                if (_stats.Storage.CurrentStats.InputCount % 16384 == 0)
                                {
                                    // ReSharper disable once PossibleLossOfFraction
                                    if ((_parent._parent.MinimalHeartbeatInterval / 2) < _stats.Storage.Duration.TotalMilliseconds)
                                    {
                                        wasInterrupted = true;
                                        break;
                                    }
                                }
                            }

                            _stats.Storage.RecordInputAttempt();

                            //Here we add missing attachments in the same batch as the document that contains them without modifying the last etag or transaction boundary
                            if (MissingAttachmentsInLastBatch && 
                                item.Type == ReplicationBatchItem.ReplicationItemType.Document &&
                                (item.Flags & DocumentFlags.HasAttachments) == DocumentFlags.HasAttachments)
                            {
                                var type = (item.Flags & DocumentFlags.Revision) == DocumentFlags.Revision ? AttachmentType.Revision: AttachmentType.Document;
                                foreach (var attachment in _parent._database.DocumentsStorage.AttachmentsStorage.GetAttachmentsForDocument(documentsContext, type, item.Id))
                                {
                                    //We need to filter attachments that are been sent in the same batch as the document
                                    if (attachment.Etag >= prevLastEtag)
                                        continue;
                                    var stream = _parent._database.DocumentsStorage.AttachmentsStorage.GetAttachmentStream(documentsContext, attachment.Base64Hash);
                                    attachment.Stream = stream;
                                    AddReplicationItemToBatch(ReplicationBatchItem.From(attachment), _stats.Storage, skippedReplicationItemsInfo);
                                    size += attachment.Stream.Length;
                                }
                                
                            }

                            _lastEtag = item.Etag;

                            if (item.Data != null)
                                size += item.Data.Size;
                            else if (item.Type == ReplicationBatchItem.ReplicationItemType.Attachment)
                                size += item.Stream.Length;

                            if (AddReplicationItemToBatch(item, _stats.Storage, skippedReplicationItemsInfo) == false)
                                continue;

                            numberOfItemsSent++;
                        }

                    }
                    
                    if (_log.IsInfoEnabled)
                    {
                        if (skippedReplicationItemsInfo.SkippedItems > 0)
                        {
                            var message = skippedReplicationItemsInfo.GetInfoForDebug(_parent.LastAcceptedChangeVector);
                            _log.Info(message);
                        }
                        
                        _log.Info($"Found {_orderedReplicaItems.Count:#,#;;0} documents " +
                                  $"and {_replicaAttachmentStreams.Count} attachment's streams " +
                                  $"to replicate to {_parent.Node.FromString()}, " +
                                  $"total size: {new Size(size, SizeUnit.Bytes)}");
                    }

                    if (_orderedReplicaItems.Count == 0 && _countersToReplicate.Count == 0)
                    {
                        var hasModification = _lastEtag != _parent._lastSentDocumentEtag;

                        // ensure that the other server is aware that we skipped 
                        // on (potentially a lot of) documents to send, and we update
                        // the last etag they have from us on the other side
                        _parent._lastSentDocumentEtag = _lastEtag;
                        _parent._lastDocumentSentTime = DateTime.UtcNow;
                        var changeVector = wasInterrupted ? null : DocumentsStorage.GetDatabaseChangeVector(documentsContext);
                        _parent.SendHeartbeat(changeVector);
                        return hasModification;
                    }

                    _parent.CancellationToken.ThrowIfCancellationRequested();

                    try
                    {
                        using (_stats.Network.Start())
                        {
                            SendDocumentsBatch(documentsContext, _stats.Network);
                            if (MissingAttachmentsInLastBatch)
                                return false;
                        }
                    }
                    catch (OperationCanceledException)
                    {
                        if (_log.IsInfoEnabled)
                            _log.Info("Received cancellation notification while sending document replication batch.");
                        throw;
                    }
                    catch (Exception e)
                    {
                        if (_log.IsInfoEnabled)
                            _log.Info("Failed to send document replication batch", e);
                        throw;
                    }

                    MissingAttachmentsInLastBatch = false;
                    

                    return true;
                }
                finally
                {
                    _orderedReplicaItems.Clear();
                    _replicaAttachmentStreams.Clear();
                    _countersToReplicate.Clear();
                }
            }
        }

        private void AssertNotCounterForLegacyReplication(ReplicationBatchItem item)
        {
            if (item.Type == ReplicationBatchItem.ReplicationItemType.CounterBatch)
            {
                // the other side doesn't support counters, stopping replication
                var message =
                    $"{_parent.Node.FromString()} found an item of type `{nameof(ReplicationBatchItem.ReplicationItemType.CounterBatch)}` " +
                    $"to replicate to {_parent.Destination.FromString()}, " +
                    "while we are in legacy mode (downgraded our replication version to match the destination). " +
                    $"Can't send Counters in legacy mode, destination {_parent.Destination.FromString()} ";

                message += _parent.SupportedFeatures.Replication.Counters == false
                    ? "does not support Counters feature. "
                    : "uses the old structure of counters (legacy counters). ";

                message += "Stopping replication. " + item;

                if (_log.IsInfoEnabled)
                    _log.Info(message);

                throw new LegacyReplicationViolationException(message);
            }
        }

        private void AssertNotClusterTransactionDocumentForLegacyReplication(ReplicationBatchItem item)
        {
            if (item.Type == ReplicationBatchItem.ReplicationItemType.Document &&
                item.Flags.HasFlag(DocumentFlags.FromClusterTransaction))
            {                
                // the other side doesn't support cluster transactions, stopping replication
                var message = $"{_parent.Node.FromString()} found a document {item.Id} with flag `FromClusterTransaction` to replicate to {_parent.Destination.FromString()}, " +
                              "while we are in legacy mode (downgraded our replication version to match the destination). " +
                              $"Can't use Cluster Transactions legacy mode, destination {_parent.Destination.FromString()} does not support this feature. " +
                              "Stopping replication.";

                if (_log.IsInfoEnabled)
                    _log.Info(message);

                throw new LegacyReplicationViolationException(message);
            }
        }

        private TimeSpan GetDelayReplication()
        {
            TimeSpan delayReplicationFor = TimeSpan.Zero;

            if (_parent.Destination is ExternalReplication external)
            {
                delayReplicationFor = external.DelayReplicationFor;

                if (delayReplicationFor.Ticks > 0)
                    _parent._parent._server.LicenseManager.AssertCanDelayReplication();
            }
            return delayReplicationFor;
        }

        private class SkippedReplicationItemsInfo
        {
            public long SkippedItems { get; private set; }

            private long _skippedArtificialDocuments;
            private long _startEtag;
            private long _endEtag;
            private string _startChangeVector;
            private string _endChangeVector;

            public void Update(ReplicationBatchItem item, bool isArtificial = false)
            {
                SkippedItems++;
                if (isArtificial)
                    _skippedArtificialDocuments++;

                if (_startChangeVector == null)
                {
                    _startChangeVector = item.ChangeVector;
                    _startEtag = item.Etag;
                }

                _endChangeVector = item.ChangeVector;
                _endEtag = item.Etag;
            }

            public string GetInfoForDebug(string destinationChangeVector)
            {
                var message = $"Skipped {SkippedItems:#,#;;0} items";
                if (_skippedArtificialDocuments > 0)
                    message += $" ({_skippedArtificialDocuments:#,#;;0} artificial documents)";

                message += $", start etag: {_startEtag:#,#;;0}, end etag: {_endEtag:#,#;;0}, " +
                           $"start change vector: {_startChangeVector}, end change vector: {_endChangeVector}, " +
                           $"destination change vector: {destinationChangeVector}";

                return message;
            }

            public void Reset()
            {
                SkippedItems = 0;
                _skippedArtificialDocuments = 0;
                _startEtag = 0;
                _endEtag = 0;
                _startChangeVector = null;
                _endChangeVector = null;
            }
        }
        private bool AddReplicationItemToBatch(ReplicationBatchItem item, OutgoingReplicationStatsScope stats, SkippedReplicationItemsInfo skippedReplicationItemsInfo)
        {
            if (item.Type == ReplicationBatchItem.ReplicationItemType.Document ||
                item.Type == ReplicationBatchItem.ReplicationItemType.DocumentTombstone)
            {
                if ((item.Flags & DocumentFlags.Artificial) == DocumentFlags.Artificial)
                {
                    stats.RecordArtificialDocumentSkip();
                    skippedReplicationItemsInfo.Update(item, isArtificial: true);
                    return false;
                }
            }

            if (item.Flags.Contain(DocumentFlags.Revision) || item.Flags.Contain(DocumentFlags.DeleteRevision))
            {
                // we let pass all the conflicted/resolved revisions, since we keep them with their original change vector which might be `AlreadyMerged` at the destination.
                if (item.Flags.Contain(DocumentFlags.Conflicted) || 
                    item.Flags.Contain(DocumentFlags.Resolved))
                {
                    _orderedReplicaItems.Add(item.Etag, item);
                    return true;
                }
            }

            // destination already has it
            if ( (MissingAttachmentsInLastBatch == false || item.Type != ReplicationBatchItem.ReplicationItemType.Attachment) && 
                ChangeVectorUtils.GetConflictStatus(item.ChangeVector, _parent.LastAcceptedChangeVector) == ConflictStatus.AlreadyMerged)
            {
                stats.RecordChangeVectorSkip();
                skippedReplicationItemsInfo.Update(item);
                return false;
            }

            if (skippedReplicationItemsInfo.SkippedItems > 0)
            {
                if (_log.IsInfoEnabled)
                {
                    var message = skippedReplicationItemsInfo.GetInfoForDebug(_parent.LastAcceptedChangeVector);
                    _log.Info(message);
                }

                skippedReplicationItemsInfo.Reset();
            }

            if (item.Type == ReplicationBatchItem.ReplicationItemType.Attachment)
                _replicaAttachmentStreams[item.Base64Hash] = item;
            if (item.Type == ReplicationBatchItem.ReplicationItemType.CounterBatch)
            {
                _countersToReplicate.Add(item);
                return true;
            }

            Debug.Assert(item.Flags.Contain(DocumentFlags.Artificial) == false);
            _orderedReplicaItems.Add(item.Etag, item);
            return true;
        }

        private void SendDocumentsBatch(DocumentsOperationContext documentsContext, OutgoingReplicationStatsScope stats)
        {
            if (_log.IsInfoEnabled)
                _log.Info($"Starting sending replication batch ({_parent._database.Name}) with {_orderedReplicaItems.Count:#,#;;0} docs, and last etag {_lastEtag:#,#;;0}");

            var sw = Stopwatch.StartNew();
            var headerJson = new DynamicJsonValue
            {
                [nameof(ReplicationMessageHeader.Type)] = ReplicationMessageType.Documents,
                [nameof(ReplicationMessageHeader.LastDocumentEtag)] = _lastEtag,
                [nameof(ReplicationMessageHeader.ItemsCount)] = _orderedReplicaItems.Count + _countersToReplicate.Count,
                [nameof(ReplicationMessageHeader.AttachmentStreamsCount)] = _replicaAttachmentStreams.Count
            };

            stats.RecordLastEtag(_lastEtag);

            _parent.WriteToServer(headerJson);

            foreach (var item in _countersToReplicate)
            {
                WriteCountersToServer(documentsContext, item);

                item.Values.TryGet(CountersStorage.Values, out BlittableJsonReaderObject counters);
                stats.RecordCountersOutput(counters?.Count ?? 0); 
            }

            foreach (var item in _orderedReplicaItems)
            {
                var value = item.Value;
                WriteItemToServer(documentsContext, value, stats);
            }

            foreach (var item in _replicaAttachmentStreams)
            {
                var value = item.Value;
                WriteAttachmentStreamToServer(value);

                stats.RecordAttachmentOutput(value.Stream.Length);
            }

            // close the transaction as early as possible, and before we wait for reply
            // from other side
            documentsContext.Transaction.Dispose();
            _stream.Flush();
            sw.Stop();

            if (_log.IsInfoEnabled && _orderedReplicaItems.Count > 0)
                _log.Info($"Finished sending replication batch. Sent {_orderedReplicaItems.Count:#,#;;0} documents and {_replicaAttachmentStreams.Count:#,#;;0} attachment streams in {sw.ElapsedMilliseconds:#,#;;0} ms. Last sent etag = {_lastEtag:#,#;;0}");

            var (type, _) = _parent.HandleServerResponse();
            if (type == ReplicationMessageReply.ReplyType.MissingAttachments)
            {
                MissingAttachmentsInLastBatch = true;
                return;
            }
            _parent._lastSentDocumentEtag = _lastEtag;

            _parent._lastDocumentSentTime = DateTime.UtcNow;

        }

        private void WriteItemToServer(DocumentsOperationContext context, ReplicationBatchItem item, OutgoingReplicationStatsScope stats)
        {
            if (item.Type == ReplicationBatchItem.ReplicationItemType.Attachment)
            {
                WriteAttachmentToServer(context, item);
                return;
            }

            if (item.Type == ReplicationBatchItem.ReplicationItemType.AttachmentTombstone)
            {
                WriteAttachmentTombstoneToServer(context, item);
                stats.RecordAttachmentTombstoneOutput();
                return;
            }

            if (item.Type == ReplicationBatchItem.ReplicationItemType.RevisionTombstone)
            {
                WriteRevisionTombstoneToServer(context, item);
                stats.RecordRevisionTombstoneOutput();
                return;
            }

            if (item.Type == ReplicationBatchItem.ReplicationItemType.DocumentTombstone)
            {
                WriteDocumentToServer(context, item);
                stats.RecordDocumentTombstoneOutput();
                return;
            }

            WriteDocumentToServer(context, item);
            stats.RecordDocumentOutput(item.Data?.Size ?? 0);
        }

        private unsafe void WriteDocumentToServer(DocumentsOperationContext context, ReplicationBatchItem item)
        {
            using(Slice.From(context.Allocator, item.ChangeVector, out var cv))
            fixed (byte* pTemp = _tempBuffer)
            {
                var requiredSize = sizeof(byte) + // type
                                   sizeof(int) + //  size of change vector
                                   cv.Size +
                                   sizeof(short) + // transaction marker
                                   sizeof(long) + // Last modified ticks
                                   sizeof(DocumentFlags) +
                                   sizeof(int) + // size of document ID
                                   item.Id.Size +
                                   sizeof(int); // size of document
                
                if (item.Collection != null)
                {
                    requiredSize += item.Collection.Size + sizeof(int);
                }

                if (requiredSize > _tempBuffer.Length)
                    ThrowTooManyChangeVectorEntries(item);
                int tempBufferPos = 0;
                pTemp[tempBufferPos++] = (byte)item.Type;

                *(int*)(pTemp + tempBufferPos) = cv.Size;
                tempBufferPos += sizeof(int);

                Memory.Copy(pTemp + tempBufferPos, cv.Content.Ptr, cv.Size);
                tempBufferPos += cv.Size;

                *(short*)(pTemp + tempBufferPos) = item.TransactionMarker;
                tempBufferPos += sizeof(short);

                *(long*)(pTemp + tempBufferPos) = item.LastModifiedTicks;
                tempBufferPos += sizeof(long);

                *(DocumentFlags*)(pTemp + tempBufferPos) = item.Flags;
                tempBufferPos += sizeof(DocumentFlags);

                *(int*)(pTemp + tempBufferPos) = item.Id.Size;
                tempBufferPos += sizeof(int);

                Memory.Copy(pTemp + tempBufferPos, item.Id.Buffer, item.Id.Size);
                tempBufferPos += item.Id.Size;

                if (item.Data != null)
                {
                    *(int*)(pTemp + tempBufferPos) = item.Data.Size;
                    tempBufferPos += sizeof(int);

                    var docReadPos = 0;
                    while (docReadPos < item.Data.Size)
                    {
                        var sizeToCopy = Math.Min(item.Data.Size - docReadPos, _tempBuffer.Length - tempBufferPos);
                        if (sizeToCopy == 0) // buffer is full, need to flush it
                        {
                            _stream.Write(_tempBuffer, 0, tempBufferPos);
                            tempBufferPos = 0;
                            continue;
                        }
                        Memory.Copy(pTemp + tempBufferPos, item.Data.BasePointer + docReadPos, sizeToCopy);
                        tempBufferPos += sizeToCopy;
                        docReadPos += sizeToCopy;
                    }
                }
                else
                {
                    int dataSize;
                    if (item.Type == ReplicationBatchItem.ReplicationItemType.DocumentTombstone)
                        dataSize = -1;
                    else if ((item.Flags & DocumentFlags.DeleteRevision) == DocumentFlags.DeleteRevision)
                        dataSize = -2;
                    else
                        throw new InvalidDataException("Cannot write document with empty data.");
                    *(int*)(pTemp + tempBufferPos) = dataSize;
                    tempBufferPos += sizeof(int);

                    if (item.Collection == null) //precaution
                        throw new InvalidDataException("Cannot write item with empty collection name...");

                    *(int*)(pTemp + tempBufferPos) = item.Collection.Size;
                    tempBufferPos += sizeof(int);
                    Memory.Copy(pTemp + tempBufferPos, item.Collection.Buffer, item.Collection.Size);
                    tempBufferPos += item.Collection.Size;
                }
                
                _stream.Write(_tempBuffer, 0, tempBufferPos);
            }
        }

        private unsafe void WriteAttachmentToServer(DocumentsOperationContext context, ReplicationBatchItem item)
        {
            using(Slice.From(context.Allocator, item.ChangeVector, out var cv))
            fixed (byte* pTemp = _tempBuffer)
            {
                var requiredSize = sizeof(byte) + // type
                              sizeof(int) + // # of change vectors
                              cv.Size +
                              sizeof(short) + // transaction marker
                              sizeof(int) + // size of ID
                              item.Id.Size +
                              sizeof(int) + // size of name
                              item.Name.Size +
                              sizeof(int) + // size of ContentType
                              item.ContentType.Size +
                              sizeof(byte) + // size of Base64Hash
                              item.Base64Hash.Size;

                if (requiredSize > _tempBuffer.Length)
                    ThrowTooManyChangeVectorEntries(item);
                var tempBufferPos = 0;
                pTemp[tempBufferPos++] = (byte)item.Type;

                *(int*)(pTemp + tempBufferPos) = cv.Size;
                tempBufferPos += sizeof(int);

                Memory.Copy(pTemp + tempBufferPos, cv.Content.Ptr, cv.Size);
                tempBufferPos += cv.Size;

                *(short*)(pTemp + tempBufferPos) = item.TransactionMarker;
                tempBufferPos += sizeof(short);

                *(int*)(pTemp + tempBufferPos) = item.Id.Size;
                tempBufferPos += sizeof(int);
                Memory.Copy(pTemp + tempBufferPos, item.Id.Buffer, item.Id.Size);
                tempBufferPos += item.Id.Size;

                *(int*)(pTemp + tempBufferPos) = item.Name.Size;
                tempBufferPos += sizeof(int);
                Memory.Copy(pTemp + tempBufferPos, item.Name.Buffer, item.Name.Size);
                tempBufferPos += item.Name.Size;

                *(int*)(pTemp + tempBufferPos) = item.ContentType.Size;
                tempBufferPos += sizeof(int);
                Memory.Copy(pTemp + tempBufferPos, item.ContentType.Buffer, item.ContentType.Size);
                tempBufferPos += item.ContentType.Size;

                pTemp[tempBufferPos++] = (byte)item.Base64Hash.Size;
                item.Base64Hash.CopyTo(pTemp + tempBufferPos);
                tempBufferPos += item.Base64Hash.Size;

                _stream.Write(_tempBuffer, 0, tempBufferPos);
            }
        }

        private unsafe void WriteAttachmentTombstoneToServer(DocumentsOperationContext context, ReplicationBatchItem item)
        {
            using(Slice.From(context.Allocator, item.ChangeVector, out var cv))
            fixed (byte* pTemp = _tempBuffer)
            {
                var requiredSize = sizeof(byte) + // type
                                   sizeof(int) + // # of change vectors
                                   cv.Size +
                                   sizeof(short) + // transaction marker
                                   sizeof(long) + // last modified
                                   sizeof(int) + // size of key
                                   item.Id.Size;

                if (requiredSize > _tempBuffer.Length)
                    ThrowTooManyChangeVectorEntries(item);

                var tempBufferPos = 0;
                pTemp[tempBufferPos++] = (byte)item.Type;

                *(int*)(pTemp + tempBufferPos) = cv.Size;
                tempBufferPos += sizeof(int);

                Memory.Copy(pTemp + tempBufferPos, cv.Content.Ptr, cv.Size);
                tempBufferPos += cv.Size;

                *(short*)(pTemp + tempBufferPos) = item.TransactionMarker;
                tempBufferPos += sizeof(short);
                
                *(long*)(pTemp + tempBufferPos) = item.LastModifiedTicks;
                tempBufferPos += sizeof(long);

                *(int*)(pTemp + tempBufferPos) = item.Id.Size;
                tempBufferPos += sizeof(int);

                Memory.Copy(pTemp + tempBufferPos, item.Id.Buffer, item.Id.Size);
                tempBufferPos += item.Id.Size;

                _stream.Write(_tempBuffer, 0, tempBufferPos);
            }
        }

        private unsafe void WriteRevisionTombstoneToServer(DocumentsOperationContext context,ReplicationBatchItem item)
        {
            using(Slice.From(context.Allocator, item.ChangeVector, out var cv))
            fixed (byte* pTemp = _tempBuffer)
            {
                var requiredSize = sizeof(byte) + // type
                                   sizeof(int) + // # of change vectors
                                   cv.Size +
                                   sizeof(short) + // transaction marker
                                   sizeof(long) + // last modified
                                   sizeof(int) + // size of key
                                   item.Id.Size +
                                   sizeof(int) + // size of collection
                                   item.Collection.Size;

                if (requiredSize > _tempBuffer.Length)
                    ThrowTooManyChangeVectorEntries(item);

                var tempBufferPos = 0;
                pTemp[tempBufferPos++] = (byte)item.Type;

                *(int*)(pTemp + tempBufferPos) = cv.Size;
                tempBufferPos += sizeof(int);

                Memory.Copy(pTemp + tempBufferPos, cv.Content.Ptr, cv.Size);
                tempBufferPos += cv.Size;

                *(short*)(pTemp + tempBufferPos) = item.TransactionMarker;
                tempBufferPos += sizeof(short);

                *(long*)(pTemp + tempBufferPos) = item.LastModifiedTicks;
                tempBufferPos += sizeof(long);

                *(int*)(pTemp + tempBufferPos) = item.Id.Size;
                tempBufferPos += sizeof(int);
                Memory.Copy(pTemp + tempBufferPos, item.Id.Buffer, item.Id.Size);
                tempBufferPos += item.Id.Size;

                *(int*)(pTemp + tempBufferPos) = item.Collection.Size;
                tempBufferPos += sizeof(int);
                Memory.Copy(pTemp + tempBufferPos, item.Collection.Buffer, item.Collection.Size);
                tempBufferPos += item.Collection.Size;

                _stream.Write(_tempBuffer, 0, tempBufferPos);
            }
        }

        private unsafe void WriteAttachmentStreamToServer(ReplicationBatchItem item)
        {
            fixed (byte* pTemp = _tempBuffer)
            {
                int tempBufferPos = 0;
                pTemp[tempBufferPos++] = (byte)ReplicationBatchItem.ReplicationItemType.AttachmentStream;

                // Hash size is 32, but it might be changed in the future
                pTemp[tempBufferPos++] = (byte)item.Base64Hash.Size;
                item.Base64Hash.CopyTo(pTemp + tempBufferPos);
                tempBufferPos += item.Base64Hash.Size;

                *(long*)(pTemp + tempBufferPos) = item.Stream.Length;
                tempBufferPos += sizeof(long);

                long readPos = 0;
                while (readPos < item.Stream.Length)
                {
                    var sizeToCopy = (int)Math.Min(item.Stream.Length - readPos, _tempBuffer.Length - tempBufferPos);
                    if (sizeToCopy == 0) // buffer is full, need to flush it
                    {
                        _stream.Write(_tempBuffer, 0, tempBufferPos);
                        tempBufferPos = 0;
                        continue;
                    }
                    var readCount = item.Stream.Read(_tempBuffer, tempBufferPos, sizeToCopy);
                    tempBufferPos += readCount;
                    readPos += readCount;
                }

                _stream.Write(_tempBuffer, 0, tempBufferPos);
            }
        }

        private unsafe void WriteCounterToServer(DocumentsOperationContext context, ReplicationBatchItem item)
        {
            using (Slice.From(context.Allocator, item.ChangeVector, out var cv))
            fixed (byte* pTemp = _tempBuffer)
            {
                    var requiredSize = sizeof(byte) + // type
                                       sizeof(int) + // change vector size
                                       cv.Size + // change vector
                                       sizeof(short) + // transaction marker
                                       sizeof(int) + // size of doc id
                                       item.Id.Size +
                                       sizeof(int) + // size of doc collection
                                       item.Collection.Size + // doc collection
                                       sizeof(int) + // size of name
                                       item.Name.Size +
                                       sizeof(long); // value

                if (requiredSize > _tempBuffer.Length)
                    ThrowTooManyChangeVectorEntries(item);

                var tempBufferPos = 0;
                pTemp[tempBufferPos++] = (byte)item.Type;

                *(int*)(pTemp + tempBufferPos) = cv.Size;
                tempBufferPos += sizeof(int);

                Memory.Copy(pTemp + tempBufferPos, cv.Content.Ptr, cv.Size);
                tempBufferPos += cv.Size;

                *(short*)(pTemp + tempBufferPos) = item.TransactionMarker;
                tempBufferPos += sizeof(short);

                *(int*)(pTemp + tempBufferPos) = item.Id.Size;
                tempBufferPos += sizeof(int);
                Memory.Copy(pTemp + tempBufferPos, item.Id.Buffer, item.Id.Size);
                tempBufferPos += item.Id.Size;

                *(int*)(pTemp + tempBufferPos) = item.Collection.Size;
                tempBufferPos += sizeof(int);
                Memory.Copy(pTemp + tempBufferPos, item.Collection.Buffer, item.Collection.Size);
                tempBufferPos += item.Collection.Size;

                *(int*)(pTemp + tempBufferPos) = item.Name.Size;
                tempBufferPos += sizeof(int);
                Memory.Copy(pTemp + tempBufferPos, item.Name.Buffer, item.Name.Size);
                tempBufferPos += item.Name.Size;

                *(long*)(pTemp + tempBufferPos) = item.Value;
                tempBufferPos += sizeof(long);

                _stream.Write(_tempBuffer, 0, tempBufferPos);
            }
        }

        private unsafe void WriteCountersToServer(DocumentsOperationContext context, ReplicationBatchItem item)
        {
            using (Slice.From(context.Allocator, item.ChangeVector, out var cv))
                fixed (byte* pTemp = _tempBuffer)
                {
                    var requiredSize = sizeof(byte) + // type
                                       sizeof(int) + // change vector size
                                       cv.Size + // change vector
                                       sizeof(short) + // transaction marker
                                       sizeof(int) + // size of doc id
                                       item.Id.Size +
                                       sizeof(int) + // size of doc collection
                                       item.Collection.Size + // doc collection
                                       sizeof(int) // size of data
                                       + item.Values.Size; // data

                    if (requiredSize > _tempBuffer.Length)
                        ThrowTooManyChangeVectorEntries(item);

                    var tempBufferPos = 0;
                    pTemp[tempBufferPos++] = (byte)item.Type;

                    *(int*)(pTemp + tempBufferPos) = cv.Size;
                    tempBufferPos += sizeof(int);

                    Memory.Copy(pTemp + tempBufferPos, cv.Content.Ptr, cv.Size);
                    tempBufferPos += cv.Size;

                    *(short*)(pTemp + tempBufferPos) = item.TransactionMarker;
                    tempBufferPos += sizeof(short);

                    *(int*)(pTemp + tempBufferPos) = item.Id.Size;
                    tempBufferPos += sizeof(int);
                    Memory.Copy(pTemp + tempBufferPos, item.Id.Buffer, item.Id.Size);
                    tempBufferPos += item.Id.Size;

                    *(int*)(pTemp + tempBufferPos) = item.Collection.Size;
                    tempBufferPos += sizeof(int);
                    Memory.Copy(pTemp + tempBufferPos, item.Collection.Buffer, item.Collection.Size);
                    tempBufferPos += item.Collection.Size;

                    *(int*)(pTemp + tempBufferPos) = item.Values.Size;
                    tempBufferPos += sizeof(int);

                    Memory.Copy(pTemp + tempBufferPos, item.Values.BasePointer, item.Values.Size);
                    tempBufferPos += item.Values.Size;

                    _stream.Write(_tempBuffer, 0, tempBufferPos);
                }
        }


        private unsafe void WriteCounterTombstoneToServer(DocumentsOperationContext context, ReplicationBatchItem item)
        {
            using (Slice.From(context.Allocator, item.ChangeVector, out var cv))
            fixed (byte* pTemp = _tempBuffer)
            {
                var requiredSize = sizeof(byte) + // type
                                   sizeof(int) + // change vector size
                                   cv.Size + // change vector size
                                   sizeof(short) + // transaction marker
                                   sizeof(int) + // size of tombstone key
                                   item.Id.Size +
                                   sizeof(int) + // size of tombstone collection
                                   item.Collection.Size + // tombstone collection
                                   sizeof(long); // last modified ticks

                if (requiredSize > _tempBuffer.Length)
                    ThrowTooManyChangeVectorEntries(item);

                var tempBufferPos = 0;
                pTemp[tempBufferPos++] = (byte)item.Type;

                *(int*)(pTemp + tempBufferPos) = cv.Size;
                tempBufferPos += sizeof(int);

                Memory.Copy(pTemp + tempBufferPos, cv.Content.Ptr, cv.Size);
                tempBufferPos += cv.Size;

                *(short*)(pTemp + tempBufferPos) = item.TransactionMarker;
                tempBufferPos += sizeof(short);

                *(int*)(pTemp + tempBufferPos) = item.Id.Size;
                tempBufferPos += sizeof(int);
                Memory.Copy(pTemp + tempBufferPos, item.Id.Buffer, item.Id.Size);
                tempBufferPos += item.Id.Size;

                *(int*)(pTemp + tempBufferPos) = item.Collection.Size;
                tempBufferPos += sizeof(int);
                Memory.Copy(pTemp + tempBufferPos, item.Collection.Buffer, item.Collection.Size);
                tempBufferPos += item.Collection.Size;

                *(long*)(pTemp + tempBufferPos) = item.LastModifiedTicks;
                tempBufferPos += sizeof(long);

                _stream.Write(_tempBuffer, 0, tempBufferPos);
            }
        }

        [MethodImpl(MethodImplOptions.AggressiveInlining)]
        private static void ThrowTooManyChangeVectorEntries(ReplicationBatchItem item)
        {
            throw new ArgumentOutOfRangeException(nameof(item),
                $"{item.Type} '{item.Id}' has too many change vector entries to replicate: {item.ChangeVector.Length}");
        }

        [MethodImpl(MethodImplOptions.AggressiveInlining)]
        private void EnsureValidStats(OutgoingReplicationStatsScope stats)
        {
            if (_statsInstance == stats)
                return;

            _statsInstance = stats;
            _stats.Storage = stats.For(ReplicationOperation.Outgoing.Storage, start: false);
            _stats.Network = stats.For(ReplicationOperation.Outgoing.Network, start: false);

            _stats.DocumentRead = _stats.Storage.For(ReplicationOperation.Outgoing.DocumentRead, start: false);
            _stats.TombstoneRead = _stats.Storage.For(ReplicationOperation.Outgoing.TombstoneRead, start: false);
            _stats.AttachmentRead = _stats.Storage.For(ReplicationOperation.Outgoing.AttachmentRead, start: false);
            _stats.CounterRead = _stats.Storage.For(ReplicationOperation.Outgoing.CounterRead, start: false);

        }

        private class ReplicationStats
        {
            public OutgoingReplicationStatsScope Network;
            public OutgoingReplicationStatsScope Storage;
            public OutgoingReplicationStatsScope DocumentRead;
            public OutgoingReplicationStatsScope TombstoneRead;
            public OutgoingReplicationStatsScope AttachmentRead;
            public OutgoingReplicationStatsScope CounterRead;

        }
    }
}<|MERGE_RESOLUTION|>--- conflicted
+++ resolved
@@ -218,17 +218,12 @@
                                 }
                                 lastTransactionMarker = item.TransactionMarker;
 
-<<<<<<< HEAD
                                 if (_parent.SupportedFeatures.Replication.CountersBatch == false)
                                 {                                    
-=======
-                                if (_parent.SupportedFeatures.Replication.Counters == false)
-                                {
->>>>>>> 1f51b12b
                                     AssertNotCounterForLegacyReplication(item);
                                 }
 
-                                if (_parent.SupportedFeatures.Replication.ClusterTransaction == false)
+                                if (_parent.SupportedFeatures.Replication.ClusterTransaction == false )
                                 {
                                     AssertNotClusterTransactionDocumentForLegacyReplication(item);
                                 }
