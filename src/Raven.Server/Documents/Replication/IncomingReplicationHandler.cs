--- conflicted
+++ resolved
@@ -290,7 +290,6 @@
             int itemCount;
             if (!message.TryGet(nameof(ReplicationMessageHeader.ItemCount), out itemCount))
                 throw new InvalidDataException("Expected the 'ItemCount' field, but had no numeric field of this value, this is likely a bug");
-<<<<<<< HEAD
 
             string resovlerId;
             string resovlerVersion;
@@ -302,11 +301,8 @@
                 _parent.ResolverLeader.ParseAndUpdate(resovlerId, resovlerVersion);
             }
 
-            ReceiveSingleDocumentsBatch(itemCount, lastDocumentEtag);
-=======
-            
             ReceiveSingleDocumentsBatch(documentsContext, itemCount, lastDocumentEtag);
->>>>>>> d0915b76
+
             OnDocumentsReceived(this);
         }
 
@@ -1027,12 +1023,8 @@
                     }
                     break;
                  default:
-<<<<<<< HEAD
-                    _database.DocumentsStorage.AddConflict(_documentsContext, docPosition.Id, doc, _tempReplicatedChangeVector, docPosition.Collection);
-                    TryResolveByLeader(_documentsContext, docPosition.Id);
-=======
+                    TryResolveByLeader(documentsContext, docPosition.Id);
                     _database.DocumentsStorage.AddConflict(documentsContext, docPosition.Id, doc, _tempReplicatedChangeVector, docPosition.Collection);
->>>>>>> d0915b76
                     break;
             }
         }
@@ -1195,12 +1187,7 @@
                 _log.Info(
                     $"Sending heartbeat ok => {FromToString} with last document etag = {lastDocumentEtag}, last index/transformer etag = {lastIndexOrTransformerEtag} and document change vector: {databaseChangeVector.Format()}");
             }
-<<<<<<< HEAD
-
             var heartbeat = new DynamicJsonValue
-=======
-            documentsContext.Write(writer, new DynamicJsonValue
->>>>>>> d0915b76
             {
                 [nameof(ReplicationMessageReply.Type)] = "Ok",
                 [nameof(ReplicationMessageReply.MessageType)] = handledMessageType,
