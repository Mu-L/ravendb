﻿using System;
using System.Collections.Generic;
using System.Threading.Tasks;
using Raven.Client.Documents.Replication;
using Raven.Client.Documents.Replication.Messages;
using Raven.Server.Extensions;
using Raven.Server.Utils;

namespace Raven.Server.Documents.Replication
{
    public class ClusterTopologyExplorer : IDisposable
    {
        private readonly DocumentDatabase _database;
        private readonly TimeSpan _timeout;
        private readonly List<NodeTopologyExplorer> _discoverers;

        public ClusterTopologyExplorer(
            DocumentDatabase database,
            List<string> alreadyVisited,
            TimeSpan timeout,
            List<ReplicationNode> replicationDestinations)
        {
            _database = database;
            _timeout = timeout;
            _discoverers = new List<NodeTopologyExplorer>();
            var dbId = _database.DbId.ToString();

            foreach (var destination in replicationDestinations)
            {
                if (destination.Disabled)
                    continue;

                var singleDestinationDiscoverer = new NodeTopologyExplorer(
                    database.DocumentsStorage.ContextPool,
                    alreadyVisited,
                    destination,
                    dbId,
                    _timeout);

                _discoverers.Add(singleDestinationDiscoverer);
            }
        }

        public async Task<FullTopologyInfo> DiscoverTopologyAsync()
        {
            var topology = new FullTopologyInfo { DatabaseId = _database.DbId.ToString() };
            if (_discoverers.Count == 0) //either no destinations or we already visited all destinations
                return topology;

            var discoveryTasks =
                new Dictionary<NodeTopologyExplorer, Task<FullTopologyInfo>>(_discoverers.Count);
            foreach (var d in _discoverers)
            {
                try
                {
                    var discoveryTask = d.DiscoverTopologyAsync();
                    discoveryTasks.Add(d, discoveryTask);
                }
                catch (Exception e)
                {
                    topology.FailedToReach.Add(new InactiveNodeStatus
                    {
                        Database = d.Node.Database,
                        Url = d.Node.Url,
                        Exception = e.ToString(),
                        Message = e.Message
                    });
                }
            }

            var timedOut = false;
            try
            {
                var timeout = Task.Delay(_timeout);
                timedOut = await Task.WhenAny(timeout, Task.WhenAll(discoveryTasks.Values)) == timeout;
            }
            catch (Exception)
            {
                // handled externally
            }

            foreach (var kvp in discoveryTasks)
            {
                var discoveryTask = kvp.Value;
                if (timedOut &&
                    discoveryTask.IsCompleted == false &&
                    discoveryTask.IsFaulted == false &&
                    discoveryTask.IsCanceled == false)
                {
                    ObserveTaskException(discoveryTask);
                    topology.FailedToReach.Add(new InactiveNodeStatus
                    {
                        Database = kvp.Key.Node.Database,
                        Url = kvp.Key.Node.Url,
                        Exception = $"Timed out trying to reach destination after {_timeout} ms"
                    });
                }
                else if (discoveryTask.IsFaulted || discoveryTask.IsCanceled)
                {
                    topology.FailedToReach.Add(new InactiveNodeStatus
                    {
                        Database = kvp.Key.Node.Database,
                        Url = kvp.Key.Node.Url,
                        Message = discoveryTask.Exception?.Message,
                        Exception = discoveryTask.Exception?.ExtractSingleInnerException().ToString()
                    });
                }
                else if (kvp.Value.Result != null)
                {
                    foreach (var nodeValue in kvp.Value.Result.NodesById)
                    {
                        topology.NodesById[nodeValue.Key] = nodeValue.Value;
                    }
                }
            }

            var localTopology = ReplicationUtils.GetLocalTopology(_database,
<<<<<<< HEAD
                _database.DocumentReplicationLoader.Destinations);
=======
                _database.ReplicationLoader.ReplicationDocument);
>>>>>>> 80cec51e

            topology.NodesById[localTopology.DatabaseId] = localTopology;
            return topology;
        }

        private static void ObserveTaskException(Task<FullTopologyInfo> t)
        {
            t.ContinueWith(done => GC.KeepAlive(done.Exception));
        }

        public void Dispose()
        {
            foreach (var explorer in _discoverers)
            {
                explorer.Dispose();
            }
        }
    }
}<|MERGE_RESOLUTION|>--- conflicted
+++ resolved
@@ -115,12 +115,7 @@
             }
 
             var localTopology = ReplicationUtils.GetLocalTopology(_database,
-<<<<<<< HEAD
-                _database.DocumentReplicationLoader.Destinations);
-=======
-                _database.ReplicationLoader.ReplicationDocument);
->>>>>>> 80cec51e
-
+				database.DocumentReplicationLoader.Destinations);
             topology.NodesById[localTopology.DatabaseId] = localTopology;
             return topology;
         }
