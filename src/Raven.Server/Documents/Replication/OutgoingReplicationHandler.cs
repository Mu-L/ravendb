﻿using System;
using System.Collections.Concurrent;
using System.Collections.Generic;
using System.Diagnostics;
using System.IO;
using System.Linq;
using System.Net.Sockets;
using System.Threading;
using Raven.Client.Documents;
using Raven.Client.Documents.Changes;
using Raven.Client.Documents.Replication;
using Raven.Client.Documents.Replication.Messages;
using Raven.Client.Exceptions.Database;
using Raven.Client.Http.OAuth;
using Raven.Client.Server;
using Raven.Client.Server.Commands;
using Raven.Client.Server.Tcp;
using Raven.Client.Util;
using Raven.Server.Json;
using Raven.Server.ServerWide.Context;
using Sparrow.Json;
using Sparrow.Json.Parsing;
using Sparrow.Logging;
using Raven.Server.Extensions;
using Raven.Server.NotificationCenter.Notifications;
using Raven.Server.NotificationCenter.Notifications.Details;
using Raven.Server.Utils;
using Sparrow;

namespace Raven.Server.Documents.Replication
{
    public class OutgoingReplicationHandler : IDisposable
    {
        public const string AlertTitle = "Replication";

        public event Action<OutgoingReplicationHandler> DocumentsSend;

        internal readonly DocumentDatabase _database;
        internal readonly string ServerNode;
        private readonly Logger _log;
        private readonly AsyncManualResetEvent _waitForChanges = new AsyncManualResetEvent();
        private readonly CancellationTokenSource _cts;
        private readonly ApiKeyAuthenticator _authenticator = new ApiKeyAuthenticator();
        private Thread _sendingThread;
        internal readonly ReplicationLoader _parent;
        internal long _lastSentDocumentEtag;
        public long LastAcceptedDocumentEtag;
        internal long _lastSentIndexOrTransformerEtag;

        internal DateTime _lastDocumentSentTime;
        internal DateTime _lastIndexOrTransformerSentTime;

        internal readonly Dictionary<Guid, long> _destinationLastKnownDocumentChangeVector =
            new Dictionary<Guid, long>();

        internal readonly Dictionary<Guid, long> _destinationLastKnownIndexOrTransformerChangeVector =
            new Dictionary<Guid, long>();

        internal string _destinationLastKnownDocumentChangeVectorAsString;
        internal string _destinationLastKnownIndexOrTransformerChangeVectorAsString;

        private TcpClient _tcpClient;

        private readonly AsyncManualResetEvent _connectionDisposed = new AsyncManualResetEvent();
        private JsonOperationContext.ManagedPinnedBuffer _buffer;

        internal CancellationToken CancellationToken => _cts.Token;

        internal string DestinationDbId;

        public long LastHeartbeatTicks;
        private Stream _stream;
        private InterruptibleRead _interruptableRead;

        public event Action<OutgoingReplicationHandler, Exception> Failed;

        public event Action<OutgoingReplicationHandler> SuccessfulTwoWaysCommunication;
        private readonly ReplicationNode _destination;


        private readonly ConcurrentQueue<OutgoingReplicationStatsAggregator> _lastReplicationStats = new ConcurrentQueue<OutgoingReplicationStatsAggregator>();

        private OutgoingReplicationStatsAggregator _lastStats;

        public OutgoingReplicationHandler(ReplicationLoader parent,
            DocumentDatabase database,
            ReplicationNode node)
        {
            _parent = parent;
            _database = database;
            _destination = node;
            _log = LoggingSource.Instance.GetLogger<OutgoingReplicationHandler>(_database.Name);
            _database.Changes.OnDocumentChange += OnDocumentChange;
            _database.Changes.OnIndexChange += OnIndexChange;
            _database.Changes.OnTransformerChange += OnTransformerChange;
            _cts = CancellationTokenSource.CreateLinkedTokenSource(_database.DatabaseShutdown);
        }

        public OutgoingReplicationPerformanceStats[] GetReplicationPerformance()
        {
            var lastStats = _lastStats;

            return _lastReplicationStats
                .Select(x => x == lastStats ? x.ToReplicationPerformanceLiveStatsWithDetails() : x.ToReplicationPerformanceStats())
                .ToArray();
        }

        public OutgoingReplicationStatsAggregator GetLatestReplicationPerformance()
        {
            return _lastStats;
        }

        public void Start()
        {
            _sendingThread = new Thread(ReplicateToDestination)
            {
                Name = $"Outgoing replication {FromToString}",
                IsBackground = true
            };
            _sendingThread.Start();
        }

        private void ReplicateToDestination()
        {
            try
            {
                // TODO: use api key of the cluster
                var connectionInfo = ReplicationUtils.GetTcpInfo(MultiDatabase.GetRootDatabaseUrl(_destination.Url), _destination.NodeTag, null);

                if (_log.IsInfoEnabled)
                    _log.Info($"Will replicate to {_destination.NodeTag} @ {_destination.Url} via {connectionInfo.Url}");

                using (_tcpClient = new TcpClient())
                {
                    ConnectSocket(connectionInfo, _tcpClient);

                    using (_stream = TcpUtils.WrapStreamWithSslAsync(_tcpClient, connectionInfo).Result)
                    using (_interruptableRead = new InterruptibleRead(_database.DocumentsStorage.ContextPool, _stream))
                    using (_buffer = JsonOperationContext.ManagedPinnedBuffer.LongLivedInstance())
                    {
                        var documentSender = new ReplicationDocumentSender(_stream, this, _log);
                        var indexAndTransformerSender = new ReplicationIndexTransformerSender(_stream, this, _log);

                        WriteHeaderToRemotePeer();
                        //handle initial response to last etag and staff
                        try
                        {
                            var response = HandleServerResponse(getFullResponse: true);
                            if (response.Item1 == ReplicationMessageReply.ReplyType.Error)
                            {
                                if (response.Item2.Exception.Contains("DatabaseDoesNotExistException"))
                                    throw new DatabaseDoesNotExistException(response.Item2.Message,
                                        new InvalidOperationException(response.Item2.Exception));
                                throw new InvalidOperationException(response.Item2.Exception);
                            }
                        }
                        catch (DatabaseDoesNotExistException e)
                        {
                            var msg =
                                $"Failed to parse initial server replication response, because there is no database named {_database.Name} on the other end. " +
                                "In order for the replication to work, a database with the same name needs to be created at the destination";
                            if (_log.IsInfoEnabled)
                            {
                                _log.Info(msg, e);
                            }

                            AddAlertOnFailureToReachOtherSide(msg, e);

                            throw;
                        }
                        catch (Exception e)
                        {
                            var msg =
                                $"Failed to parse initial server response. This is definitely not supposed to happen.";
                            if (_log.IsInfoEnabled)
                                _log.Info(msg, e);

                            AddAlertOnFailureToReachOtherSide(msg, e);

                            throw;
                        }

                        while (_cts.IsCancellationRequested == false)
                        {
                            Debug.Assert(_database.IndexMetadataPersistence.IsInitialized);

                            var currentEtag = GetLastIndexEtag();

                            if (_destination.SkipIndexReplication == false && currentEtag != indexAndTransformerSender.LastEtag)
                            {
                                indexAndTransformerSender.ExecuteReplicationOnce();
                            }

                            while (true)
                            {
                                var sp = Stopwatch.StartNew();
                                var stats = _lastStats = new OutgoingReplicationStatsAggregator(_parent.GetNextReplicationStatsId(), _lastStats);
                                AddReplicationPerformance(stats);

                                try
                                {
                                    using (var scope = stats.CreateScope())
                                    {
                                        try
                                        {
                                            var didWork = documentSender.ExecuteReplicationOnce(scope);
                                            if (didWork == false)
                                                break;

                                            DocumentsSend?.Invoke(this);

                                            if (sp.ElapsedMilliseconds > 60 * 1000)
                                            {
                                                _waitForChanges.Set();
                                                break;
                                            }
                                        }
                                        catch (Exception e)
                                        {
                                            scope.AddError(e);
                                            throw;
                                        }
                                    }
                                }
                                finally
                                {
                                    stats.Complete();
                                }
                            }

                            //if this returns false, this means either timeout or canceled token is activated                    
                            while (WaitForChanges(_parent.MinimalHeartbeatInterval, _cts.Token) == false)
                            {
                                SendHeartbeat();
                            }
                            _waitForChanges.Reset();
                        }
                    }
                }
            }
            catch (OperationCanceledException e)
            {
                if (_log.IsInfoEnabled)
                    _log.Info($"Operation canceled on replication thread ({FromToString}). This is not necessary due to an issue. Stopped the thread.");
                Failed?.Invoke(this, e);
            }
            catch (IOException e)
            {
                if (_log.IsInfoEnabled)
                {
                    if (e.InnerException is SocketException)
                        _log.Info(
                            $"SocketException was thrown from the connection to remote node ({FromToString}). This might mean that the remote node is done or there is a network issue.",
                            e);
                    else
                        _log.Info($"IOException was thrown from the connection to remote node ({FromToString}).", e);
                }
                Failed?.Invoke(this, e);
            }
            catch (Exception e)
            {
                if (_log.IsInfoEnabled)
                    _log.Info(
                        $"Unexpected exception occured on replication thread ({FromToString}). Replication stopped (will be retried later).",
                        e);
                Failed?.Invoke(this, e);
            }
        }

        private void AddReplicationPerformance(OutgoingReplicationStatsAggregator stats)
        {
            _lastReplicationStats.Enqueue(stats);

            while (_lastReplicationStats.Count > 25)
                _lastReplicationStats.TryDequeue(out stats);
        }

        private long GetLastIndexEtag()
        {
            long currentEtag;
            TransactionOperationContext configurationContext;
            using (_database.ConfigurationStorage.ContextPool.AllocateOperationContext(out configurationContext))
            using (configurationContext.OpenReadTransaction())
                currentEtag =
                    _database.IndexMetadataPersistence.ReadLastEtag(configurationContext.Transaction.InnerTransaction);
            return currentEtag;
        }

        private void AddAlertOnFailureToReachOtherSide(string msg, Exception e)
        {
            TransactionOperationContext configurationContext;
            using (_database.ConfigurationStorage.ContextPool.AllocateOperationContext(out configurationContext))
            using (var txw = configurationContext.OpenWriteTransaction())
            {
                _database.NotificationCenter.AddAfterTransactionCommit(
                    AlertRaised.Create(AlertTitle, msg, AlertType.Replication, NotificationSeverity.Warning, key: FromToString, details: new ExceptionDetails(e)),
                    txw);

                txw.Commit();
            }
        }

        private void WriteHeaderToRemotePeer()
        {
            DocumentsOperationContext documentsContext;
            using (_database.DocumentsStorage.ContextPool.AllocateOperationContext(out documentsContext))
            using (var writer = new BlittableJsonTextWriter(documentsContext, _stream))
            {
                // TODO: use api key of the cluster
                var token = AsyncHelpers.RunSync(() => _authenticator.GetAuthenticationTokenAsync(null, _destination.Url, documentsContext));
                //send initial connection information
                documentsContext.Write(writer, new DynamicJsonValue
                {
                    [nameof(TcpConnectionHeaderMessage.DatabaseName)] =_destination.Database,// _parent.Database.Name,
                    [nameof(TcpConnectionHeaderMessage.Operation)] =
                    TcpConnectionHeaderMessage.OperationTypes.Replication.ToString(),
                    [nameof(TcpConnectionHeaderMessage.AuthorizationToken)] = token
                });
                writer.Flush();
                ReadHeaderResponseAndThrowIfUnAuthorized();
                //start request/response for fetching last etag
                var request = new DynamicJsonValue
                {
                    ["Type"] = "GetLastEtag",
                    ["SourceDatabaseId"] = _database.DbId.ToString(),
                    ["SourceDatabaseName"] = _database.Name,
                    ["SourceUrl"] = _database.Configuration.Core.ServerUrl,
                    ["MachineName"] = Environment.MachineName,
                };

                documentsContext.Write(writer, request);
                writer.Flush();
            }
        }

        private void ReadHeaderResponseAndThrowIfUnAuthorized()
        {
            var timeout = 2 * 60 * 1000; // TODO: configurable
            using (var replicationTcpConnectReplyMessage = _interruptableRead.ParseToMemory(
                _connectionDisposed,
                "replication acknowledge response",
                timeout,
                _buffer,
                CancellationToken))
            {
                if (replicationTcpConnectReplyMessage.Timeout)
                {
                    ThrowTimeout(timeout);
                }
                if (replicationTcpConnectReplyMessage.Interrupted)
                {
                    ThrowConnectionClosed();
                }
                var headerResponse = JsonDeserializationServer.TcpConnectionHeaderResponse(replicationTcpConnectReplyMessage.Document);
                switch (headerResponse.Status)
                {
                    case TcpConnectionHeaderResponse.AuthorizationStatus.Success:
                        //All good nothing to do
                        break;
                    default:
                        throw new UnauthorizedAccessException($"{_destination.Url}/{_destination.NodeTag} replied with failure {headerResponse.Status}");
                }
            }
        }

        private bool WaitForChanges(int timeout, CancellationToken token)
        {
            while (true)
            {
                using (var result = _interruptableRead.ParseToMemory(
                    _waitForChanges,
                    "replication notify message",
                    timeout,
                    _buffer,
                    token))
                {
                    if (result.Document != null)
                    {
                        HandleServerResponse(result.Document, allowNotify: true);
                    }
                    else
                    {
                        return result.Timeout == false;
                    }
                }
            }
        }

        internal void WriteToServer(DynamicJsonValue val)
        {
            DocumentsOperationContext documentsContext;
            using (_database.DocumentsStorage.ContextPool.AllocateOperationContext(out documentsContext))
            using (var writer = new BlittableJsonTextWriter(documentsContext, _stream))
            {
                documentsContext.Write(writer, val);
            }
        }

        private void UpdateDestinationChangeVector(ReplicationMessageReply replicationBatchReply)
        {
            if (replicationBatchReply.MessageType == null)
                throw new InvalidOperationException(
                    "MessageType on replication response is null. This is likely is a symptom of an issue, and should be investigated.");

            _destinationLastKnownDocumentChangeVector.Clear();

            UpdateDestinationChangeVectorHeartbeat(replicationBatchReply);
        }

        private void UpdateDestinationChangeVectorHeartbeat(ReplicationMessageReply replicationBatchReply)
        {
            _lastSentDocumentEtag = Math.Max(_lastSentDocumentEtag, replicationBatchReply.LastEtagAccepted);
            _lastSentIndexOrTransformerEtag = Math.Max(_lastSentIndexOrTransformerEtag,
                replicationBatchReply.LastIndexTransformerEtagAccepted);
            LastAcceptedDocumentEtag = replicationBatchReply.LastEtagAccepted;

            _destinationLastKnownDocumentChangeVectorAsString = replicationBatchReply.DocumentsChangeVector.Format();
            _destinationLastKnownIndexOrTransformerChangeVectorAsString =
                replicationBatchReply.IndexTransformerChangeVector.Format();

            foreach (var changeVectorEntry in replicationBatchReply.DocumentsChangeVector)
            {
                _destinationLastKnownDocumentChangeVector[changeVectorEntry.DbId] = changeVectorEntry.Etag;
            }

            foreach (var changeVectorEntry in replicationBatchReply.IndexTransformerChangeVector)
            {
                _destinationLastKnownIndexOrTransformerChangeVector[changeVectorEntry.DbId] = changeVectorEntry.Etag;
            }

            DocumentsOperationContext documentsContext;
            using (_database.DocumentsStorage.ContextPool.AllocateOperationContext(out documentsContext))
            using (documentsContext.OpenReadTransaction())
            {
                if (DocumentsStorage.ReadLastEtag(documentsContext.Transaction.InnerTransaction) !=
                    replicationBatchReply.LastEtagAccepted)
                {
                    // We have changes that the other side doesn't have, this can be because we have writes
                    // or because we have documents that were replicated to us. Either way, we need to sync
                    // those up with the remove side, so we'll start the replication loop again.
                    // We don't care if they are locally modified or not, because we filter documents that
                    // the other side already have (based on the change vector).
                    if ((DateTime.UtcNow - _lastDocumentSentTime).TotalMilliseconds > _parent.MinimalHeartbeatInterval)
                        _waitForChanges.SetByAsyncCompletion();
                }
            }
            TransactionOperationContext configurationContext;
            using (_database.ConfigurationStorage.ContextPool.AllocateOperationContext(out configurationContext))
            using (configurationContext.OpenReadTransaction())
            {
                if (
                    _database.IndexMetadataPersistence.ReadLastEtag(configurationContext.Transaction.InnerTransaction) !=
                    replicationBatchReply.LastIndexTransformerEtagAccepted)
                {
                    if ((DateTime.UtcNow - _lastIndexOrTransformerSentTime).TotalMilliseconds >
                        _parent.MinimalHeartbeatInterval)
                        _waitForChanges.SetByAsyncCompletion();
                }
            }
        }

        public string FromToString => $"from {_database.ResourceName} to {_destination.NodeTag} at {_destination.Url}";

<<<<<<< HEAD
        public ReplicationNode Node => _destination;
=======
        public ReplicationDestination Destination => _destination;
        public string DestinationFormatted => $"{Destination.Url}/databases/{Destination.Database}";
>>>>>>> 80cec51e

        internal void SendHeartbeat()
        {
            DocumentsOperationContext documentsContext;
            using (_database.DocumentsStorage.ContextPool.AllocateOperationContext(out documentsContext))
            using (var writer = new BlittableJsonTextWriter(documentsContext, _stream))
            {
                try
                {
                    var heartbeat = new DynamicJsonValue
                    {
                        [nameof(ReplicationMessageHeader.Type)] = ReplicationMessageType.Heartbeat,
                        [nameof(ReplicationMessageHeader.LastDocumentEtag)] = _lastSentDocumentEtag,
                        [nameof(ReplicationMessageHeader.LastIndexOrTransformerEtag)] = _lastSentIndexOrTransformerEtag,
                        [nameof(ReplicationMessageHeader.ItemsCount)] = 0
                    };
                    documentsContext.Write(writer, heartbeat);
                    writer.Flush();
                }
                catch (Exception e)
                {
                    if (_log.IsInfoEnabled)
                        _log.Info($"Sending heartbeat failed. ({FromToString})", e);
                    throw;
                }

                try
                {
                    HandleServerResponse();
                }
                catch (Exception e)
                {
                    if (_log.IsInfoEnabled)
                        _log.Info($"Parsing heartbeat result failed. ({FromToString})", e);
                    throw;
                }
            }
        }

        internal Tuple<ReplicationMessageReply.ReplyType, ReplicationMessageReply> HandleServerResponse(bool getFullResponse = false)
        {
            while (true)
            {
                var timeout = 2 * 60 * 1000;// TODO: configurable
                if (Debugger.IsAttached)
                    timeout *= 10;
                using (var replicationBatchReplyMessage = _interruptableRead.ParseToMemory(
                    _connectionDisposed,
                    "replication acknowledge message",
                    timeout,
                    _buffer,
                    CancellationToken))
                {
                    if (replicationBatchReplyMessage.Timeout)
                    {
                        ThrowTimeout(timeout);
                    }
                    if (replicationBatchReplyMessage.Interrupted)
                    {
                        ThrowConnectionClosed();
                    }

                    var replicationBatchReply = HandleServerResponse(replicationBatchReplyMessage.Document,
                        allowNotify: false);
                    if (replicationBatchReply == null)
                        continue;

                    LastHeartbeatTicks = _database.Time.GetUtcNow().Ticks;

                    var sendFullReply = replicationBatchReply.Type == ReplicationMessageReply.ReplyType.Error ||
                                        getFullResponse;

                    return Tuple.Create(replicationBatchReply.Type, sendFullReply ? replicationBatchReply : null);
                }
            }
        }

        private static void ThrowTimeout(int timeout)
        {
            throw new TimeoutException("Could not get a server response in a reasonable time " +
                                       TimeSpan.FromMilliseconds(timeout));
        }

        private static void ThrowConnectionClosed()
        {
            throw new OperationCanceledException("The connection has been closed by the Dispose method");
        }

        internal ReplicationMessageReply HandleServerResponse(BlittableJsonReaderObject replicationBatchReplyMessage,
            bool allowNotify)
        {
            replicationBatchReplyMessage.BlittableValidation();
            var replicationBatchReply = JsonDeserializationServer.ReplicationMessageReply(replicationBatchReplyMessage);
            if (allowNotify == false && replicationBatchReply.MessageType == "Notify")
                return null;

            DestinationDbId = replicationBatchReply.DatabaseId;

            switch (replicationBatchReply.Type)
            {
                case ReplicationMessageReply.ReplyType.Ok:
                    UpdateDestinationChangeVector(replicationBatchReply);
                    OnSuccessfulTwoWaysCommunication();
                    break;
                default:
                    var msg =
                        $"Received error from remote replication destination. Error received: {replicationBatchReply.Exception}";
                    if (_log.IsInfoEnabled)
                    {
                        _log.Info(msg);
                    }
                    break;
            }

            if (_log.IsInfoEnabled)
            {
                switch (replicationBatchReply.Type)
                {
                    case ReplicationMessageReply.ReplyType.Ok:
                        _log.Info(
                            $"Received reply for replication batch from {_destination.NodeTag} @ {_destination.Url}. New destination change vector is {_destinationLastKnownDocumentChangeVectorAsString}");
                        break;
                    case ReplicationMessageReply.ReplyType.Error:
                        _log.Info(
                            $"Received reply for replication batch from {_destination.NodeTag} at {_destination.Url}. There has been a failure, error string received : {replicationBatchReply.Exception}");
                        throw new InvalidOperationException(
                            $"Received failure reply for replication batch. Error string received = {replicationBatchReply.Exception}");
                    default:
                        throw new ArgumentOutOfRangeException(nameof(replicationBatchReply),
                            "Received reply for replication batch with unrecognized type... got " +
                            replicationBatchReply.Type);
                }
            }
            return replicationBatchReply;
        }

        private void ConnectSocket(TcpConnectionInfo connection, TcpClient tcpClient)
        {
            var uri = new Uri(connection.Url);
            var host = uri.Host;
            var port = uri.Port;

            try
            {
                tcpClient.ConnectAsync(host, port).Wait(CancellationToken);
            }
            catch (AggregateException ae) when (ae.InnerException is SocketException)
            {
                if (_log.IsInfoEnabled)
                    _log.Info(
                        $"Failed to connect to remote replication destination {connection.Url}. Socket Error Code = {((SocketException)ae.InnerException).SocketErrorCode}",
                        ae.InnerException);
                throw;
            }
            catch (AggregateException ae) when (ae.InnerException is OperationCanceledException)
            {
                if (_log.IsInfoEnabled)
                    _log.Info(
                        $@"Tried to connect to remote replication destination {connection.Url}, but the operation was aborted. 
                            This is not necessarily an issue, it might be that replication destination document has changed at 
                            the same time we tried to connect. We will try to reconnect later.",
                        ae.InnerException);
                throw;
            }
            catch (OperationCanceledException e)
            {
                if (_log.IsInfoEnabled)
                    _log.Info(
                        $@"Tried to connect to remote replication destination {connection.Url}, but the operation was aborted. 
                            This is not necessarily an issue, it might be that replication destination document has changed at 
                            the same time we tried to connect. We will try to reconnect later.",
                        e);
                throw;
            }
            catch (Exception e)
            {
                if (_log.IsInfoEnabled)
                    _log.Info($"Failed to connect to remote replication destination {connection.Url}", e);
                throw;
            }
        }

        private void OnDocumentChange(DocumentChange change)
        {
            if (change.TriggeredByReplicationThread)
                return;
            _waitForChanges.Set();
        }

        private void OnIndexChange(IndexChange change)
        {
            if (change.Type != IndexChangeTypes.IndexAdded &&
                change.Type != IndexChangeTypes.IndexRemoved)
                return;

            if (_log.IsInfoEnabled)
                _log.Info(
                    $"Received index {change.Type} event, index name = {change.Name}, etag = {change.Etag}");

            if (IncomingReplicationHandler.IsIncomingReplicationThread)
                return;
            _waitForChanges.Set();
        }

        private void OnTransformerChange(TransformerChange change)
        {
            if (change.Type != TransformerChangeTypes.TransformerAdded &&
                change.Type != TransformerChangeTypes.TransformerRemoved)
                return;

            if (_log.IsInfoEnabled)
                _log.Info(
                    $"Received transformer {change.Type} event, transformer name = {change.Name}, etag = {change.Etag}");

            if (IncomingReplicationHandler.IsIncomingReplicationThread)
                return;
            _waitForChanges.Set();
        }

        public void Dispose()
        {
            if (_log.IsInfoEnabled)
                _log.Info($"Disposing OutgoingReplicationHandler ({FromToString})");

            _database.Changes.OnDocumentChange -= OnDocumentChange;
            _database.Changes.OnIndexChange -= OnIndexChange;
            _database.Changes.OnTransformerChange -= OnTransformerChange;

            _cts.Cancel();

            try
            {
                _tcpClient?.Dispose();
            }
            catch (Exception) { }

            _connectionDisposed.Set();

            if (_sendingThread != Thread.CurrentThread)
            {
                _sendingThread?.Join();
            }

            try
            {
                _cts.Dispose();
            }
            catch (ObjectDisposedException)
            {
                //was already disposed? we don't care, we are disposing
            }
        }

        private void OnSuccessfulTwoWaysCommunication() => SuccessfulTwoWaysCommunication?.Invoke(this);
    }

    public static class ReplicationMessageType
    {
        public const string Heartbeat = "Heartbeat";
        public const string IndexesTransformers = "IndexesTransformers";
        public const string Documents = "Documents";
    }
}<|MERGE_RESOLUTION|>--- conflicted
+++ resolved
@@ -77,13 +77,11 @@
         public event Action<OutgoingReplicationHandler> SuccessfulTwoWaysCommunication;
         private readonly ReplicationNode _destination;
 
-
         private readonly ConcurrentQueue<OutgoingReplicationStatsAggregator> _lastReplicationStats = new ConcurrentQueue<OutgoingReplicationStatsAggregator>();
 
         private OutgoingReplicationStatsAggregator _lastStats;
 
-        public OutgoingReplicationHandler(ReplicationLoader parent,
-            DocumentDatabase database,
+        public OutgoingReplicationHandler(ReplicationLoader parent,            DocumentDatabase database,
             ReplicationNode node)
         {
             _parent = parent;
@@ -461,12 +459,8 @@
 
         public string FromToString => $"from {_database.ResourceName} to {_destination.NodeTag} at {_destination.Url}";
 
-<<<<<<< HEAD
         public ReplicationNode Node => _destination;
-=======
-        public ReplicationDestination Destination => _destination;
         public string DestinationFormatted => $"{Destination.Url}/databases/{Destination.Database}";
->>>>>>> 80cec51e
 
         internal void SendHeartbeat()
         {
