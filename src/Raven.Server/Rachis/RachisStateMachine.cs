--- conflicted
+++ resolved
@@ -27,32 +27,21 @@
         {
             Debug.Assert(context.Transaction != null);
 
-<<<<<<< HEAD
-            var lastAppliedIndex = _parent.GetLastCommitIndex(context) +1;
-            var maxTimeAllowedToWaitForApply = _parent.Timeout.TimeoutPeriod / 4;
-            for (; lastAppliedIndex <= uptoInclusive; lastAppliedIndex++)
-=======
             var lastAppliedIndex = _parent.GetLastCommitIndex(context);
             var maxTimeAllowedToWaitForApply = _parent.Timeout.TimeoutPeriod / 4;
             for (var index = lastAppliedIndex + 1; index <= uptoInclusive; index++)
->>>>>>> 75017c1f
             {
-                var cmd = _parent.GetEntry(context, lastAppliedIndex, out RachisEntryFlags flags);
+                var cmd = _parent.GetEntry(context, index, out RachisEntryFlags flags);
                 if (cmd == null || flags == RachisEntryFlags.Invalid)
-                    throw new InvalidOperationException("Expected to apply entry " + lastAppliedIndex + " but it isn't stored");
+                    throw new InvalidOperationException("Expected to apply entry " + index + " but it isn't stored");
 
                 lastAppliedIndex = index;
 
                 if (flags != RachisEntryFlags.StateMachineCommand)
                     continue;
 
-<<<<<<< HEAD
-                Apply(context, cmd, lastAppliedIndex, leader, serverStore);
-
-=======
                 Apply(context, cmd, index, leader, serverStore);
                 
->>>>>>> 75017c1f
                 if (duration.ElapsedMilliseconds >= maxTimeAllowedToWaitForApply)
                     // we don't want to spend so much time applying commands that we will time out the leader
                     // so we time this from the follower perspective and abort after applying a single command
@@ -63,11 +52,6 @@
 
             _parent.SetLastCommitIndex(context, lastAppliedIndex, term);
 
-<<<<<<< HEAD
-            _parent.SetLastCommitIndex(context, lastAppliedIndex, term);
-
-=======
->>>>>>> 75017c1f
             return lastAppliedIndex;
         }
 
