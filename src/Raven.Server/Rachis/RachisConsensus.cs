﻿using System;
using System.Collections.Concurrent;
using System.Collections.Generic;
using System.Diagnostics;
using System.IO;
using System.Net;
using System.Security.Cryptography.X509Certificates;
using System.Text;
using System.Threading;
using System.Threading.Tasks;
using Raven.Client.Exceptions;
using Raven.Client.Extensions;
using Raven.Server.ServerWide.Context;
using Raven.Server.Utils;
using Sparrow.Binary;
using Sparrow.Json;
using Sparrow.Json.Parsing;
using Sparrow.Logging;
using Sparrow.Utils;
using Voron;
using Voron.Data;
using Voron.Data.Tables;
using Voron.Impl;
using Raven.Client.Http;
using Raven.Client.ServerWide;
using Raven.Server.Config;
using Raven.Server.Extensions;
using Raven.Server.NotificationCenter.Notifications;
using Raven.Server.ServerWide;
using Raven.Server.ServerWide.Commands;
<<<<<<< HEAD
using Sparrow.Server;
using Sparrow.Server.Utils;
using System.Linq;
using System.Reflection;
=======
using Voron.Data.BTrees;
>>>>>>> 1a8d4a75

namespace Raven.Server.Rachis
{


    public class RachisConsensus<TStateMachine> : RachisConsensus
        where TStateMachine : RachisStateMachine, new()
    {
        private readonly ServerStore _serverStore;

        public RachisConsensus(ServerStore serverStore, int? seed = null) : base( seed)
        {
            _serverStore = serverStore;            
        }

        public TStateMachine StateMachine;

        internal override RachisStateMachine GetStateMachine()
        {
            return StateMachine;
        }

        internal override RachisVersionValidation Validator => StateMachine.Validator;

        public override void Notify(Notification notification)
        {
            _serverStore.NotificationCenter.Add(notification);
        }

        protected override void InitializeState(TransactionOperationContext context)
        {
            StateMachine = new TStateMachine();
            StateMachine.Initialize(this, context);
        }
        
        public override void Dispose()
        {
            SetNewState(RachisState.Follower, new NullDisposable(), -1, "Disposing Rachis");
            StateMachine?.Dispose();
            base.Dispose();
        }

        public override long Apply(TransactionOperationContext context, long uptoInclusive, Leader leader, Stopwatch duration)
        {
            return StateMachine.Apply(context, uptoInclusive, leader, _serverStore, duration);
        }

        public void EnsureNodeRemovalOnDeletion(TransactionOperationContext context, long term, string nodeTag)
        {
            StateMachine.EnsureNodeRemovalOnDeletion(context, term, nodeTag);
        }

        public override X509Certificate2 ClusterCertificate => _serverStore.Server.Certificate?.Certificate;

        public override bool ShouldSnapshot(Slice slice, RootObjectType type)
        {
            return StateMachine.ShouldSnapshot(slice, type);
        }

        public override Task SnapshotInstalledAsync(long lastIncludedIndex, CancellationToken token)
        {
            return StateMachine.OnSnapshotInstalledAsync(lastIncludedIndex, _serverStore, token);
        }

        public override Task<RachisConnection> ConnectToPeer(string url, string tag, X509Certificate2 certificate)
        {
            return StateMachine.ConnectToPeer(url, tag, certificate);
        }

        private class NullDisposable : IDisposable
        {
            public void Dispose()
            {

            }
        }

        public unsafe List<BlittableJsonReaderObject> GetLogEntries(long first, TransactionOperationContext context, int max)
        {
            var entries = new List<BlittableJsonReaderObject>();
            var reveredNextIndex = Bits.SwapBytes(first);
            var table = context.Transaction.InnerTransaction.OpenTable(LogsTable, EntriesSlice);
            using (Slice.External(context.Allocator, (byte*)&reveredNextIndex, sizeof(long), out Slice key))
            {
                foreach (var value in table.SeekByPrimaryKey(key, 0))
                {
                    var entry = FollowerAmbassador.BuildRachisEntryToSend(context, value);
                    Transaction.DebugDisposeReaderAfterTransaction(context.Transaction.InnerTransaction, entry);
                    entries.Add(entry);
                    if (entries.Count >= max)
                        break;
                }
            }
            return entries;
        }
    }

    public class RachisLogEntry : IDynamicJsonValueConvertible
    {
        public DateTime At = DateTime.UtcNow;
        public string Message;
        public long Ticks;
        
        public DynamicJsonValue ToJson()
        {
            return new DynamicJsonValue
            {
                [nameof(Message)] = Message,
                [nameof(Ticks)] = Ticks
            };
        }
    }

    public class RachisTimings
    {
        public readonly ConcurrentBag<RachisLogEntry> Timings = new ConcurrentBag<RachisLogEntry>();
    }
    
    public class RachisLogRecorder
    {
        private readonly ConcurrentQueue<RachisTimings> _queue;
        private readonly Stopwatch _sp = Stopwatch.StartNew();
        private RachisTimings _current;
        private ConcurrentBag<RachisLogEntry> Timings => _current.Timings;
        
        public RachisLogRecorder(ConcurrentQueue<RachisTimings> queue)
        {
            _queue = queue;
        }

        public void Start()
        {
            _current = new RachisTimings();
            _queue.LimitedSizeEnqueue(_current, 5);
            Timings.Add(new RachisLogEntry
            {
                Message = "Start",
                Ticks = 0
            });
            _sp.Restart();
        }
        
        public void Record(string message)
        {
            Timings.Add(new RachisLogEntry
            {
                Message = message,
                Ticks = _sp.ElapsedMilliseconds
            });
        }
    }

    public class RachisDebug
    {
        public readonly ConcurrentDictionary<string, ConcurrentQueue<RachisTimings>> TimingTracking = new ConcurrentDictionary<string, ConcurrentQueue<RachisTimings>>();
        public readonly ConcurrentQueue<string> StateChangeTracking = new ConcurrentQueue<string>();

        public RachisLogRecorder GetNewRecorder(string name)
        {
            var queue = new ConcurrentQueue<RachisTimings>();
            if (TimingTracking.TryAdd(name, queue) == false)
            {
                throw new ArgumentException($"Recorder with the name '{name}' already exists");
            }
            return new RachisLogRecorder(queue);
        }
        
        public void RemoveRecorder(string name)
        {
            if (TimingTracking.Remove(name, out var q))
            {
                q.Clear();
            }
        }

        public DynamicJsonValue ToJson()
        {
            var timingTracking = new DynamicJsonValue();
            foreach (var tuple in TimingTracking.ForceEnumerateInThreadSafeManner().OrderBy(x => x.Key))
            {
                var key = tuple.Key;
                DynamicJsonArray inner;
                timingTracking[key] = inner = new DynamicJsonArray();
                foreach (var queue in tuple.Value)
                {
                    inner.Add(new DynamicJsonArray(queue.Timings.OrderBy(x => x.At)));
                }
            }
            
            var stateTracking = new DynamicJsonArray(StateChangeTracking);
           
            return new DynamicJsonValue
            {
                [nameof(TimingTracking)] = timingTracking,
                [nameof(StateChangeTracking)] = stateTracking
            };
        }
    }

    public abstract class RachisConsensus : IDisposable
    {
        internal abstract RachisStateMachine GetStateMachine();

        internal abstract RachisVersionValidation Validator { get; }

        public const string InitialTag = "?";

        public readonly RachisDebug InMemoryDebug = new RachisDebug();
        
        public RachisState CurrentState { get; private set; }

        public string LastStateChangeReason
        {
            get { return _lastStateChangeReason; }
            private set
            {
                _lastStateChangeReason = value;
                _lastStateChangeTime = DateTime.UtcNow;
            }
        }

        public DateTime LastStateChangeTime => _lastStateChangeTime;

        public event EventHandler<ClusterTopology> TopologyChanged;

        public event EventHandler<StateTransition> StateChanged;

        public event EventHandler LeaderElected;

        public Action<TransactionOperationContext> SwitchToSingleLeaderAction;

        public Action<TransactionOperationContext, CommandBase> BeforeAppendToRaftLog;

        private string _tag;
        private string _clusterId;

        public TransactionContextPool ContextPool { get; private set; }
        private StorageEnvironment _persistentState;
        internal Logger Log;

        private readonly List<IDisposable> _disposables = new List<IDisposable>();

        public long CurrentTerm { get; private set; }
        public string Tag => _tag;
        public string ClusterId => _clusterId;
        public string ClusterBase64Id => _clusterIdBase64Id;
        public string Url;

        private static readonly Slice GlobalStateSlice;
        private static readonly Slice CurrentTermSlice;
        private static readonly Slice VotedForSlice;
        private static readonly Slice LastCommitSlice;
        private static readonly Slice LastTruncatedSlice;
        private static readonly Slice TopologySlice;
        private static readonly Slice TagSlice;
        private static readonly Slice SnapshotRequestSlice;
        internal static readonly Slice EntriesSlice;

        internal static readonly TableSchema LogsTable;
        public readonly RachisLogHistory LogHistory;
        static RachisConsensus()
        {
            using (StorageEnvironment.GetStaticContext(out var ctx))
            {
                Slice.From(ctx, "GlobalState", out GlobalStateSlice);
                Slice.From(ctx, "Tag", out TagSlice);
                Slice.From(ctx, "CurrentTerm", out CurrentTermSlice);
                Slice.From(ctx, "VotedFor", out VotedForSlice);
                Slice.From(ctx, "LastCommit", out LastCommitSlice);
                Slice.From(ctx, "Topology", out TopologySlice);
                Slice.From(ctx, "LastTruncated", out LastTruncatedSlice);
                Slice.From(ctx, "Entries", out EntriesSlice);
                Slice.From(ctx, "SnapshotRequest", out SnapshotRequestSlice);
            }
            /*
             
            index - int64 big endian
            term  - int64 little endian
            entry - blittable value
            flags - cmd, no op, topology, etc

             */
            LogsTable = new TableSchema();
            LogsTable.DefineKey(new TableSchema.SchemaIndexDef
            {
                StartIndex = 0
            });
        }

        public TimeSpan ElectionTimeout
        {
            get => _electionTimeout;
            private set => _electionTimeout = value;
        }

        public TimeSpan TcpConnectionTimeout
        {
            get => _tcpConnectionTimeout;
            private set => _tcpConnectionTimeout = value;
        }

        public TimeoutEvent Timeout { get; private set; }

        public TimeSpan OperationTimeout
        {
            get => _operationTimeout;
            private set => _operationTimeout = value;
        }

        public int? MaximalVersion { get; set; }

        private Leader _currentLeader;
        public Leader CurrentLeader => _currentLeader;
        private TaskCompletionSource<object> _topologyChanged = new TaskCompletionSource<object>(TaskCreationOptions.RunContinuationsAsynchronously);
        private TaskCompletionSource<object> _stateChanged = new TaskCompletionSource<object>(TaskCreationOptions.RunContinuationsAsynchronously);
        private TaskCompletionSource<object> _commitIndexChanged = new TaskCompletionSource<object>(TaskCreationOptions.RunContinuationsAsynchronously);
        private readonly ManualResetEventSlim _disposeEvent = new ManualResetEventSlim();
        private readonly Random _rand;
        private string _lastStateChangeReason;
        public Candidate Candidate { get; private set; }

        protected RachisConsensus(int? seed = null)
        {
            _rand = seed.HasValue ? new Random(seed.Value) : new Random();
            LogHistory = new RachisLogHistory();
        }

        public abstract void Notify(Notification notification);

        public void RandomizeTimeout(bool extend = false)
        {
            //We want to be able to reproduce rare issues that are related to timing
            var timeout = (int)ElectionTimeout.TotalMilliseconds;
            if (extend)
                timeout = Math.Max(timeout, timeout * 2); // avoid overflow

            Timeout.TimeoutPeriod = _rand.Next(timeout / 3 * 2, timeout);
        }

        public unsafe void Initialize(StorageEnvironment env, RavenConfiguration configuration, string myUrl)
        {
            try
            {
                _persistentState = env;

                OperationTimeout = configuration.Cluster.OperationTimeout.AsTimeSpan;
                ElectionTimeout = configuration.Cluster.ElectionTimeout.AsTimeSpan;
                TcpConnectionTimeout = configuration.Cluster.TcpConnectionTimeout.AsTimeSpan;
                MaximalVersion = configuration.Cluster.MaximalAllowedClusterVersion;

                DebuggerAttachedTimeout.LongTimespanIfDebugging(ref _operationTimeout);
                DebuggerAttachedTimeout.LongTimespanIfDebugging(ref _electionTimeout);

                ContextPool = new TransactionContextPool(_persistentState);

                ClusterTopology topology;
                using (ContextPool.AllocateOperationContext(out TransactionOperationContext context))
                using (var tx = context.OpenWriteTransaction())
                {
                    _tag = ReadNodeTag(context);

                    RequestSnapshot = GetSnapshotRequest(context);

                    Log = LoggingSource.Instance.GetLogger<RachisConsensus>(_tag);
                    LogsTable.Create(tx.InnerTransaction, EntriesSlice, 16);

                    CurrentTerm = ReadTerm(context);

                    topology = GetTopology(context);
                    if (topology.AllNodes.Count == 1 && topology.Members.Count == 1)
                    {
                        if (topology.GetUrlFromTag(_tag) != myUrl)
                        {
                            topology.Members.Remove(_tag);
                            topology.Members.Add(_tag, configuration.Core.GetNodeHttpServerUrl(myUrl));
                            SetTopology(this, context, topology);
                        }
                    }

                    _clusterId = topology.TopologyId;
                    SetClusterBase(_clusterId);

                    InitializeState(context);

                    LogHistory.Initialize(tx, configuration, Log);

                    tx.Commit();
                }

                Timeout = new TimeoutEvent(0, "Consensus");
                RandomizeTimeout();

                // if we don't have a topology id, then we are passive
                // an admin needs to let us know that it is fine, either
                // by explicit bootstrapping or by connecting us to a cluster
                if (topology.TopologyId == null ||
                    topology.Members.ContainsKey(_tag) == false)
                {
                    CurrentState = RachisState.Passive;
                    return;
                }

                CurrentState = RachisState.Follower;
                if (topology.Members.Count == 1)
                {
                    using (ContextPool.AllocateOperationContext(out TransactionOperationContext ctx))
                    {
                        using (ctx.OpenWriteTransaction())
                        {
                            SwitchToSingleLeader(ctx);
                            ctx.Transaction.Commit();
                        }

                    }
                }
                else
                    Timeout.Start(SwitchToCandidateStateOnTimeout);
            }
            catch (Exception)
            {
                Dispose();
                throw;
            }
        }

        private unsafe long ReadTerm(TransactionOperationContext context)
        {
            var state = context.Transaction.InnerTransaction.CreateTree(GlobalStateSlice);

            var read = state.Read(CurrentTermSlice);
            if (read == null || read.Reader.Length != sizeof(long))
            {
                using (state.DirectAdd(CurrentTermSlice, sizeof(long), out byte* ptr))
                    *(long*)ptr = 0;

                return 0L;
            }

            return read.Reader.ReadLittleEndianInt64();
        }

        public string ReadNodeTag(TransactionOperationContext context)
        {
            var state = context.Transaction.InnerTransaction.CreateTree(GlobalStateSlice);

            var readResult = state.Read(TagSlice);
            return readResult == null ? InitialTag : readResult.Reader.ToStringValue();
        }

        private void SwitchToSingleLeader(TransactionOperationContext context)
        {
            var electionTerm = CurrentTerm + 1;
            CastVoteInTerm(context, electionTerm, Tag, "Switching to single leader");

            if (Log.IsInfoEnabled)
            {
                Log.Info("Switching to leader state");
            }
            var leader = new Leader(this, electionTerm);
            SetNewStateInTx(context, RachisState.LeaderElect, leader, electionTerm, "I'm the only one in the cluster, so I'm the leader" , () => _currentLeader = leader);
            SwitchToSingleLeaderAction?.Invoke(context);

            Candidate = null;
            context.Transaction.InnerTransaction.LowLevelTransaction.OnDispose += tx =>
            {
                if (tx is LowLevelTransaction llt && llt.Committed)
                {
                    leader.Start();
                }
            };
        }

        protected abstract void InitializeState(TransactionOperationContext context);

        public async Task WaitForState(RachisState rachisState, CancellationToken cts)
        {
            while (cts.IsCancellationRequested == false)
            {
                // we setup the wait _before_ checking the state
                var task = _stateChanged.Task.WithCancellation(cts);

                if (CurrentState == rachisState)
                    return;

                await task;
            }
        }

        public async Task WaitForLeaderChange(CancellationToken cts)
        {
            var currentLeader = LeaderTag;
            while (cts.IsCancellationRequested == false)
            {
                // we setup the wait _before_ checking the state
                var task = _stateChanged.Task.WithCancellation(cts);

                if (currentLeader != GetLeaderTag(safe: true))
                    return;

                await task;
            }
        }

        public async Task WaitForLeaveState(RachisState rachisState, CancellationToken cts)
        {
            while (cts.IsCancellationRequested == false)
            {
                // we setup the wait _before_ checking the state
                var task = _stateChanged.Task.WithCancellation(cts);

                if (CurrentState != rachisState)
                    return;

                await task;
            }
        }

        public Task GetTopologyChanged()
        {
            return _topologyChanged.Task;
        }

        public async Task WaitForTopology(Leader.TopologyModification modification, string nodeTag = null)
        {
            while (true)
            {
                var task = _topologyChanged.Task;
                var tag = nodeTag ?? _tag;
                using (ContextPool.AllocateOperationContext(out TransactionOperationContext context))
                using (context.OpenReadTransaction())
                {
                    var clusterTopology = GetTopology(context);
                    switch (modification)
                    {
                        case Leader.TopologyModification.Voter:
                            if (clusterTopology.Members.ContainsKey(tag))
                                return;
                            break;
                        case Leader.TopologyModification.Promotable:
                            if (clusterTopology.Promotables.ContainsKey(tag))
                                return;
                            break;
                        case Leader.TopologyModification.NonVoter:
                            if (clusterTopology.Watchers.ContainsKey(tag))
                                return;
                            break;
                        case Leader.TopologyModification.Remove:
                            if (clusterTopology.Members.ContainsKey(tag) == false &&
                                clusterTopology.Promotables.ContainsKey(tag) == false &&
                                clusterTopology.Watchers.ContainsKey(tag) == false)
                                return;
                            break;
                        default:
                            throw new ArgumentOutOfRangeException(nameof(modification), modification, null);
                    }
                }

                await task;
            }
        }

        public enum CommitIndexModification
        {
            GreaterOrEqual,
            AnyChange
        }

        public void SetNewState(RachisState rachisState, IDisposable disposable, long expectedTerm, string stateChangedReason, Action beforeStateChangedEvent = null)
        {
            using (ContextPool.AllocateOperationContext(out TransactionOperationContext context))
            using (context.OpenWriteTransaction()) // we use the write transaction lock here
            {
                SetNewStateInTx(context, rachisState, disposable, expectedTerm, stateChangedReason , beforeStateChangedEvent);
                context.Transaction.Commit();
            }
            _leadershipTimeChanged.SetAndResetAtomically();
        }

        public class StateTransition
        {
            public RachisState From;
            public RachisState To;
            public string Reason;
            public long CurrentTerm;
            public DateTime When;

            public override string ToString()
            {
                return $"{When:u} {Reason} {From}->{To} at term {CurrentTerm:#,#;;0}";
            }
        }

        private void SetNewStateInTx(TransactionOperationContext context,
            RachisState rachisState,
            IDisposable parent,
            long expectedTerm,
            string stateChangedReason,
            Action beforeStateChangedEvent = null)
        {
            if (expectedTerm != CurrentTerm && expectedTerm != -1)
                RachisConcurrencyException.Throw($"Attempted to switch state to {rachisState} on expected term {expectedTerm:#,#;;0} but the real term is {CurrentTerm:#,#;;0}");

            if (rachisState == RachisState.LeaderElect || rachisState == RachisState.Leader)
            {
                if (GetSnapshotRequest(context))
                    throw new RachisInvalidOperationException("We cannot be elected for leadership if snapshot is requested.");
            }

            if (rachisState == RachisState.LeaderElect)
            {
                var noopCmd = new DynamicJsonValue
                {
                    ["Type"] = $"Noop for {Tag} in term {expectedTerm}",
                    ["Command"] = "noop",
                    [nameof(CommandBase.UniqueRequestId)] = Guid.NewGuid().ToString()
                };
                InsertToLeaderLog(context, expectedTerm, context.ReadObject(noopCmd, "noop-cmd"), RachisEntryFlags.Noop);
            }

            var sp = Stopwatch.StartNew();
            
            _currentLeader = null;
            LastStateChangeReason = stateChangedReason;
            var toDispose = new List<IDisposable>(_disposables);
            _disposables.Clear();

            if (parent != null)
            {
                _disposables.Add(parent);
            }
            else if (rachisState != RachisState.Passive)
            {
                // if we are back to null state, wait to become candidate if no one talks to us
                Timeout.Start(SwitchToCandidateStateOnTimeout);
            } 

            if (rachisState == RachisState.Passive)
            {
                DeleteTopology(context);
            }

            var transition = new StateTransition
            {
                CurrentTerm = expectedTerm,
                From = CurrentState,
                To = rachisState,
                Reason = stateChangedReason,
                When = DateTime.UtcNow
            };
            
            PrevStates.LimitedSizeEnqueue(transition, 5);


            context.Transaction.InnerTransaction.LowLevelTransaction.OnDispose += tx =>
            {
                if (tx is LowLevelTransaction llt && llt.Committed)
                {
                    try
                    {
                        beforeStateChangedEvent?.Invoke();
                    }
                    catch (Exception e)
                    {
                        if (Log.IsInfoEnabled)
                        {
                            Log.Info("Before state change invocation function failed.", e);
                        }
                    }

                    CurrentState = rachisState;

                    try
                    {
                        StateChanged?.Invoke(this, transition);
                    }
                    catch (Exception e)
                    {
                        if (Log.IsInfoEnabled)
                        {
                            Log.Info("State change invocation function failed.", e);
                        }
                    }

                    TaskExecutor.CompleteReplaceAndExecute(ref _stateChanged, () =>
                    {
                        if (Log.IsInfoEnabled)
                        {
                            Log.Info($"Initiate disposing the term _prior_ to {expectedTerm:#,#;;0} with {toDispose.Count} things to dispose.");
                        }

                        ParallelDispose(toDispose);
                    });
                    
                    var elapsed = sp.Elapsed;
                    if (elapsed > ElectionTimeout / 2)
                    {
                        if (Log.IsOperationsEnabled)
                        {
                            Log.Operations($"Took way too much time ({elapsed}) to change the state to {rachisState} in term {expectedTerm:#,#;;0}. (Election timeout:{ElectionTimeout})");
                        }
                    }
                }
            };
        }

        private void ParallelDispose(List<IDisposable> toDispose)
        {
            if(toDispose == null || toDispose.Count == 0)
                return;

            Parallel.ForEach(toDispose, d =>
            {
                try
                {
                    d.Dispose();
                }
                catch (ObjectDisposedException)
                {
                    // nothing to do
                }
                catch (Exception e)
                {
                    if (Log.IsInfoEnabled)
                    {
                        Log.Info("Failed to dispose during new rachis state transition", e);
                    }
                }
            });
        }

        public ConcurrentQueue<StateTransition> PrevStates { get; set; } = new ConcurrentQueue<StateTransition>();

        public bool TakeOffice()
        {
            if (CurrentState != RachisState.LeaderElect)
                return false;

            CurrentState = RachisState.Leader;
            TaskExecutor.CompleteAndReplace(ref _stateChanged);
            return true;
        }

        public void AppendStateDisposable(IDisposable parentState, IDisposable disposeOnStateChange)
        {
            using (ContextPool.AllocateOperationContext(out TransactionOperationContext context))
            using (context.OpenWriteTransaction()) // using write tx just for the lock here
            {
                if (_disposables.Count == 0 || ReferenceEquals(_disposables[0], parentState) == false)
                    throw new ConcurrencyException(
                        "Could not set the disposeOnStateChange because by the time we did it the parent state has changed");
                _disposables.Add(disposeOnStateChange);
            }
        }

        public void RemoveAndDispose(IDisposable parentState, IDisposable disposable)
        {
            if (disposable == null)
                return;

            using (ContextPool.AllocateOperationContext(out TransactionOperationContext context))
            using (context.OpenWriteTransaction()) // using write tx just for the lock here
            using (disposable)
            {
                if (_disposables.Count == 0 || ReferenceEquals(_disposables[0], parentState) == false)
                    throw new RachisConcurrencyException(
                        "Could not remove the disposable because by the time we did it the parent state has changed");
                _disposables.Remove(disposable);
            }
        }

        public void SwitchToLeaderState(long electionTerm, int version, string reason, Dictionary<string, RemoteConnection> connections = null)
        {
            if (Log.IsInfoEnabled)
            {
                Log.Info("Switching to leader state");
            }
            var leader = new Leader(this, electionTerm);
            SetNewState(RachisState.LeaderElect, leader, electionTerm, reason, () =>
            {
                ClusterCommandsVersionManager.SetClusterVersion(version);
                _currentLeader = leader;
            });
            leader.Start(connections);
        }

        public Task<(long Index, object Result)> PutAsync(CommandBase cmd)
        {
            var leader = _currentLeader;
            if (leader == null)
                throw new NotLeadingException("Not a leader, cannot accept commands. " + _lastStateChangeReason);

            Validator.AssertPutCommandToLeader(cmd);
            return leader.PutAsync(cmd, OperationTimeout);
        }

        public void SwitchToCandidateStateOnTimeout()
        {
            if (RequestSnapshot)
            {
                // we aren't allowed to be elected for leadership if we requested a snapshot 
                if (Log.IsInfoEnabled)
                {
                    Log.Info("we aren't allowed to be elected for leadership if we requested a snapshot");
                }
                return;
            }
            SwitchToCandidateState("Election timeout");
        }

        public void SwitchToCandidateState(string reason, bool forced = false)
        {
            var currentTerm = CurrentTerm;
            try
            {
                Timeout.DisableTimeout();
                using (ContextPool.AllocateOperationContext(out TransactionOperationContext context))
                using (var ctx = context.OpenWriteTransaction())
                {
                    var clusterTopology = GetTopology(context);
                    if (clusterTopology.TopologyId == null ||
                        clusterTopology.AllNodes.ContainsKey(_tag) == false)
                    {
                        if (Log.IsInfoEnabled)
                        {
                            Log.Info($"We are not a part of the cluster so moving to passive (candidate because: {reason})");
                        }

                        SetNewStateInTx(context, RachisState.Passive, null, currentTerm, "We are not a part of the cluster so moving to passive" );
                        ctx.Commit();
                        return;
                    }
                    if (clusterTopology.Members.ContainsKey(_tag) == false)
                    {
                        if (Log.IsInfoEnabled)
                        {
                            Log.Info($"Candidate because: {reason}, but while we are part of the cluster, we aren't a member, so we can't be a candidate.");
                        }
                        // we aren't a member, nothing that we can do here
                        return;
                    }
                    if (clusterTopology.Members.Count == 1)
                    {
                        if (Log.IsInfoEnabled)
                        {
                            Log.Info("Trying to switch to candidate when I'm the only member in the cluster, turning into a leader, instead");
                        }
                        SwitchToSingleLeader(context);
                        ctx.Commit();
                        return;
                    }
                }

                if (Log.IsInfoEnabled)
                {
                    Log.Info($"Switching to candidate state because {reason} forced: {forced}");
                }
                var candidate = new Candidate(this)
                {
                    IsForcedElection = forced
                };

                Candidate = candidate;
                SetNewState(RachisState.Candidate, candidate, currentTerm, reason);
                candidate.Start();
            }
            catch (Exception e)
            {
                if (Log.IsInfoEnabled)
                {
                    Log.Info($"An error occurred during switching to candidate state in term {currentTerm:#,#;;0}.", e);
                }
                Timeout.Start(SwitchToCandidateStateOnTimeout);
            }
        }

        public void DeleteTopology(TransactionOperationContext context)
        {
            var topology = GetTopology(context);
            var newTopology = new ClusterTopology(
                topology.TopologyId,
                new Dictionary<string, string>(),
                new Dictionary<string, string>(),
                new Dictionary<string, string>(),
                topology.LastNodeId,
                -1
            );
            SetTopology(context, newTopology);
        }

        public unsafe ClusterTopology GetTopology(TransactionOperationContext context)
        {
            Debug.Assert(context.Transaction != null);
            var state = context.Transaction.InnerTransaction.ReadTree(GlobalStateSlice);
            var read = state.Read(TopologySlice);
            if (read == null)
            {
                return new ClusterTopology(
                    null,
                    new Dictionary<string, string>(),
                    new Dictionary<string, string>(),
                    new Dictionary<string, string>(),
                    "",
                    -1
                );
            }

            var json = new BlittableJsonReaderObject(read.Reader.Base, read.Reader.Length, context);
            return JsonDeserializationRachis<ClusterTopology>.Deserialize(json);
        }

        public unsafe BlittableJsonReaderObject GetTopologyRaw(TransactionOperationContext context)
        {
            Debug.Assert(context.Transaction != null);
            var state = context.Transaction.InnerTransaction.ReadTree(GlobalStateSlice);
            var read = state.Read(TopologySlice);
            if (read == null)
                return null;

            BlittableJsonReaderObject topologyBlittable = new BlittableJsonReaderObject(read.Reader.Base, read.Reader.Length, context);

            Transaction.DebugDisposeReaderAfterTransaction(context.Transaction.InnerTransaction, topologyBlittable);

            return topologyBlittable;
        }

        public BlittableJsonReaderObject SetTopology(TransactionOperationContext context, ClusterTopology topology)
        {
            Debug.Assert(context.Transaction != null);
            var topologyJson = SetTopology(this, context, topology);
            _clusterId = topology.TopologyId;
            SetClusterBase(_clusterId);
            return topologyJson;
        }
        public static unsafe BlittableJsonReaderObject SetTopology(RachisConsensus engine, TransactionOperationContext context,
            ClusterTopology clusterTopology)
        {
            var topologyJson = context.ReadObject(clusterTopology.ToJson(), "topology");
            var state = context.Transaction.InnerTransaction.CreateTree(GlobalStateSlice);
            using (state.DirectAdd(TopologySlice, topologyJson.Size, out byte* ptr))
            {
                topologyJson.CopyTo(ptr);
            }

            context.Transaction.InnerTransaction.LowLevelTransaction.OnDispose += _ =>
            {
                clusterTopology.AllNodes.TryGetValue(engine.Tag, out var key);
                engine.Url = key;
                TaskExecutor.CompleteAndReplace(ref engine._topologyChanged);
                engine.TopologyChanged?.Invoke(engine, clusterTopology);
            };

            Transaction.DebugDisposeReaderAfterTransaction(context.Transaction.InnerTransaction, topologyJson);


            return topologyJson;
        }
        
        public void NotifyTopologyChange(bool propagateError = false)
        {
            try
            {
                if (IsDisposed)
                    return;
                
                using (ContextPool.AllocateOperationContext(out TransactionOperationContext ctx))
                using (ctx.OpenReadTransaction())
                {
                    TopologyChanged?.Invoke(this, GetTopology(ctx));
                }
            }
            catch (Exception)
            {
                if (propagateError)
                    throw;
            }
        }

        /// <summary>
        /// This method is expected to run for a long time (lifetime of the connection)
        /// and can never throw. We expect this to be on a separate thread
        /// </summary>
        public void AcceptNewConnection(Stream stream, Action disconnect, EndPoint remoteEndpoint, Action<RachisHello> sayHello = null)
        {
            RemoteConnection remoteConnection = null;
            try
            {
                remoteConnection = new RemoteConnection(_tag, stream, CurrentTerm, disconnect);
                try
                {
                    RachisHello initialMessage;
                    ClusterTopology clusterTopology;
                    using (ContextPool.AllocateOperationContext(out TransactionOperationContext context))
                    {
                        initialMessage = remoteConnection.InitFollower(context);
                        ValidateElectionTimeout(initialMessage);
                        using (context.OpenReadTransaction())
                        {
                            clusterTopology = GetTopology(context);
                        }
                        if (clusterTopology.TopologyId == initialMessage.TopologyId && initialMessage.DebugSourceIdentifier == _tag)
                        {
                            throw new TopologyMismatchException($"Connection from ({remoteEndpoint}_ with the same topology id and tag {_tag}. " +
                                                                "It is possible that you have DNS or routing issues that cause multiple URLs to go to the same node."  +
                                                                $"Connection from {initialMessage.SourceUrl} and attempted to connect to {initialMessage.DestinationUrl}");
                        }
                        sayHello?.Invoke(initialMessage);
                    }

                    if (initialMessage.TopologyId != clusterTopology.TopologyId &&
                        string.IsNullOrEmpty(clusterTopology.TopologyId) == false)
                    {
                        throw new TopologyMismatchException(
                            $"{initialMessage.DebugSourceIdentifier} attempted to connect to us with topology id {initialMessage.TopologyId} but our topology id is already set ({clusterTopology.TopologyId}). " +
                            "Rejecting connection from outside our cluster, this is likely an old server trying to connect to us.");
                    }
                    if (_tag == InitialTag)
                    {
                        using (ContextPool.AllocateOperationContext(out TransactionOperationContext context))
                        using (context.OpenWriteTransaction())
                        {
                            if (_tag == InitialTag)// double checked locking under tx write lock
                            {
                                UpdateNodeTag(context, initialMessage.DebugDestinationIdentifier);
                                context.Transaction.Commit();
                            }
                        }

                        if (_tag != initialMessage.DebugDestinationIdentifier)
                        {
                            throw new TopologyMismatchException(
                                $"{initialMessage.DebugSourceIdentifier} attempted to connect to us with tag {initialMessage.DebugDestinationIdentifier} but our tag is already set ({_tag}). " +
                                "Rejecting connection from confused server, this is likely an old server trying to connect to us, or bad network configuration.");
                        }
                    }
                    _clusterId = initialMessage.TopologyId;
                    SetClusterBase(_clusterId);

                    switch (initialMessage.InitialMessageType)
                    {
                        case InitialMessageType.RequestVote:
                            var elector = new Elector(this, remoteConnection);
                            elector.Run();
                            break;
                        case InitialMessageType.AppendEntries:
                            if (Follower.CheckIfValidLeader(this, remoteConnection, out var negotiation))
                            {
                                var follower = new Follower(this, negotiation.Term, remoteConnection);
                                follower.AcceptConnection(negotiation);
                            }
                            break;
                        default:
                            throw new ArgumentOutOfRangeException("Unknown initial message value: " +
                                                                  initialMessage.InitialMessageType +
                                                                  ", no idea how to handle it");
                    }
                }
                catch (Exception e)
                {
                    try
                    {
                        using (ContextPool.AllocateOperationContext(out TransactionOperationContext context))
                            remoteConnection.Send(context, e);
                    }
                    catch
                    {
                        // errors here do not matter
                    }
                    throw;
                }
            }
            catch (Exception e)
            {
                if (Log.IsInfoEnabled)
                {
                    Log.Info("Failed to process incoming connection", e);
                }

                try
                {
                    remoteConnection?.Dispose();
                }
                catch (Exception)
                {
                    // ignored
                }

                try
                {
                    stream?.Dispose();
                }
                catch (Exception)
                {
                    // ignored
                }

                throw;
            }
        }

        private void ValidateElectionTimeout(RachisHello initialMessage)
        {
            if (Debugger.IsAttached)
                return; // don't check here
            var max = ElectionTimeout.TotalMilliseconds * 1.1;
            var min = ElectionTimeout.TotalMilliseconds * 0.9;
            var rcvdTimeout = initialMessage.ElectionTimeout;
            if (rcvdTimeout < min || rcvdTimeout > max)
            {
                throw new TopologyMismatchException(
                    $"Cannot accept the connection '{initialMessage.InitialMessageType}' from {initialMessage.DebugSourceIdentifier} because his election timeout of {rcvdTimeout} deviates more than 10% from ours {(int)ElectionTimeout.TotalMilliseconds}.");
            }
        }

        public unsafe long InsertToLeaderLog(TransactionOperationContext context, long term, BlittableJsonReaderObject cmd,
            RachisEntryFlags flags)
        {
            Debug.Assert(context.Transaction != null);
            
            ValidateTerm(term);

            var table = context.Transaction.InnerTransaction.OpenTable(LogsTable, EntriesSlice);

            long lastIndex;

            if (table.SeekOnePrimaryKey(Slices.AfterAllKeys, out TableValueReader reader))
            {
                lastIndex = Bits.SwapBytes(*(long*)reader.Read(0, out int size));
                Debug.Assert(size == sizeof(long));
            }
            else
            {
                GetLastTruncated(context, out lastIndex, out long _);
            }
            lastIndex += 1;
            using (table.Allocate(out TableValueBuilder tvb))
            {
                tvb.Add(Bits.SwapBytes(lastIndex));
                tvb.Add(term);
                tvb.Add(cmd.BasePointer, cmd.Size);
                tvb.Add((int)flags);
                table.Insert(tvb);
            }

            LogHistory.InsertHistoryLog(context, lastIndex, term, cmd);

            return lastIndex;
        }

        public unsafe void ClearLogEntriesAndSetLastTruncate(TransactionOperationContext context, long index, long term)
        {
            var table = context.Transaction.InnerTransaction.OpenTable(LogsTable, EntriesSlice);
            while (true)
            {
                if (table.SeekOnePrimaryKey(Slices.BeforeAllKeys, out TableValueReader reader) == false)
                    break;

                table.Delete(reader.Id);
            }
            var state = context.Transaction.InnerTransaction.CreateTree(GlobalStateSlice);
            using (state.DirectAdd(LastTruncatedSlice, sizeof(long) * 2, out byte* ptr))
            {
                var data = (long*)ptr;
                data[0] = index;
                data[1] = term;
            }
        }
        public unsafe void TruncateLogBefore(TransactionOperationContext context, long upto)
        {
            GetLastCommitIndex(context, out long lastIndex, out long lastTerm);

            long entryTerm;
            long entryIndex;

            if (lastIndex < upto)
            {
                upto = lastIndex; // max we can delete
                entryIndex = lastIndex;
                entryTerm = lastTerm;
            }
            else
            {
                var maybeTerm = GetTermFor(context, upto);
                if (maybeTerm == null)
                    return;
                entryIndex = upto;
                entryTerm = maybeTerm.Value;
            }
            GetLastTruncated(context, out lastIndex, out lastTerm);

            if (lastIndex >= upto)
                return;

            var table = context.Transaction.InnerTransaction.OpenTable(LogsTable, EntriesSlice);
            while (true)
            {
                if (table.SeekOnePrimaryKey(Slices.BeforeAllKeys, out TableValueReader reader) == false)
                    break;

                entryIndex = Bits.SwapBytes(*(long*)reader.Read(0, out int size));
                if (entryIndex > upto)
                    break;
                Debug.Assert(size == sizeof(long));

                entryTerm = *(long*)reader.Read(1, out size);
                Debug.Assert(size == sizeof(long));

                table.Delete(reader.Id);
            }
            var state = context.Transaction.InnerTransaction.CreateTree(GlobalStateSlice);
            using (state.DirectAdd(LastTruncatedSlice, sizeof(long) * 2, out byte* ptr))
            {
                var data = (long*)ptr;
                data[0] = entryIndex;
                data[1] = entryTerm;
            }
        }

        public unsafe (BlittableJsonReaderObject LastTopology, long LastTopologyIndex) AppendToLog(TransactionOperationContext context,
            List<RachisEntry> entries)
        {
            Debug.Assert(entries.Count > 0);
            Debug.Assert(context.Transaction != null);
            var table = context.Transaction.InnerTransaction.OpenTable(LogsTable, EntriesSlice);

            long reversedEntryIndex = -1;
            long lastTopologyIndex = -1;
            BlittableJsonReaderObject lastTopology = null;

            using (Slice.External(context.Transaction.InnerTransaction.Allocator, (byte*)&reversedEntryIndex, sizeof(long), out Slice key))
            {
                var lastEntryIndex = GetLastEntryIndex(context);
                GetLastCommitIndex(context, out var lastCommitIndex, out var lastCommitTerm);
                var firstIndexInEntriesThatWeHaveNotSeen = 0;
                foreach (var entry in entries)
                {
                    var entryTerm = GetTermFor(context, entry.Index);
                    if (entryTerm != null && entry.Term != entryTerm)
                    {
                        //rewind entries with mismatched term
                        lastEntryIndex = Math.Min(entry.Index - 1, lastEntryIndex);
                        if (Log.IsInfoEnabled)
                        {
                            Log.Info($"Got an entry with index={entry.Index:#,#;;0} and term={entry.Term:#,#;;0} while our term for that index is {entryTerm:#,#;;0}," +
                                     $"will rewind last entry index to {lastEntryIndex:#,#;;0}");
                        }
                        break;
                    }
                    if (entry.Index > lastEntryIndex)
                        break;

                    firstIndexInEntriesThatWeHaveNotSeen++;
                }

                if (firstIndexInEntriesThatWeHaveNotSeen >= entries.Count)
                    return (null, lastTopologyIndex); // we have all of those entries in our log, so we can safely ignore them

                var firstEntry = entries[firstIndexInEntriesThatWeHaveNotSeen];
                //While we do support the case where we get the same entries, we expect them to have the same index/term up to the commit index.
                if (firstEntry.Index <= lastCommitIndex)
                {
                    ThrowFatalError(firstEntry, GetTermFor(context, firstEntry.Index), lastCommitIndex, lastCommitTerm);
                }
                var prevIndex = lastEntryIndex;

                for (var index = firstIndexInEntriesThatWeHaveNotSeen; index < entries.Count; index++)
                {
                    var entry = entries[index];
                    if (entry.Index != prevIndex + 1)
                    {
                        RachisInvalidOperationException.Throw($"Gap in the entries, prev was {prevIndex:#,#;;0} but now trying {entry.Index:#,#;;0}");
                    }

                    prevIndex = entry.Index;
                    //In the case where we delete entries reversedEntryIndex will advance forward so we need to keep the origin index.
                    var originalReversedIndex = reversedEntryIndex = Bits.SwapBytes(entry.Index);
                    if (table.ReadByKey(key, out TableValueReader reader)) // already exists
                    {
                        var term = *(long*)reader.Read(1, out int size);
                        Debug.Assert(size == sizeof(long));
                        if (term == entry.Term)
                            continue; // same, can skip

                        // we have found a divergence in the log, and we now need to truncate it from this
                        // location forward
                        do
                        {
                            table.Delete(reader.Id);
                            // move to the next id, have to swap to little endian & back to get proper
                            // behavior
                            reversedEntryIndex = Bits.SwapBytes(Bits.SwapBytes(reversedEntryIndex) + 1);
                            // now we'll find the next item to delete, and do so until we run out of items 
                            // to write
                        } while (table.ReadByKey(key, out reader));

                        LogHistory.CancelHistoryEntriesFrom(context, entry.Index, term, "We have found a divergence in the log, and we now need to cancel from this location forward.");
                    }

                    var nested = context.ReadObject(entry.Entry, "entry");
                    using (table.Allocate(out TableValueBuilder tableValueBuilder))
                    {
                        tableValueBuilder.Add(originalReversedIndex);
                        tableValueBuilder.Add(entry.Term);
                        tableValueBuilder.Add(nested.BasePointer, nested.Size);
                        tableValueBuilder.Add((int)entry.Flags);
                        table.Insert(tableValueBuilder);
                    }
                    if (entry.Flags == RachisEntryFlags.Topology)
                    {
                        lastTopology?.Dispose();
                        lastTopology = nested;
                        lastTopologyIndex = entry.Index;
                    }
                    else
                    {
                        nested.Dispose();
                    }

                    LogHistory.InsertHistoryLog(context, entry.Index, entry.Term, entry.Entry);
                }
            }

            Transaction.DebugDisposeReaderAfterTransaction(context.Transaction.InnerTransaction, lastTopology);
            return (lastTopology, lastTopologyIndex);
        }

        private void ThrowFatalError(RachisEntry firstEntry, long? myTermForTheIndex, long lastCommitIndex, long lastCommitTerm)
        {
            var message =
                $"FATAL ERROR: got an append entries request with index={firstEntry.Index:#,#;;0} term={firstEntry.Term:#,#;;0} " +
                $"while my term for this index is {myTermForTheIndex:#,#;;0}. " +
                $"(last commit index={lastCommitIndex:#,#;;0} with term={lastCommitTerm:#,#;;0}), this means something went wrong badly.";
            if (Log.IsOperationsEnabled)
            {
                Log.Operations(message);
            }
            RachisInvalidOperationException.Throw(message);
        }

        internal static void GetLastTruncated(TransactionOperationContext context, out long lastTruncatedIndex,
            out long lastTruncatedTerm)
        {
            var state = context.Transaction.InnerTransaction.ReadTree(GlobalStateSlice);
            var read = state.Read(LastTruncatedSlice);
            if (read == null)
            {
                lastTruncatedIndex = 0;
                lastTruncatedTerm = 0;
                return;
            }
            var reader = read.Reader;
            lastTruncatedIndex = reader.ReadLittleEndianInt64();
            lastTruncatedTerm = reader.ReadLittleEndianInt64();
        }


        public unsafe BlittableJsonReaderObject GetEntry(TransactionOperationContext context, long index,
            out RachisEntryFlags flags)
        {
            var table = context.Transaction.InnerTransaction.OpenTable(LogsTable, EntriesSlice);
            var reversedIndex = Bits.SwapBytes(index);
            using (Slice.External(context.Allocator, (byte*)&reversedIndex, sizeof(long), out Slice key))
            {
                if (table.ReadByKey(key, out TableValueReader reader) == false)
                {
                    flags = RachisEntryFlags.Invalid;
                    return null;
                }
                flags = *(RachisEntryFlags*)reader.Read(3, out int size);
                Debug.Assert(size == sizeof(RachisEntryFlags));
                var ptr = reader.Read(2, out size);
                BlittableJsonReaderObject entry = new BlittableJsonReaderObject(ptr, size, context);

                Transaction.DebugDisposeReaderAfterTransaction(context.Transaction.InnerTransaction, entry);
                return entry;
            }
        }

        public long GetLastCommitIndex(TransactionOperationContext context)
        {
            Debug.Assert(context.Transaction != null);

            var state = context.Transaction.InnerTransaction.ReadTree(GlobalStateSlice);
            var read = state.Read(LastCommitSlice);
            if (read == null)
                return 0;
            return read.Reader.ReadLittleEndianInt64();
        }

        public void GetLastCommitIndex(TransactionOperationContext context, out long index, out long term)
        {
            Debug.Assert(context.Transaction != null);

            var state = context.Transaction.InnerTransaction.ReadTree(GlobalStateSlice);
            var read = state.Read(LastCommitSlice);
            if (read == null)
            {
                index = 0;
                term = 0;
                return;
            }
            var reader = read.Reader;
            index = reader.ReadLittleEndianInt64();
            term = reader.ReadLittleEndianInt64();
        }



        public unsafe void SetLastCommitIndex(TransactionOperationContext context, long index, long term)
        {
            Debug.Assert(context.Transaction != null);

            var state = context.Transaction.InnerTransaction.ReadTree(GlobalStateSlice);
            var read = state.Read(LastCommitSlice);
            if (read != null)
            {
                var reader = read.Reader;
                var oldIndex = reader.ReadLittleEndianInt64();
                if (oldIndex > index)
                    throw new InvalidOperationException(
                        $"Cannot reduce the last commit index (is {oldIndex:#,#;;0} but was requested to reduce to {index:#,#;;0})");
                if (oldIndex == index)
                {
                    var oldTerm = reader.ReadLittleEndianInt64();
                    if (oldTerm != term)
                        throw new InvalidOperationException(
                            $"Cannot change just the last commit index (at {oldIndex:#,#;;0} index, was {oldTerm:#,#;;0} but was requested to change it to {term:#,#;;0})");
                }
            }

            using (state.DirectAdd(LastCommitSlice, sizeof(long) * 2, out byte* ptr))
            {
                var data = (long*)ptr;
                data[0] = index;
                data[1] = term;
            }

            context.Transaction.InnerTransaction.LowLevelTransaction.OnDispose += _ => TaskExecutor.CompleteAndReplace(ref _commitIndexChanged);
        }

        public async Task WaitForCommitIndexChange(CommitIndexModification modification, long value)
        {
            var timeoutTask = TimeoutManager.WaitFor(OperationTimeout);
            while (timeoutTask.IsCompleted == false)
            {
                var task = _commitIndexChanged.Task;
                using (ContextPool.AllocateOperationContext(out TransactionOperationContext context))
                using (context.OpenReadTransaction())
                {
                    var commitIndex = GetLastCommitIndex(context);
                    switch (modification)
                    {
                        case CommitIndexModification.GreaterOrEqual:
                            if (value <= commitIndex)
                                return;
                            break;
                        case CommitIndexModification.AnyChange:
                            break;
                        default:
                            throw new ArgumentOutOfRangeException(nameof(modification), modification, null);
                    }
                }

                if (timeoutTask == await Task.WhenAny(task, timeoutTask))
                    ThrowTimeoutException();
            }
        }

        private static void ThrowTimeoutException()
        {
            throw new TimeoutException();
        }

        public unsafe (long Min, long Max) GetLogEntriesRange(TransactionOperationContext context)
        {
            Debug.Assert(context.Transaction != null);

            var table = context.Transaction.InnerTransaction.OpenTable(LogsTable, EntriesSlice);
            if (table.SeekOnePrimaryKey(Slices.AfterAllKeys, out TableValueReader reader) == false)
                return (0L, 0L);
            var max = Bits.SwapBytes(*(long*)reader.Read(0, out int size));
            Debug.Assert(size == sizeof(long));
            if (table.SeekOnePrimaryKey(Slices.BeforeAllKeys, out reader) == false)
                return (0L, 0L);
            var min = Bits.SwapBytes(*(long*)reader.Read(0, out size));
            Debug.Assert(size == sizeof(long));

            return (min, max);
        }

        public unsafe long GetFirstEntryIndex(TransactionOperationContext context)
        {
            Debug.Assert(context.Transaction != null);

            var table = context.Transaction.InnerTransaction.OpenTable(LogsTable, EntriesSlice);
            if (table.SeekOnePrimaryKey(Slices.BeforeAllKeys, out TableValueReader reader) == false)
            {
                GetLastTruncated(context, out long lastTruncatedIndex, out long _);
                return lastTruncatedIndex;
            }
            var max = Bits.SwapBytes(*(long*)reader.Read(0, out int size));
            Debug.Assert(size == sizeof(long));
            return max;
        }

        public unsafe long GetLastEntryIndex(TransactionOperationContext context)
        {
            Debug.Assert(context.Transaction != null);

            var table = context.Transaction.InnerTransaction.OpenTable(LogsTable, EntriesSlice);
            if (table.SeekOnePrimaryKey(Slices.AfterAllKeys, out TableValueReader reader) == false)
            {
                GetLastTruncated(context, out long lastTruncatedIndex, out long _);
                return lastTruncatedIndex;
            }

            var max = Bits.SwapBytes(*(long*)reader.Read(0, out int size));
            Debug.Assert(size == sizeof(long));
            return max;
        }

        public long GetTermForKnownExisting(TransactionOperationContext context, long index)
        {
            var termFor = GetTermFor(context, index);
            if (termFor == null)
                throw new InvalidOperationException("Expected the index " + index +
                                                    " to have a term in the entries, but got null");
            return termFor.Value;
        }

        public unsafe long? GetTermFor(TransactionOperationContext context, long index)
        {
            Debug.Assert(context.Transaction != null);
            var table = context.Transaction.InnerTransaction.OpenTable(LogsTable, EntriesSlice);
            var reversedIndex = Bits.SwapBytes(index);
            using (
    Slice.External(context.Transaction.InnerTransaction.Allocator, (byte*)&reversedIndex, sizeof(long),
        out Slice key))
            {
                if (table.ReadByKey(key, out TableValueReader reader) == false)
                {
                    GetLastCommitIndex(context, out long lastIndex, out long lastTerm);
                    if (lastIndex == index)
                        return lastTerm;
                    GetLastTruncated(context, out lastIndex, out lastTerm);
                    if (lastIndex == index)
                        return lastTerm;
                    return null;
                }
                var term = *(long*)reader.Read(1, out int size);
                Debug.Assert(size == sizeof(long));
                Debug.Assert(term != 0);
                return term;
            }
        }

        public void FoundAboutHigherTerm(long term, string reason)
        {
            if (term <= CurrentTerm)
                return;

            using (ContextPool.AllocateOperationContext(out TransactionOperationContext context))
            {
                using (var tx = context.OpenWriteTransaction())
                {
                    // we check it here again because now we are under the tx lock, so we can't get into concurrency issues
                    if (term <= CurrentTerm)
                        return;

                    CastVoteInTerm(context, term, votedFor: null, reason: reason);

                    tx.Commit();
                }
            }
        }

        public void ValidateTerm(long term)
        {
            if (term != CurrentTerm)
            {
                throw new ConcurrencyException($"The term was changed from {term:#,#;;0} to {CurrentTerm:#,#;;0}");
            }
        }
        
        public unsafe void CastVoteInTerm(TransactionOperationContext context, long term, string votedFor, string reason)
        {
            Debug.Assert(context.Transaction != null);
            if (term <= CurrentTerm)
                throw new ConcurrencyException($"The current term {CurrentTerm:#,#;;0} is larger or equal to {term:#,#;;0}, aborting change");

            var state = context.Transaction.InnerTransaction.CreateTree(GlobalStateSlice);
            using (state.DirectAdd(CurrentTermSlice, sizeof(long), out byte* ptr))
            {
                *(long*)ptr = term;
            }


            if (Log.IsInfoEnabled)
                Log.Info($"Casting vote for {votedFor ?? "<???>"} in {term:#,#;;0} because: {reason}");

            votedFor = votedFor ?? string.Empty;

            var size = Encoding.UTF8.GetByteCount(votedFor);

            using (state.DirectAdd(VotedForSlice, size, out var ptr))
            {
                fixed (char* pVotedFor = votedFor)
                {
                    Encoding.UTF8.GetBytes(pVotedFor, votedFor.Length, ptr, size);
                }
            }

            CurrentTerm = term;

            // give the other side enough time to become the leader before challenging them
            Timeout.Defer(votedFor); 
            
            var currentlyTheLeader = _currentLeader;
            if (currentlyTheLeader == null) 
                return;

            TaskExecutor.Execute(_ =>
            {
                try
                {
                    if (Log.IsInfoEnabled)
                    {
                        Log.Info($"Disposing the leader because we casted a vote for {votedFor} in {term:#,#;;0}");
                    }
                    currentlyTheLeader.Dispose();
                }
                catch (Exception e)
                {
                    if (Log.IsInfoEnabled)
                    {
                        Log.Info($"Failed to shut down leader after voting in term {term:#,#;;0} for {votedFor}", e);
                    }
                }
            }, null);
        }

        public (string VotedFor, long LastVotedTerm) GetWhoGotMyVoteIn(TransactionOperationContext context, long term)
        {
            Debug.Assert(context.Transaction != null);

            var state = context.Transaction.InnerTransaction.CreateTree(GlobalStateSlice);
            var read = state.Read(CurrentTermSlice);

            var votedTerm = read?.Reader.ReadLittleEndianInt64();

            if (votedTerm != term && votedTerm.HasValue)
                return (null, votedTerm.Value);

            read = state.Read(VotedForSlice);

            return (read?.Reader.ReadString(read.Reader.Length), votedTerm ?? 0);
        }

        public event EventHandler OnDispose;

        public bool IsDisposed => _disposeEvent.IsSet;

        public virtual void Dispose()
        {
            _disposeEvent.Set();
            Timeout?.Dispose();
            OnDispose?.Invoke(this, EventArgs.Empty);
            _topologyChanged.TrySetCanceled();
            _stateChanged.TrySetCanceled();
            _commitIndexChanged.TrySetCanceled();
            ContextPool?.Dispose();
        }

        public abstract Task<RachisConnection> ConnectToPeer(string url, string tag, X509Certificate2 certificate);

        public class BootstrapOptions
        {
            public string NewNodeTag;
            public Guid? TopologyId;
        }

        public void Bootstrap(string selfUrl, string nodeTag)
        {
            if (selfUrl == null)
                throw new ArgumentNullException(nameof(selfUrl));

            using (ContextPool.AllocateOperationContext(out TransactionOperationContext ctx))
            using (var tx = ctx.OpenWriteTransaction())
            {
                if (CurrentState != RachisState.Passive)
                    return;

                var newTag = _tag;
                if (_tag == InitialTag)
                {
                    newTag = nodeTag;
                    UpdateNodeTag(ctx, nodeTag);
                }

                var topologyId = Guid.NewGuid().ToString();

                var topology = new ClusterTopology(
                    topologyId,
                    new Dictionary<string, string>
                    {
                        [newTag] = selfUrl
                    },
                    new Dictionary<string, string>(),
                    new Dictionary<string, string>(),
<<<<<<< HEAD
                    nodeTag,
                    GetLastEntryIndex(ctx)
=======
                    newTag
>>>>>>> 1a8d4a75
                );

                SetTopology(this, ctx, topology);
                _clusterId = topologyId;
                SetClusterBase(topologyId);

                SetSnapshotRequest(ctx, false);

                SwitchToSingleLeader(ctx);

                tx.Commit();
            }
        }

        public string HardResetToNewCluster(string nodeTag = "A")
        {
            using (ContextPool.AllocateOperationContext(out TransactionOperationContext ctx))
            using (var tx = ctx.OpenWriteTransaction())
            {
                var lastNode =  _tag;

                var topologyId = Guid.NewGuid().ToString();
                var topology = new ClusterTopology(
                    topologyId,
                    new Dictionary<string, string>
                    {
                        [nodeTag] = Url
                    },
                    new Dictionary<string, string>(),
                    new Dictionary<string, string>(),
                    lastNode,
                    GetLastEntryIndex(ctx) + 1
                );

                SetTopology(this, ctx, topology);

                SetSnapshotRequest(ctx, false);

                SwitchToSingleLeader(ctx);

                tx.Commit();

                return topologyId;
            }
        }

        public void HardResetToPassive(string topologyId = null)
        {
            using (ContextPool.AllocateOperationContext(out TransactionOperationContext ctx))
            using (var tx = ctx.OpenWriteTransaction())
            {
                UpdateNodeTag(ctx, InitialTag);
                var oldTopology = GetTopology(ctx);

                var topology = new ClusterTopology(
                    topologyId ?? oldTopology.TopologyId,
                    new Dictionary<string, string>
                    {
                        [_tag] = Url
                    },
                    new Dictionary<string, string>(),
                    new Dictionary<string, string>(),
<<<<<<< HEAD
                    string.Empty,
                    GetLastEntryIndex(ctx) + 1
=======
                    _tag
>>>>>>> 1a8d4a75
                );

                if (topologyId != oldTopology.TopologyId)
                    // if we are going to add this to a different cluster we must get a snapshot
                    SetSnapshotRequest(ctx, true); 

                SetTopology(this, ctx, topology);

                SetNewStateInTx(ctx, RachisState.Passive, null, CurrentTerm, "Hard reset to passive by admin");

                tx.Commit();
            }
        }

        public static void ValidateNodeTag(string nodeTag)
        {
            if (nodeTag == InitialTag)
                return;

            if (nodeTag.Equals("RAFT"))
                ThrowInvalidNodeTag(nodeTag, "It is a reserved tag.");
            if (nodeTag.Length > 4)
                ThrowInvalidNodeTag(nodeTag, "Max node tag length is 4.");
            // Node tag must not contain ':' or '-' chars as they are in use in change vector.
            // The following check covers that as well.
            if (nodeTag.IsUpperLettersOnly() == false)
                ThrowInvalidNodeTag(nodeTag, "Node tag must contain only upper case letters.");
        }

        public static void ThrowInvalidNodeTag(string nodeTag, string reason)
        {
            throw new ArgumentException($"Can't set the node tag to '{nodeTag}'. {reason}");
        }

        public Task AddToClusterAsync(string url, string nodeTag = null, bool validateNotInTopology = true, bool asWatcher = false)
        {
            return ModifyTopologyAsync(nodeTag, url, asWatcher ? Leader.TopologyModification.NonVoter : Leader.TopologyModification.Promotable, validateNotInTopology);
        }

        public Task RemoveFromClusterAsync(string nodeTag)
        {
            return ModifyTopologyAsync(nodeTag, null, Leader.TopologyModification.Remove);
        }

        public async Task ModifyTopologyAsync(string nodeTag, string nodeUrl, Leader.TopologyModification modification, bool validateNotInTopology = false)
        {
            var leader = _currentLeader;
            if (leader == null)
                throw new NotLeadingException("There is no leader, cannot accept commands. " + _lastStateChangeReason);

            Task task;
            while (leader.TryModifyTopology(nodeTag, nodeUrl, modification, out task, validateNotInTopology) == false)
                await task;

            await task;
          
        }

        private string _leaderTag;
        public string LeaderTag
        {
            get => GetLeaderTag();
            internal set => _leaderTag = value;
        }

        public string GetLeaderTag(bool safe = false)
        {
            switch (CurrentState)
            {
                case RachisState.Passive:
                case RachisState.Candidate:
                    return null;
                case RachisState.Follower:
                    return safe ? Volatile.Read(ref _leaderTag) : _leaderTag;
                case RachisState.LeaderElect:
                case RachisState.Leader:
                    if (CurrentLeader?.Running != true)
                        return null;
                    return safe ? Volatile.Read(ref _tag) : _tag; 
                default:
                    throw new ArgumentOutOfRangeException();
            }
        }

        public bool IsEncrypted => _persistentState.Options.EncryptionEnabled;

        public abstract X509Certificate2 ClusterCertificate { get; }

        public abstract bool ShouldSnapshot(Slice slice, RootObjectType type);

        public abstract long Apply(TransactionOperationContext context, long uptoInclusive, Leader leader, Stopwatch duration);

        public abstract Task SnapshotInstalledAsync(long lastIncludedIndex, CancellationToken token);

        private readonly AsyncManualResetEvent _leadershipTimeChanged = new AsyncManualResetEvent();
        private int _heartbeatWaitersCounter;

        public void InvokeBeforeAppendToRaftLog(TransactionOperationContext context,CommandBase cmd)
        {
            BeforeAppendToRaftLog?.Invoke(context, cmd);
        }

        public async Task WaitForHeartbeat()
        {
            Interlocked.Increment(ref _heartbeatWaitersCounter);
            try
            {
                await _leadershipTimeChanged.WaitAsync();
            }
            finally
            {
                Interlocked.Decrement(ref _heartbeatWaitersCounter);
            }
        }

        private long _leaderTime;
        private TimeSpan _operationTimeout;
        private TimeSpan _electionTimeout;
        private TimeSpan _tcpConnectionTimeout;
        private DateTime _lastStateChangeTime;
        private readonly string _clusterIdBase64Id = new string(' ',22);

        private unsafe void SetClusterBase(string str)
        {
            if(str == null)
                return;

            var guid = new Guid(str);
            fixed (char* pChars = _clusterIdBase64Id)
            {
                var result = Base64.ConvertToBase64ArrayUnpadded(pChars, (byte*)&guid, 0, 16);
                Debug.Assert(result == 22);
            }
        }

        public void ReportLeaderTime(long leaderTime)
        {
            Interlocked.Exchange(ref _leaderTime, leaderTime);

            if (_heartbeatWaitersCounter == 0)
                return;

            _leadershipTimeChanged.SetAndResetAtomically();
        }

        public DynamicJsonArray GetClusterErrorsFromLeader()
        {
            if (_currentLeader == null)
                return new DynamicJsonArray();

            var dja = new DynamicJsonArray();
            foreach (var entry in _currentLeader.ErrorsList)
            {
                var djv = new DynamicJsonValue
                {
                    ["Node"] = entry.node,
                    ["Error"] = entry.error.ToJson()
                };
                dja.Add(djv);
            }
            return dja;
        }

        public void UpdateNodeTag(TransactionOperationContext context, string newTag)
        {
            ValidateNodeTag(newTag);

            using (Slice.From(context.Transaction.InnerTransaction.Allocator, newTag, out Slice str))
            {
                var state = context.Transaction.InnerTransaction.CreateTree(GlobalStateSlice);
                state.Add(TagSlice, str);
            }

            context.Transaction.InnerTransaction.LowLevelTransaction.OnDispose += tx =>
            {
                if (tx is LowLevelTransaction llt && llt.Committed)
                {
                    _tag = newTag;
                }
            };
        }

        public bool RequestSnapshot { get; private set; }

        public void SetSnapshotRequest(TransactionOperationContext context, bool request)
        {
            var oldValue = GetSnapshotRequest(context);

            var state = context.Transaction.InnerTransaction.CreateTree(GlobalStateSlice);
            state.Add(SnapshotRequestSlice, Convert.ToByte(request));
            RequestSnapshot = request;

            context.Transaction.InnerTransaction.LowLevelTransaction.OnDispose += tx =>
            {
                if (tx is LowLevelTransaction llt && llt.Committed == false)
                {
                    RequestSnapshot = oldValue;
                }
            };
        }

        public bool GetSnapshotRequest(TransactionOperationContext context)
        {
            var state = context.Transaction.InnerTransaction.CreateTree(GlobalStateSlice);
            var reader = state.Read(SnapshotRequestSlice);

            if (reader == null)
                return false;

            return Convert.ToBoolean(reader.Reader.ReadByte());
        }

        public void LeaderElectToLeaderChanged()
        {
            LeaderElected?.Invoke(null, null);
        }

        public unsafe void ClearAppendedEntriesAfter(TransactionOperationContext context, long index)
        {
            var table = context.Transaction.InnerTransaction.OpenTable(LogsTable, EntriesSlice);
            var reversedEntryIndex = Bits.SwapBytes(index);
            using (Slice.External(context.Transaction.InnerTransaction.Allocator, (byte*)&reversedEntryIndex, sizeof(long), out Slice key))
            {
                table.DeleteByPrimaryKey(key, _ => true);
            }
        }

        public static bool IsExpectedException(Exception e)
        {
            if (e is AggregateException)
                return IsExpectedException(e.InnerException);

            return e is OperationCanceledException || e is ObjectDisposedException;
        }
    }

    public class TopologyMismatchException : Exception
    {
        public TopologyMismatchException() { }
        public TopologyMismatchException(string message) : base(message) { }
        public TopologyMismatchException(string message, Exception inner) : base(message, inner)
        {
        }
    }

    public class NotLeadingException : Exception
    {
        public NotLeadingException()
        {
        }

        public NotLeadingException(string message) : base(message)
        {
        }

        public NotLeadingException(string message, Exception inner) : base(message, inner)
        {
        }
    }
}<|MERGE_RESOLUTION|>--- conflicted
+++ resolved
@@ -28,14 +28,11 @@
 using Raven.Server.NotificationCenter.Notifications;
 using Raven.Server.ServerWide;
 using Raven.Server.ServerWide.Commands;
-<<<<<<< HEAD
 using Sparrow.Server;
 using Sparrow.Server.Utils;
 using System.Linq;
 using System.Reflection;
-=======
 using Voron.Data.BTrees;
->>>>>>> 1a8d4a75
 
 namespace Raven.Server.Rachis
 {
@@ -460,7 +457,7 @@
                 throw;
             }
         }
-
+        
         private unsafe long ReadTerm(TransactionOperationContext context)
         {
             var state = context.Transaction.InnerTransaction.CreateTree(GlobalStateSlice);
@@ -1728,7 +1725,7 @@
                     return;
 
                 var newTag = _tag;
-                if (_tag == InitialTag)
+                if(_tag == InitialTag)
                 {
                     newTag = nodeTag;
                     UpdateNodeTag(ctx, nodeTag);
@@ -1744,12 +1741,8 @@
                     },
                     new Dictionary<string, string>(),
                     new Dictionary<string, string>(),
-<<<<<<< HEAD
-                    nodeTag,
+                    newTag,
                     GetLastEntryIndex(ctx)
-=======
-                    newTag
->>>>>>> 1a8d4a75
                 );
 
                 SetTopology(this, ctx, topology);
@@ -1812,12 +1805,8 @@
                     },
                     new Dictionary<string, string>(),
                     new Dictionary<string, string>(),
-<<<<<<< HEAD
-                    string.Empty,
+                    _tag,
                     GetLastEntryIndex(ctx) + 1
-=======
-                    _tag
->>>>>>> 1a8d4a75
                 );
 
                 if (topologyId != oldTopology.TopologyId)
@@ -1996,7 +1985,7 @@
                 if (tx is LowLevelTransaction llt && llt.Committed)
                 {
                     _tag = newTag;
-                }
+        }
             };
         }
 
