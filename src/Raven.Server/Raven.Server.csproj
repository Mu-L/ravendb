﻿<Project Sdk="Microsoft.NET.Sdk">
  <PropertyGroup>
    <Description>Raven.Server is the database server for RavenDB</Description>
    <Authors>Hibernating Rhinos</Authors>
    <TargetFramework>net5.0</TargetFramework>
    <RuntimeFrameworkVersion>5.0.11</RuntimeFrameworkVersion>
    <AllowUnsafeBlocks>true</AllowUnsafeBlocks>
    <AssemblyName>Raven.Server</AssemblyName>
    <OutputType>Exe</OutputType>
    <PackageId>Raven.Server</PackageId>
    <UserSecretsId>aspnet5-Raven.Server-20160308043041</UserSecretsId>
    <PackageTags>database;nosql;doc db</PackageTags>
    <RuntimeIdentifiers>win7-x64;win8-x64;win81-x64;win10-x64;win7-x86;win8-x86;win81-x86;win10-x86;ubuntu.14.04-x64;ubuntu.16.04-x64;ubuntu.18.04-x64;osx-x64</RuntimeIdentifiers>
    <CodeAnalysisRuleSet>..\..\RavenDB.ruleset</CodeAnalysisRuleSet>
    <Configurations>Debug;Release;Validate</Configurations>
    <LangVersion>8</LangVersion>
  </PropertyGroup>
  <ItemGroup Condition="'$(OS)' == 'Windows_NT'">
    <Compile Include="..\CommonAssemblyInfo.Windows.cs" Link="Properties\CommonAssemblyInfo.Windows.cs" />
  </ItemGroup>
  <ItemGroup Condition="'$(OS)' != 'Windows_NT'">
    <Compile Include="..\CommonAssemblyInfo.Linux.cs" Link="Properties\CommonAssemblyInfo.Linux.cs" />
  </ItemGroup>
  <ItemGroup>
    <Compile Include="..\CommonAssemblyInfo.cs" Link="Properties\CommonAssemblyInfo.cs" />
    <EmbeddedResource Include="Web\Assets\Unsafe.html" />
    <EmbeddedResource Include="Web\Assets\AuthError.html" />
    <EmbeddedResource Include="..\..\LICENSE.txt" Link="Commercial\RavenDB.license.txt" />
  </ItemGroup>
  <ItemGroup>
    <Compile Include="..\..\Imports\metrics.net\Src\Metrics\**\*.cs" />
    <EmbeddedResource Include="Documents\Patch\*.js;Web\Studio\EmbeddedData\*.ravendbdump;Web\Studio\EmbeddedData\*.cs;Commercial\RavenDB.public.json" />
  </ItemGroup>
  <ItemGroup>
    <Compile Remove="Web\Studio\EmbeddedData\NorthwindModel.cs" />
  </ItemGroup>
  <ItemGroup>
    <None Include="Web\Studio\EmbeddedData\NorthwindModel.cs" />
  </ItemGroup>
  <ItemGroup Condition="'$(IsAnyOS)' == 'true' OR '$(IsWindows64)' == 'true'">
    <None Include="..\..\libs\libsodium\libsodium.win.x64.dll" Link="libsodium.win.x64.dll">
      <CopyToOutputDirectory>PreserveNewest</CopyToOutputDirectory>
    </None>
    <None Include="..\..\libs\librvnpal\librvnpal.win.x64.dll" Link="librvnpal.win.x64.dll">
      <CopyToOutputDirectory>PreserveNewest</CopyToOutputDirectory>
    </None>
    <None Include="..\..\libs\librvnpal\librvnpal.win7.x64.dll" Link="librvnpal.win7.x64.dll">
      <CopyToOutputDirectory>PreserveNewest</CopyToOutputDirectory>
    </None>
    <None Include="..\..\libs\libzstd\libzstd.win.x64.dll" Link="libzstd.win.x64.dll">
      <CopyToOutputDirectory>PreserveNewest</CopyToOutputDirectory>
    </None>
  </ItemGroup>
  <ItemGroup Condition="'$(IsAnyOS)' == 'true' OR '$(IsWindows32)' == 'true'">
    <None Include="..\..\libs\libsodium\libsodium.win.x86.dll" Link="libsodium.win.x86.dll">
      <CopyToOutputDirectory>PreserveNewest</CopyToOutputDirectory>
    </None>
    <None Include="..\..\libs\librvnpal\librvnpal.win.x86.dll" Link="librvnpal.win.x86.dll">
      <CopyToOutputDirectory>PreserveNewest</CopyToOutputDirectory>
    </None>
    <None Include="..\..\libs\librvnpal\librvnpal.win7.x86.dll" Link="librvnpal.win7.x86.dll">
      <CopyToOutputDirectory>PreserveNewest</CopyToOutputDirectory>
    </None>
    <None Include="..\..\libs\libzstd\libzstd.win.x86.dll" Link="libzstd.win.x86.dll">
      <CopyToOutputDirectory>PreserveNewest</CopyToOutputDirectory>
    </None>
  </ItemGroup>
  <ItemGroup Condition="'$(IsAnyOS)' == 'true' OR '$(IsLinux64)' == 'true'">
    <None Include="..\..\libs\libsodium\libsodium.linux.x64.so" Link="libsodium.linux.x64.so">
      <CopyToOutputDirectory>PreserveNewest</CopyToOutputDirectory>
    </None>
    <None Include="..\..\libs\librvnpal\librvnpal.linux.x64.so" Link="librvnpal.linux.x64.so">
      <CopyToOutputDirectory>PreserveNewest</CopyToOutputDirectory>
    </None>
    <None Include="..\..\libs\libzstd\libzstd.linux.x64.so" Link="libzstd.linux.x64.so">
      <CopyToOutputDirectory>PreserveNewest</CopyToOutputDirectory>
    </None>
  </ItemGroup>
  <ItemGroup Condition="'$(IsAnyOS)' == 'true' OR '$(IsLinuxArm64)' == 'true'">
    <None Include="..\..\libs\libsodium\libsodium.arm.64.so" Link="libsodium.arm.64.so">
      <CopyToOutputDirectory>PreserveNewest</CopyToOutputDirectory>
    </None>
    <None Include="..\..\libs\librvnpal\librvnpal.arm.64.so" Link="librvnpal.arm.64.so">
      <CopyToOutputDirectory>PreserveNewest</CopyToOutputDirectory>
    </None>
    <None Include="..\..\libs\libzstd\libzstd.arm.64.so" Link="libzstd.arm.64.so">
      <CopyToOutputDirectory>PreserveNewest</CopyToOutputDirectory>
    </None>
  </ItemGroup>
  <ItemGroup Condition="'$(IsAnyOS)' == 'true' OR '$(IsLinuxArm32)' == 'true'">
    <None Include="..\..\libs\libsodium\libsodium.arm.32.so" Link="libsodium.arm.32.so">
      <CopyToOutputDirectory>PreserveNewest</CopyToOutputDirectory>
    </None>
    <None Include="..\..\libs\librvnpal\librvnpal.arm.32.so" Link="librvnpal.arm.32.so">
      <CopyToOutputDirectory>PreserveNewest</CopyToOutputDirectory>
    </None>
    <None Include="..\..\libs\libzstd\libzstd.arm.32.so" Link="libzstd.arm.32.so">
      <CopyToOutputDirectory>PreserveNewest</CopyToOutputDirectory>
    </None>
  </ItemGroup>
  <ItemGroup Condition="'$(IsAnyOS)' == 'true' OR '$(IsMacOS)' == 'true'">
    <None Include="..\..\libs\libsodium\libsodium.mac.x64.dylib" Link="libsodium.mac.x64.dylib">
      <CopyToOutputDirectory>PreserveNewest</CopyToOutputDirectory>
    </None>
    <None Include="..\..\libs\librvnpal\librvnpal.mac.x64.dylib" Link="librvnpal.mac.x64.dylib">
      <CopyToOutputDirectory>PreserveNewest</CopyToOutputDirectory>
    </None>
    <None Include="..\..\libs\libzstd\libzstd.mac.x64.dylib" Link="libzstd.mac.x64.dylib">
      <CopyToOutputDirectory>PreserveNewest</CopyToOutputDirectory>
    </None>
  </ItemGroup>
  <ItemGroup>
    <ProjectReference Include="..\Raven.Client\Raven.Client.csproj" />
    <ProjectReference Include="..\Sparrow.Server\Sparrow.Server.csproj" />
    <ProjectReference Include="..\Voron\Voron.csproj" />
  </ItemGroup>
  <ItemGroup>
    <FrameworkReference Include="Microsoft.AspNetCore.App" />
    <PackageReference Include="AWSSDK.Glacier" Version="3.7.0.82" />
    <PackageReference Include="AWSSDK.S3" Version="3.7.3.15" />
    <PackageReference Include="Azure.Storage.Blobs" Version="12.10.0" />
    <PackageReference Include="CsvHelper" Version="15.0.10" />
    <PackageReference Include="DasMulli.Win32.ServiceUtils.Signed" Version="1.1.0" />
    <PackageReference Include="JetBrains.Annotations" Version="2021.2.0">
      <PrivateAssets>All</PrivateAssets>
    </PackageReference>
    <PackageReference Include="Jint" Version="3.0.28-ravendb" />
    <PackageReference Include="Google.Api.Gax.Rest" Version="3.5.0" />
    <PackageReference Include="Google.Cloud.Storage.V1" Version="3.6.0" />
    <PackageReference Include="Lextm.SharpSnmpLib.Engine" Version="11.3.102" />
    <PackageReference Include="Lucene.Net" Version="3.0.45" />
    <PackageReference Include="Lucene.Net.Contrib.Spatial.NTS" Version="3.0.45" />
    <PackageReference Include="McMaster.Extensions.CommandLineUtils" Version="3.1.0" />
    <PackageReference Include="Microsoft.CodeAnalysis.CSharp" Version="3.11.0" />
    <PackageReference Include="Microsoft.CodeAnalysis.CSharp.Workspaces" Version="3.11.0" />
    <PackageReference Include="Microsoft.Extensions.Configuration.CommandLine" Version="5.0.0" />
    <PackageReference Include="Microsoft.Extensions.Configuration.EnvironmentVariables" Version="5.0.0" />
    <PackageReference Include="Microsoft.Extensions.Configuration.Json" Version="5.0.0" />
    <PackageReference Include="Microsoft.Extensions.Configuration.UserSecrets" Version="5.0.0" />
    <PackageReference Include="Microsoft.Win32.Registry" Version="5.0.0" />
    <PackageReference Include="MySql.Data" Version="8.0.27" />
    <PackageReference Include="NCrontab.Advanced" Version="1.3.28" />
    <PackageReference Include="Npgsql" Version="5.0.10" />
<<<<<<< HEAD
    <PackageReference Include="NuGet.Commands" Version="5.11.0" Alias="NGC" />
    <PackageReference Include="NuGet.ProjectModel" Version="5.11.0" />
    <PackageReference Include="NuGet.Resolver" Version="5.11.0" />
    <PackageReference Include="NuGet.PackageManagement" Version="5.11.0" />
    <PackageReference Include="NuGet.Protocol" Version="5.11.0" />
    <PackageReference Include="Oracle.ManagedDataAccess.Core" Version="3.21.3" />
    <PackageReference Include="Portable.BouncyCastle" Version="1.8.10" />
=======
    <PackageReference Include="Oracle.ManagedDataAccess.Core" Version="3.21.1" />
    <PackageReference Include="Portable.BouncyCastle" Version="1.9.0" />
>>>>>>> fbe3e84a
    <PackageReference Include="Raven.CodeAnalysis" Version="1.0.11">
      <PrivateAssets>All</PrivateAssets>
    </PackageReference>
    <PackageReference Include="System.Collections.Immutable" Version="5.0.0" />
    <PackageReference Include="System.Data.SqlClient" Version="4.8.3" />
    <PackageReference Include="System.Linq.Async" Version="5.0.0" />
    <PackageReference Include="System.Reflection.Metadata" Version="5.0.0" />
    <PackageReference Include="System.Security.Cryptography.Cng" Version="5.0.0" />
    <PackageReference Include="System.Security.Cryptography.ProtectedData" Version="5.0.0" />
  </ItemGroup>
  <ItemGroup>
    <None Update="Properties\Settings\settings_posix.json">
      <CopyToOutputDirectory>Never</CopyToOutputDirectory>
    </None>
    <None Update="settings.default.json">
      <CopyToOutputDirectory>Always</CopyToOutputDirectory>
    </None>
    <None Update="Properties\Settings\settings_windows.json">
      <CopyToOutputDirectory>Never</CopyToOutputDirectory>
    </None>
  </ItemGroup>
  <ItemGroup>
    <Content Include="..\..\debug.Dockerfile">
      <Link>debug.Dockerfile</Link>
    </Content>
  </ItemGroup>
  <PropertyGroup Condition="'$(Configuration)'=='Validate'">
    <Optimize>true</Optimize>
  </PropertyGroup>

  <Target Name="PlatformMessage" AfterTargets="Build">
    <Message Text="Building for platform: $(Platform)" Importance="high" />
  </Target>

  <PropertyGroup Condition="'$(Platform)' != 'x86'">
    <ServerGarbageCollection>true</ServerGarbageCollection>
    <ConcurrentGarbageCollection>true</ConcurrentGarbageCollection>
    <RetainVMGarbageCollection>true</RetainVMGarbageCollection>
  </PropertyGroup>
  <PropertyGroup Condition="'$(Platform)' == 'x86'">
    <ServerGarbageCollection>false</ServerGarbageCollection>
    <ConcurrentGarbageCollection>false</ConcurrentGarbageCollection>
    <RetainVMGarbageCollection>false</RetainVMGarbageCollection>
  </PropertyGroup>
</Project><|MERGE_RESOLUTION|>--- conflicted
+++ resolved
@@ -141,7 +141,6 @@
     <PackageReference Include="MySql.Data" Version="8.0.27" />
     <PackageReference Include="NCrontab.Advanced" Version="1.3.28" />
     <PackageReference Include="Npgsql" Version="5.0.10" />
-<<<<<<< HEAD
     <PackageReference Include="NuGet.Commands" Version="5.11.0" Alias="NGC" />
     <PackageReference Include="NuGet.ProjectModel" Version="5.11.0" />
     <PackageReference Include="NuGet.Resolver" Version="5.11.0" />
@@ -149,10 +148,8 @@
     <PackageReference Include="NuGet.Protocol" Version="5.11.0" />
     <PackageReference Include="Oracle.ManagedDataAccess.Core" Version="3.21.3" />
     <PackageReference Include="Portable.BouncyCastle" Version="1.8.10" />
-=======
     <PackageReference Include="Oracle.ManagedDataAccess.Core" Version="3.21.1" />
     <PackageReference Include="Portable.BouncyCastle" Version="1.9.0" />
->>>>>>> fbe3e84a
     <PackageReference Include="Raven.CodeAnalysis" Version="1.0.11">
       <PrivateAssets>All</PrivateAssets>
     </PackageReference>
