--- conflicted
+++ resolved
@@ -89,16 +89,11 @@
     <PackageReference Include="CsvHelper" Version="12.2.2" />
     <PackageReference Include="DasMulli.Win32.ServiceUtils.Signed" Version="1.1.0" />
     <PackageReference Include="Google.Api.Gax.Rest" Version="2.10.0" />
-<<<<<<< HEAD
-    <PackageReference Include="Google.Cloud.Storage.V1" Version="2.3.0" />
+    <PackageReference Include="Google.Cloud.Storage.V1" Version="2.4.0" />
     <PackageReference Include="JetBrains.Annotations" Version="2019.1.3">
       <PrivateAssets>All</PrivateAssets>
     </PackageReference>
     <PackageReference Include="Jint" Version="3.0.21-ravendb" />
-=======
-    <PackageReference Include="Google.Cloud.Storage.V1" Version="2.4.0" />
-    <PackageReference Include="Jint" Version="3.0.20-ravendb" />
->>>>>>> d3671158
     <PackageReference Include="Lextm.SharpSnmpLib.Engine" Version="11.3.101" />
     <PackageReference Include="Lucene.Net" Version="3.0.21" />
     <PackageReference Include="Lucene.Net.Contrib.Spatial.NTS" Version="3.0.17" />
