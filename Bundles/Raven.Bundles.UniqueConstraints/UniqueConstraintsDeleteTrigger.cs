<<<<<<< HEAD
﻿namespace Raven.Bundles.UniqueConstraints
{
	using Abstractions.Data;
	using Database.Plugins;
	using Json.Linq;
	using Raven.Database.Extensions;
	using System;

	public class UniqueConstraintsDeleteTrigger : AbstractDeleteTrigger
	{
		public override void OnDelete(string key, TransactionInformation transactionInformation)
		{
			if (key.StartsWith("Raven"))
				return;

			var doc = Database.Get(key, transactionInformation);

			if (doc == null)
				return;

			var metadata = doc.Metadata;

			var entityName = metadata.Value<string>(Constants.RavenEntityName) + "/";

			var uniqueConstraits = metadata.Value<RavenJArray>(Constants.EnsureUniqueConstraints);

			if (uniqueConstraits == null)
				return;

			foreach (var property in uniqueConstraits)
			{
				var value = property.Value<string>();
				if(value == null)
					continue;
				var checkKey = "UniqueConstraints/" + entityName + property + "/" +
							   Util.EscapeUniqueValue(doc.DataAsJson.Value<string>(value));

				Database.Delete(checkKey, null, transactionInformation);
			}
		}
	}
}
=======
﻿namespace Raven.Bundles.UniqueConstraints
{
	using Abstractions.Data;
	using Database.Plugins;
	using Json.Linq;
    using System.Collections.Generic;
    using System.Linq;

	public class UniqueConstraintsDeleteTrigger : AbstractDeleteTrigger
	{
		public override void OnDelete(string key, TransactionInformation transactionInformation)
		{
			if (key.StartsWith("Raven"))
				return;

			var doc = Database.Get(key, transactionInformation);

			if (doc == null)
				return;

			var metadata = doc.Metadata;

			var entityName = metadata.Value<string>(Constants.RavenEntityName) + "/";

			var uniqueConstraints = metadata.Value<RavenJArray>(Constants.EnsureUniqueConstraints);

			if (uniqueConstraints == null)
				return;

            foreach (var property in uniqueConstraints) // each unique constraint property
			{
			    var propName = property.Value<string>(); // the name of the constraint property
			    IEnumerable<string> checkKeys;

			    var prefix = "UniqueConstraints/" + entityName + property + "/"; // UniqueConstraints/EntityNamePropertyName/
			    var prop = doc.DataAsJson[propName];
			    if (prop is RavenJArray)
			        checkKeys = ((RavenJArray) prop).Select(p => p.Value<string>());
			    else
			        checkKeys = new[] {prop.Value<string>()};

			    foreach(var checkKey in checkKeys)
                    Database.Delete(prefix+checkKey, null, transactionInformation);
			}
		}
	}
}
>>>>>>> 1986b3ac
<|MERGE_RESOLUTION|>--- conflicted
+++ resolved
@@ -1,47 +1,3 @@
-<<<<<<< HEAD
-﻿namespace Raven.Bundles.UniqueConstraints
-{
-	using Abstractions.Data;
-	using Database.Plugins;
-	using Json.Linq;
-	using Raven.Database.Extensions;
-	using System;
-
-	public class UniqueConstraintsDeleteTrigger : AbstractDeleteTrigger
-	{
-		public override void OnDelete(string key, TransactionInformation transactionInformation)
-		{
-			if (key.StartsWith("Raven"))
-				return;
-
-			var doc = Database.Get(key, transactionInformation);
-
-			if (doc == null)
-				return;
-
-			var metadata = doc.Metadata;
-
-			var entityName = metadata.Value<string>(Constants.RavenEntityName) + "/";
-
-			var uniqueConstraits = metadata.Value<RavenJArray>(Constants.EnsureUniqueConstraints);
-
-			if (uniqueConstraits == null)
-				return;
-
-			foreach (var property in uniqueConstraits)
-			{
-				var value = property.Value<string>();
-				if(value == null)
-					continue;
-				var checkKey = "UniqueConstraints/" + entityName + property + "/" +
-							   Util.EscapeUniqueValue(doc.DataAsJson.Value<string>(value));
-
-				Database.Delete(checkKey, null, transactionInformation);
-			}
-		}
-	}
-}
-=======
 ﻿namespace Raven.Bundles.UniqueConstraints
 {
 	using Abstractions.Data;
@@ -49,6 +5,8 @@
 	using Json.Linq;
     using System.Collections.Generic;
     using System.Linq;
+	using Raven.Database.Extensions;
+	using System;
 
 	public class UniqueConstraintsDeleteTrigger : AbstractDeleteTrigger
 	{
@@ -73,6 +31,7 @@
 
             foreach (var property in uniqueConstraints) // each unique constraint property
 			{
+				var checkKey = "UniqueConstraints/" + entityName  + property + "/" + doc.DataAsJson.Value<string>(property.Value<string>());
 			    var propName = property.Value<string>(); // the name of the constraint property
 			    IEnumerable<string> checkKeys;
 
@@ -82,11 +41,15 @@
 			        checkKeys = ((RavenJArray) prop).Select(p => p.Value<string>());
 			    else
 			        checkKeys = new[] {prop.Value<string>()};
+				var value = property.Value<string>();
+				if(value == null)
+					continue;
+				var checkKey = "UniqueConstraints/" + entityName + property + "/" +
+							   Util.EscapeUniqueValue(doc.DataAsJson.Value<string>(value));
 
 			    foreach(var checkKey in checkKeys)
                     Database.Delete(prefix+checkKey, null, transactionInformation);
 			}
 		}
 	}
-}
->>>>>>> 1986b3ac
+}