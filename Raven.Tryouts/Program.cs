--- conflicted
+++ resolved
@@ -20,16 +20,6 @@
 	{
 		private static void Main()
 		{
-<<<<<<< HEAD
-		    for (int i = 0; i < 1000; i++)
-		    {
-		        Console.WriteLine(i);
-		        using (var a = new RavenDB_406())
-		        {
-		            a.QueryResultShouldBeUpToDateEvenIfAggressiveCacheIsEnabled();
-		        }
-		    }
-=======
 			for (int i = 0; i < 1000; i++)
 			{
 				Console.WriteLine(i);
@@ -47,7 +37,6 @@
 //			}
 //
 //			Console.WriteLine(sp.ElapsedMilliseconds);
->>>>>>> ef901053
 		}
 	}
 
