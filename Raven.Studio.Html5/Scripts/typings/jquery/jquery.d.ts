--- conflicted
+++ resolved
@@ -1204,15 +1204,9 @@
      * Attach an event handler function for one or more events to the selected elements.
      *
      * @param events One or more space-separated event types and optional namespaces, such as "click" or "keydown.myPlugin".
-<<<<<<< HEAD
-     * @param handler A function to execute when the event is triggered. The value false is also allowed as a shorthand for a function that simply does return false. Rest parameter args is for optional parameters passed to jQuery.trigger(). Note that the actual parameters on the event handler function must be marked as optional (? syntax).
-     */
-    on(events: string, handler: (eventObject: JQueryEventObject, ...args: any[]) => any): JQuery;
-=======
      * @param handler A function to execute when the event is triggered. The value false is also allowed as a shorthand for a function that simply does return false.
      */
     on(events: string, handler: (eventObject: JQueryEventObject) => any): JQuery;
->>>>>>> 1bf5d335
     /**
      * Attach an event handler function for one or more events to the selected elements.
      *
