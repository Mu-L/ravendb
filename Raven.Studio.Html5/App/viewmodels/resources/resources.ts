--- conflicted
+++ resolved
@@ -28,7 +28,7 @@
 import createFilesystemCommand = require("commands/filesystem/createFilesystemCommand");
 import counterStorage = require("models/counter/counterStorage");
 import createCounterStorageCommand = require("commands/resources/createCounterStorageCommand");
-import timeSeries = require("models/timeSeries/timeSeriesDocument");
+import timeSeries = require("models/timeSeries/timeSeries");
 import createTimeSeriesCommand = require("commands/resources/createTimeSeriesCommand");
 
 class resources extends viewModelBase {
@@ -238,11 +238,7 @@
     }
 
     getTimeSeriesUrl(ts: timeSeries) {
-<<<<<<< HEAD
-        return appUrl.forTimeSeriesKey(null, null, ts);
-=======
         return appUrl.forTimeSeriesType(null, ts);
->>>>>>> 438df7dd
     }
 
     selectResource(rs: resource, activateResource: boolean = true) {
