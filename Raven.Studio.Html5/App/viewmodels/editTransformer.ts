﻿/// <reference path="../models/dto.ts" />

import viewModelBase = require("viewmodels/viewModelBase");
import transformer = require("models/transformer");
import saveTransformerCommand = require("commands/saveTransformerCommand");
import getSingleTransformerCommand = require("commands/getSingleTransformerCommand");
import deleteTransformerCommand = require("commands/deleteTransformerCommand");
import aceEditorBindingHandler = require("common/aceEditorBindingHandler");
import deleteTransformerConfirm = require("viewmodels/deleteTransformerConfirm");
import saveTransformerWithNewNameConfirm = require("viewmodels/saveTransformerWithNewNameConfirm");
import dialog = require("plugins/dialog");
import appUrl = require("common/appUrl");
import router = require("plugins/router");
import alertType = require("common/alertType");
import alertArgs = require("common/alertArgs");

class editTransformer extends viewModelBase {
    editedTransformer = ko.observable<transformer>();
    isEditingExistingTransformer = ko.observable(false);
    popoverOptions = ko.observable<any>();
    static containerSelector = "#editTransformerContainer";
    editorCollection = ko.observableArray<{ alias: string; controller: HTMLElement }>();
    
    constructor() {
        super();
        aceEditorBindingHandler.install();
    }

    canActivate(transformerToEditName: string) {
        if (transformerToEditName) {
            var canActivateResult = $.Deferred();
            this.editExistingTransformer(transformerToEditName)
                .done(() => canActivateResult.resolve({ can: true }))
                .fail(() => {
                    ko.postbox.publish("Alert", new alertArgs(alertType.danger, "Could not find " + transformerToEditName + " transformer", null));
                    canActivateResult.resolve({ redirect: appUrl.forTransformers(this.activeDatabase()) });
                });

            return canActivateResult;
        } else {
            return $.Deferred().resolve({ can: true });
        }
    }

    activate(transformerToEditName: string) {
        super.activate(transformerToEditName);

        if (transformerToEditName) {
            this.isEditingExistingTransformer(true);
        } else {
            this.editedTransformer(transformer.empty());
        }
    }

    attached() {
        this.addTransformerHelpPopover();
        this.createKeyboardShortcut("alt+c", () => this.focusOnEditor(), editTransformer.containerSelector);
        this.createKeyboardShortcut("alt+shift+del", () => this.deleteTransformer(), editTransformer.containerSelector);

        viewModelBase.dirtyFlag = new ko.DirtyFlag([this.editedTransformer().name, this.editedTransformer().transformResults]);
    }

    // Called back after the entire composition has finished (parents and children included)
    compositionComplete() {}

    saveInObservable() {
        var docEditor = ko.utils.domData.get($("#transformerAceEditor")[0], "aceEditor");
        var docEditorText = docEditor.getSession().getValue();
        this.editedTransformer().transformResults(docEditorText);
    }

    addTransformerHelpPopover() {
        $("#transformerResultsLabel").popover({
            html: true,
            trigger: 'hover',
            content: 'The Transform function allows you to change the shape of individual result documents before the server returns them. It uses C# LINQ query syntax <br/> <br/> Example: <pre> <br/> <span class="code-keyword">from</span> order <span class="code-keyword">in</span> orders <br/> <span class="code-keyword">let</span> region = Database.Load(result.RegionId) <br/> <span class="code-keyword">select new</span> { <br/> result.Date, <br/> result.Amount, <br/> Region = region.Name, <br/> Manager = region.Manager <br/>}</pre>',
        });
    }

    focusOnEditor(elements = null, data = null) {
        var editorElement = $("#transformerAceEditor").length == 1 ? $("#transformerAceEditor")[0] : null;
        if (editorElement) {
            var docEditor = ko.utils.domData.get($("#transformerAceEditor")[0], "aceEditor");
            if (docEditor) {
                docEditor.focus();
            }
        }
    }

<<<<<<< HEAD
    editExistingTransformer(unescapedTransformerName: string) : JQueryPromise<any>{
=======
    editExistingTransformer(unescapedTransformerName: string) :JQueryPromise<any>{
>>>>>>> 285c772b
        var indexName = decodeURIComponent(unescapedTransformerName);
        return this.fetchTransformerToEdit(indexName)
            .done((trans: savedTransformerDto) => this.editedTransformer(new transformer().initFromSave(trans)));
    }
    
    fetchTransformerToEdit(transformerName: string): JQueryPromise<savedTransformerDto> {
        return new getSingleTransformerCommand(transformerName, this.activeDatabase()).execute();
    }

    saveTransformer() {
        if (this.isEditingExistingTransformer() && this.editedTransformer().wasNameChanged()) {
            var db = this.activeDatabase();
            var saveTransformerWithNewNameViewModel = new saveTransformerWithNewNameConfirm(this.editedTransformer(), db);
            saveTransformerWithNewNameViewModel.saveTask.done((trans: transformer) => this.editedTransformer(trans));
            dialog.show(saveTransformerWithNewNameViewModel);

        } else {

            new saveTransformerCommand(this.editedTransformer(), this.activeDatabase())
                .execute()
                .done(() => {
                    //this.editedTransformer(trans);
                    if (!this.isEditingExistingTransformer()) {
                        this.isEditingExistingTransformer(true);
                    }
                });
        }

        // Resync Changes
        viewModelBase.dirtyFlag().reset();
    }

    deleteTransformer() {
        var transformer = this.editedTransformer();
        
        if (transformer) {
            var db = this.activeDatabase();
            var deleteViewmodel = new deleteTransformerConfirm([transformer.name()], db);
            deleteViewmodel.deleteTask.done(() => {
                router.navigate(appUrl.forTransformers(db));
            });
            dialog.show(deleteViewmodel);
        }
    }
}

export = editTransformer;<|MERGE_RESOLUTION|>--- conflicted
+++ resolved
@@ -87,12 +87,7 @@
         }
     }
 
-<<<<<<< HEAD
-    editExistingTransformer(unescapedTransformerName: string) : JQueryPromise<any>{
-=======
-    editExistingTransformer(unescapedTransformerName: string) :JQueryPromise<any>{
->>>>>>> 285c772b
-        var indexName = decodeURIComponent(unescapedTransformerName);
+    editExistingTransformer(unescapedTransformerName: string) :JQueryPromise<any>{        var indexName = decodeURIComponent(unescapedTransformerName);
         return this.fetchTransformerToEdit(indexName)
             .done((trans: savedTransformerDto) => this.editedTransformer(new transformer().initFromSave(trans)));
     }
