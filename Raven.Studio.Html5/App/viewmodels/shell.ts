--- conflicted
+++ resolved
@@ -185,8 +185,7 @@
 
         // Show progress whenever we navigate.
         router.isNavigating.subscribe(isNavigating => this.showNavigationProgress(isNavigating));
-<<<<<<< HEAD
-        this.connectToRavenServer();
+        oauthContext.enterApiKeyTask.done(() => this.connectToRavenServer());
 
         window.onbeforeunload = (e: any) => this.q(e);
     }
@@ -194,9 +193,6 @@
     q(e: any) {
         shell.currentDbChangesApi().dispose();
         shell.globalChangesApi.dispose();
-=======
-        oauthContext.enterApiKeyTask.done(() => this.connectToRavenServer());
->>>>>>> e222f1af
     }
 
     // Called by Durandal when shell.html has been put into the DOM.
@@ -383,14 +379,6 @@
         }
     }
 
-    /*
-     * Called by Durandal when the view model is unloading and the view is about to be removed from the DOM.
-     */
-    deactivate() {
-        this.activeDatabase.unsubscribeFrom("ActivateDatabase");
-        this.activeFilesystem.unsubscribeFrom("ActivateFilesystem");
-    }
-
     navigateToResourceGroup(resourceHash) {
         this.disconnectFromChangesApi();
 
