--- conflicted
+++ resolved
@@ -700,15 +700,12 @@
     <Compile Include="..\Raven.Abstractions\Data\ScriptedPatchRequest.cs">
       <Link>Imports\Data\ScriptedPatchRequest.cs</Link>
     </Compile>
-<<<<<<< HEAD
-=======
     <Compile Include="..\Raven.Abstractions\Data\StreamResult.cs">
       <Link>Imports\Data\StreamResult.cs</Link>
     </Compile>
     <Compile Include="..\Raven.Abstractions\Data\UserInfo.cs">
       <Link>Imports\Data\UserInfo.cs</Link>
     </Compile>
->>>>>>> 34cc7820
     <Compile Include="..\Raven.Abstractions\Data\UuidType.cs">
       <Link>Imports\Data\UuidType.cs</Link>
     </Compile>
